--- conflicted
+++ resolved
@@ -119,11 +119,8 @@
     "N", # pep8-naming
     "YTT", # flake8-2020
     "RUF", # Ruff-specific rules
-<<<<<<< HEAD
     "UP", # pyupgrade
-=======
     "TID252", # Disallow relative imports
->>>>>>> 65baf9ba
 ]
 ignore = [
     "D1", # D1 is for missing docstrings, which is not yet enforced.
@@ -150,14 +147,4 @@
 ban-relative-imports = "all"
 
 [tool.ruff.pydocstyle]
-convention = "google"
-
-<<<<<<< HEAD
-[tool.ruff.pyupgrade]
-# Preserve types, even if a file imports `from __future__ import annotations`.
-# This is needed to support ONNX Script function annotation syntaxes.
-keep-runtime-typing = true
-=======
-[tool.ruff.per-file-ignores]
-"__init__.py" = ["TID252"] # Allow relative imports in init files
->>>>>>> 65baf9ba
+convention = "google"