# SPDX-License-Identifier: Apache-2.0

[build-system]
requires = ["setuptools"]
build-backend = "setuptools.build_meta"

[project]
name = "onnx-script"
dynamic = ["version"]
description = "Authoring ONNX functions in Python"
authors = [{ name = "Microsoft Corporation", email = "onnx@microsoft.com" }]
urls = { "Repository" = "https://github.com/onnx/onnx-script" }
readme = "README.md"
requires-python = ">=3.7"
license = { text = 'Apache License v2.0' }
classifiers = [
  "Development Status :: 4 - Beta",
  "Environment :: Console",
  "Intended Audience :: Developers",
  "Operating System :: POSIX",
  "Operating System :: MacOS :: MacOS X",
  "Operating System :: Microsoft :: Windows",
  "Programming Language :: Python :: 3.8",
  "Programming Language :: Python :: 3.9",
  "Programming Language :: Python :: 3.10",
  "Programming Language :: Python :: 3.11",
  "License :: OSI Approved :: Apache Software License",
]
<<<<<<< HEAD
dependencies = ["numpy", "protobuf<4", "onnx"]
=======
dependencies = ["numpy>=1.22.0", "protobuf<4", "onnx"]
>>>>>>> ca3a4117

[tool.setuptools.dynamic]
version = {attr = "onnxscript.__version__"}

[tool.setuptools.packages.find]
exclude = ["onnxscript.test.*"]

[tool.setuptools.package-data]
onnxscript = ["py.typed"]
onnx = ["py.typed"]


[tool.pytest.ini_options]
filterwarnings = ["ignore::UserWarning", "ignore::DeprecationWarning"]
addopts = "-ra --tb=short --color=yes"

[tool.mypy]
follow_imports = "silent"   # TODO: Remove when we fix all the mypy errors
strict_optional = true
warn_no_return = true
warn_unused_ignores = false # TODO: CI and local are inconsistent when this is true. Investigate.
warn_redundant_casts = true
warn_incomplete_stub = true
# TODO disallow_untyped_calls = true
check_untyped_defs = true
disallow_any_generics = false
# TODO disallow_incomplete_defs = true
# TODO disallow_subclassing_any = true
disallow_untyped_decorators = true
warn_unused_configs = true
show_column_numbers = true

[[tool.mypy.overrides]]
module = [
  "onnx.*",
  "onnxruntime.*",
  "autopep8.*",
  "parameterized.*",
  "torchgen.*",
]
ignore_missing_imports = true

[[tool.mypy.overrides]]
module = "tools.*"
disallow_untyped_defs = true

# Ignore errors in test
[[tool.mypy.overrides]]
module = [
  "setup",
  "onnxscript.test.models.*",
  "onnxscript.test.onnx_backend_test_code.*",
]
ignore_errors = true

[tool.black]
target-version = ["py37", "py38", "py39", "py310"]
# Black's extend-exclude needs to be a regex string
extend-exclude = "/onnxscript/test/models|/onnxscript/test/onnx_backend_test_code"
line-length = 95

[tool.isort]
profile = "black"
extend_skip_glob = [
  "onnxscript/test/onnx_backend_test_code/*.py",
]

[tool.pylint.messages_control]
# This list is for vscode. Add new disables in pyproject_pylint.toml for lintrunner
# Exclude patterns should be modified in .lintrunner.toml
disable = [
  "format",
  "import-error",
  "invalid-name",      # TODO: Add naming guidance and enable this check.
  "line-too-long",
  "no-name-in-module",
]

[tool.pydocstyle]
convention = "google"
# D1 is for missing docstrings, which is not yet enforced.
# D202 Too strict. "No blank lines allowed after function docstring"
# D205 Too strict. "1 blank line required between summary line and description"
# D415 Not yet enforced. "First line should end with a period, question mark, or exclamation point"
add-ignore = ["D1", "D202", "D205", "D415"]<|MERGE_RESOLUTION|>--- conflicted
+++ resolved
@@ -26,11 +26,8 @@
   "Programming Language :: Python :: 3.11",
   "License :: OSI Approved :: Apache Software License",
 ]
-<<<<<<< HEAD
+
 dependencies = ["numpy", "protobuf<4", "onnx"]
-=======
-dependencies = ["numpy>=1.22.0", "protobuf<4", "onnx"]
->>>>>>> ca3a4117
 
 [tool.setuptools.dynamic]
 version = {attr = "onnxscript.__version__"}
