import unittest

import onnx
import pytest

from onnxscript.tests.common import onnx_script_test_case, version_utils
from onnxscript.tests.models import onnxfns1A


class TestOnnxFns(onnx_script_test_case.OnnxScriptTestCase):
    @classmethod
    def setUpClass(cls):
        super().setUpClass()
        cls.rtol = 1e-05

    @pytest.mark.xfail(
        version_utils.onnxruntime_older_than("1.15")
        and not version_utils.onnx_older_than("1.14"),
        reason="ORT <=1.14 does not support IR version 9 produced by ONNX 1.14",
    )
    def test_onnxfns_relu(self):
        self.run_onnx_test(onnxfns1A.Relu)

<<<<<<< HEAD
    def test_onnxfns_selu(self):
        self.run_onnx_test(onnxfns1A.Selu)

=======
    @unittest.skipIf(
        not hasattr(onnx.FunctionProto, "attribute_proto"),
        reason="current onnx does not support default values",
    )
    @pytest.mark.xfail(
        version_utils.onnxruntime_older_than("1.15")
        and not version_utils.onnx_older_than("1.14"),
        reason="ORT <=1.14 does not support IR version 9 produced by ONNX 1.14",
    )
    def test_onnxfns_selu(self):
        self.run_onnx_test(onnxfns1A.Selu)

    @unittest.skipIf(
        not hasattr(onnx.FunctionProto, "attribute_proto"),
        reason="current onnx does not support default values",
    )
    @pytest.mark.xfail(
        version_utils.onnxruntime_older_than("1.15")
        and not version_utils.onnx_older_than("1.14"),
        reason="ORT <=1.14 does not support IR version 9 produced by ONNX 1.14",
    )
>>>>>>> 17915ed2
    def test_onnxfns_elu(self):
        self.run_onnx_test(onnxfns1A.Elu)

    def test_onnxfns_elu05(self):
        self.run_onnx_test(onnxfns1A.Elu05)

<<<<<<< HEAD
    def test_onnxfns_thresholded_relu(self):
        self.run_onnx_test(onnxfns1A.ThresholdedRelu)

=======
    @unittest.skipIf(
        not hasattr(onnx.FunctionProto, "attribute_proto"),
        reason="current onnx does not support default values",
    )
    @pytest.mark.xfail(
        version_utils.onnxruntime_older_than("1.15")
        and not version_utils.onnx_older_than("1.14"),
        reason="ORT <=1.14 does not support IR version 9 produced by ONNX 1.14",
    )
    def test_onnxfns_thresholded_relu(self):
        self.run_onnx_test(onnxfns1A.ThresholdedRelu)

    @unittest.skipIf(
        not hasattr(onnx.FunctionProto, "attribute_proto"),
        reason="current onnx does not support default values",
    )
    @pytest.mark.xfail(
        version_utils.onnxruntime_older_than("1.15")
        and not version_utils.onnx_older_than("1.14"),
        reason="ORT <=1.14 does not support IR version 9 produced by ONNX 1.14",
    )
>>>>>>> 17915ed2
    def test_onnxfns_leaky_relu(self):
        self.run_onnx_test(onnxfns1A.LeakyRelu)

    @pytest.mark.xfail(
        version_utils.onnxruntime_older_than("1.15")
        and not version_utils.onnx_older_than("1.14"),
        reason="ORT <=1.14 does not support IR version 9 produced by ONNX 1.14",
    )
    def test_onnxfns_prelu(self):
        self.run_onnx_test(onnxfns1A.PRelu)

<<<<<<< HEAD
    def test_onnxfns_hard_sigmoid(self):
        self.run_onnx_test(onnxfns1A.HardSigmoid)

=======
    @unittest.skipIf(
        not hasattr(onnx.FunctionProto, "attribute_proto"),
        reason="current onnx does not support default values",
    )
    @pytest.mark.xfail(
        version_utils.onnxruntime_older_than("1.15")
        and not version_utils.onnx_older_than("1.14"),
        reason="ORT <=1.14 does not support IR version 9 produced by ONNX 1.14",
    )
    def test_onnxfns_hard_sigmoid(self):
        self.run_onnx_test(onnxfns1A.HardSigmoid)

    @unittest.skipIf(
        not hasattr(onnx.FunctionProto, "attribute_proto"),
        reason="current onnx does not support default values",
    )
    @pytest.mark.xfail(
        version_utils.onnxruntime_older_than("1.15")
        and not version_utils.onnx_older_than("1.14"),
        reason="ORT <=1.14 does not support IR version 9 produced by ONNX 1.14",
    )
>>>>>>> 17915ed2
    def test_onnxfns_shrink(self):
        self.run_onnx_test(onnxfns1A.Shrink)

    @pytest.mark.xfail(
        version_utils.onnxruntime_older_than("1.15")
        and not version_utils.onnx_older_than("1.14"),
        reason="ORT <=1.14 does not support IR version 9 produced by ONNX 1.14",
    )
    def test_onnxfns_hard_softplus(self):
        self.run_onnx_test(onnxfns1A.Softplus)

    @pytest.mark.xfail(
        version_utils.onnxruntime_older_than("1.15")
        and not version_utils.onnx_older_than("1.14"),
        reason="ORT <=1.14 does not support IR version 9 produced by ONNX 1.14",
    )
    def test_onnxfns_hard_softsign(self):
        self.run_onnx_test(onnxfns1A.Softsign)

    @pytest.mark.xfail(
        reason="Clip has optional input min and max. Need to find out how to pass default min and max to the test case executor."
    )
    @pytest.mark.xfail(
        version_utils.onnxruntime_older_than("1.15")
        and not version_utils.onnx_older_than("1.14"),
        reason="ORT <=1.14 does not support IR version 9 produced by ONNX 1.14",
    )
    def test_onnxfns_hard_clip(self):
        self.run_onnx_test(onnxfns1A.Clip)


if __name__ == "__main__":
    unittest.main(verbosity=2)<|MERGE_RESOLUTION|>--- conflicted
+++ resolved
@@ -21,14 +21,9 @@
     def test_onnxfns_relu(self):
         self.run_onnx_test(onnxfns1A.Relu)
 
-<<<<<<< HEAD
-    def test_onnxfns_selu(self):
-        self.run_onnx_test(onnxfns1A.Selu)
-
-=======
     @unittest.skipIf(
         not hasattr(onnx.FunctionProto, "attribute_proto"),
-        reason="current onnx does not support default values",
+        reason="ONNX 1.13 does not support default values",
     )
     @pytest.mark.xfail(
         version_utils.onnxruntime_older_than("1.15")
@@ -47,21 +42,15 @@
         and not version_utils.onnx_older_than("1.14"),
         reason="ORT <=1.14 does not support IR version 9 produced by ONNX 1.14",
     )
->>>>>>> 17915ed2
     def test_onnxfns_elu(self):
         self.run_onnx_test(onnxfns1A.Elu)
 
     def test_onnxfns_elu05(self):
         self.run_onnx_test(onnxfns1A.Elu05)
 
-<<<<<<< HEAD
-    def test_onnxfns_thresholded_relu(self):
-        self.run_onnx_test(onnxfns1A.ThresholdedRelu)
-
-=======
     @unittest.skipIf(
         not hasattr(onnx.FunctionProto, "attribute_proto"),
-        reason="current onnx does not support default values",
+        reason="ONNX 1.13 does not support default values",
     )
     @pytest.mark.xfail(
         version_utils.onnxruntime_older_than("1.15")
@@ -73,14 +62,13 @@
 
     @unittest.skipIf(
         not hasattr(onnx.FunctionProto, "attribute_proto"),
-        reason="current onnx does not support default values",
+        reason="ONNX 1.13 does not support default values",
     )
     @pytest.mark.xfail(
         version_utils.onnxruntime_older_than("1.15")
         and not version_utils.onnx_older_than("1.14"),
         reason="ORT <=1.14 does not support IR version 9 produced by ONNX 1.14",
     )
->>>>>>> 17915ed2
     def test_onnxfns_leaky_relu(self):
         self.run_onnx_test(onnxfns1A.LeakyRelu)
 
@@ -92,11 +80,6 @@
     def test_onnxfns_prelu(self):
         self.run_onnx_test(onnxfns1A.PRelu)
 
-<<<<<<< HEAD
-    def test_onnxfns_hard_sigmoid(self):
-        self.run_onnx_test(onnxfns1A.HardSigmoid)
-
-=======
     @unittest.skipIf(
         not hasattr(onnx.FunctionProto, "attribute_proto"),
         reason="current onnx does not support default values",
@@ -118,7 +101,6 @@
         and not version_utils.onnx_older_than("1.14"),
         reason="ORT <=1.14 does not support IR version 9 produced by ONNX 1.14",
     )
->>>>>>> 17915ed2
     def test_onnxfns_shrink(self):
         self.run_onnx_test(onnxfns1A.Shrink)
 
