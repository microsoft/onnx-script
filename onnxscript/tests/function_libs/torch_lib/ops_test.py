"""Test op correctness by comparing with PyTorch results.

Usage:

    pytest onnxscript/tests/function_libs/torch_lib/ops_test.py

    To run tests on a specific operator (e.g. torch.ceil):

    pytest onnxscript/tests/function_libs/torch_lib/ops_test.py -k ceil

    To run tests on a nn operator (e.g. nn.functional.scaled_dot_product_attention):

    pytest onnxscript/tests/function_libs/torch_lib/ops_test.py -k nn_functional_scaled_dot_product_attention

"""
from __future__ import annotations

import unittest
<<<<<<< HEAD
import warnings
from typing import Any, Callable, Optional, Sequence
=======
from typing import Callable, Optional, Sequence, Tuple
>>>>>>> eb58e24b

import numpy as np
import onnx
import onnxruntime as ort
import parameterized
import torch
from torch.testing._internal import common_device_type
from torch.testing._internal.opinfo import core as opinfo_core
from torch.utils import _pytree as pytree

import onnxscript
import onnxscript.evaluator
from onnxscript._internal import version_utils
from onnxscript.tests.function_libs.torch_lib import ops_test_common, ops_test_data

# Test only float32 inputs. All dtypes will be tested on the generated symbolic functions.
TESTED_DTYPES = (torch.float32,)


def dtypes_except(*dtypes: torch.dtype) -> Sequence[torch.dtype]:
    """Returns all dtypes except the ones specified."""
    return tuple(dtype for dtype in TESTED_DTYPES if dtype not in dtypes)


def _should_skip_xfail_test_sample(
    op_name: str, sample
) -> Tuple[Optional[str], Optional[str]]:
    """Returns a reason if a test sample should be skipped."""
    if op_name not in ops_test_data.OP_WITH_SKIPPED_XFAIL_SUBTESTS:
        return None, None
    for decorator_meta in ops_test_data.SKIP_XFAIL_SUBTESTS:
        # Linear search on ops_test_data.SKIP_XFAIL_SUBTESTS. That's fine because the list is small.
        if decorator_meta.op_name == op_name:
            assert decorator_meta.matcher is not None, "Matcher must be defined"
            if decorator_meta.matcher(sample):
                return decorator_meta.test_behavior, decorator_meta.reason
    return None, None


def _split_function_and_wrangler(
    onnx_function_and_wrangler: Callable[..., Any]
    | tuple[Callable[..., Any], Callable[..., Any]]
) -> tuple[Callable[..., Any], Callable[..., Any] | None]:
    """Splits a function with an optional input wrangler into a function and an input wrangler."""
    if isinstance(onnx_function_and_wrangler, tuple):
        return onnx_function_and_wrangler

    assert callable(onnx_function_and_wrangler)
    return onnx_function_and_wrangler, None


class TestFunctionValidity(unittest.TestCase):
    def test_all_script_functions_are_onnx_functions(self):
        functions = set()
        for func_with_wrangler in ops_test_data.OPINFO_FUNCTION_MAPPING_SCRIPTED.values():
            func, _ = _split_function_and_wrangler(func_with_wrangler)
            functions.add(func)

        # TODO(justinchuby): Add from the registry
        for func in functions:
            if not isinstance(func, onnxscript.OnnxFunction):
                raise AssertionError(
                    f"'{func}' is not an OnnxFunction. Was it decorated with '@torch_op'? "
                    "If the function is trace_only, please move it to the "
                    "'ops_test_data.OPINFO_FUNCTION_MAPPING_TRACE_ONLY' dict."
                )

    def test_all_trace_only_functions_are_not_onnx_functions(self):
        for func_with_wrangler in ops_test_data.OPINFO_FUNCTION_MAPPING_TRACE_ONLY.values():
            func, _ = _split_function_and_wrangler(func_with_wrangler)
            if isinstance(func, onnxscript.OnnxFunction):
                raise AssertionError(
                    f"'{func.name}' is an OnnxFunction. "
                    "If the function is not trace_only, please move it to the "
                    "'ops_test_data.OPINFO_FUNCTION_MAPPING_SCRIPTED' dict."
                )

    @parameterized.parameterized.expand(
        list(ops_test_data.OPINFO_FUNCTION_MAPPING_SCRIPTED.items())
    )
    @unittest.skipIf(
        version_utils.onnx_older_than("1.14"),
        "Function checker is not available before ONNX 1.14",
    )
    def test_script_function_passes_checker(self, _, func_with_wrangler):
        func, _ = _split_function_and_wrangler(func_with_wrangler)
        function_proto = func.to_function_proto()
        onnx.checker.check_function(function_proto)  # type: ignore[attr-defined]

    @parameterized.parameterized.expand(
        list(ops_test_data.OPINFO_FUNCTION_MAPPING_SCRIPTED.items())
    )
    @unittest.skipIf(
        version_utils.onnx_older_than("1.15"),
        "OpSchema is not writable before ONNX 1.15",
    )
    def test_script_function_has_op_schema(self, _, func_with_wrangler):
        func, _ = _split_function_and_wrangler(func_with_wrangler)
        schema = func.opschema
        self.assertIsNotNone(schema)
        self.assertEqual(schema.name, func.name)


def run_test_output_match(
    test_suite: unittest.TestCase,
    device: str,
    dtype: torch.dtype,
    op: opinfo_core.OpInfo,
    function_executor: Callable,
):
    """Base test method for testing each opset, used by instantiate_device_type_tests.

    Args:
        test_suite: The test class instance.
        device: The PyTorch device. instantiate_device_type_tests provides this.
        dtype: The PyTorch dtype. instantiate_device_type_tests provides this.
        op: The OpInfo instance. instantiate_device_type_tests provides this.
        function_executor: The function executor. This is a function that takes
            a function and its arguments and returns the output of the function.
    """
    samples = op.sample_inputs(
        device,
        dtype,
        requires_grad=False,
    )

    onnx_function_and_wrangler = ops_test_data.OPINFO_FUNCTION_MAPPING[op.name]
    # Obtain the input_wrangler that manipulates the OpInfo inputs
    # to match the aten operator signature
    # An example is nn.functional.upsample_nearest2d, which has a different signature
    # than the aten operator upsample_nearest2d
    onnx_function, input_wrangler = _split_function_and_wrangler(onnx_function_and_wrangler)

    for i, cpu_sample in enumerate(samples):
        inputs = (cpu_sample.input, *cpu_sample.args)
        # Provide the repr to subtest because tensors are not serializable in parallel test runs
        with test_suite.subTest(
            sample_num=i,
            inputs=repr(
                [
                    f"Tensor<{inp.shape}, dtype={inp.dtype}>"
                    if isinstance(inp, torch.Tensor)
                    else inp
                    for inp in inputs
                ]
            ),
            kwargs=repr(cpu_sample.kwargs),
        ):
            test_behavior, reason = _should_skip_xfail_test_sample(op.name, cpu_sample)

            with ops_test_common.normal_xfail_skip_test_behaviors(test_behavior, reason):
                input_onnx = [ops_test_common.convert_tensor_to_numpy(x) for x in inputs]
                kwargs_onnx = ops_test_common.convert_kwargs_for_onnx(cpu_sample.kwargs)
                if input_wrangler:
                    input_onnx, kwargs_onnx = input_wrangler(input_onnx, kwargs_onnx)
                torch_output = op(*inputs, **cpu_sample.kwargs)

                reference_torch_outputs, _ = pytree.tree_flatten(torch_output)
                if op.name.startswith("split"):
                    # Hack for handling split
                    # Split returns a Sequence that should be treats as a single
                    # value. So we wrap it into a tuple.
                    # TODO(justinchuby): Find a more general solution
                    reference_torch_outputs = [reference_torch_outputs]

                function_output = function_executor(reference_torch_outputs)(
                    onnx_function, input_onnx, kwargs_onnx
                )
                # Finally we re-flatten everything
                # TODO: add pytree structure comparison.
                flattened_torch_outputs, _ = pytree.tree_flatten(torch_output)
                flattened_function_outputs, _ = pytree.tree_flatten(function_output)

                assert flattened_torch_outputs
                assert len(flattened_torch_outputs) == len(flattened_function_outputs)

                for j, (torch_output, function_output) in enumerate(
                    zip(flattened_torch_outputs, flattened_function_outputs)
                ):
                    if dtype == torch.float32:
                        # Relax atol and rtol for float32 based on empirical results
                        # The current most relaxed values are for aten::matmul
                        rtol = 3.7e-5
                        atol = 1.8e-4
                    else:
                        rtol = None
                        atol = None

                    if not isinstance(function_output, np.ndarray):
                        # An onnxscript tensor
                        function_output = function_output.value

                    actual = torch.tensor(function_output)
                    expected = (
                        torch_output
                        if isinstance(torch_output, torch.Tensor)
                        else torch.tensor(torch_output)
                    )

                    if op.name in ops_test_data.NONDETERMINISTIC_OPS:
                        # Check shape and dtype only for ops that are known to be
                        # nondeterministic
                        test_suite.assertEqual(actual.shape, expected.shape)
                        test_suite.assertEqual(actual.dtype, expected.dtype)
                        continue

                    # Use torch.testing as opposed to np.testing to ensure dtypes and shapes match
                    try:
                        torch.testing.assert_close(
                            actual,
                            expected,
                            rtol=rtol,
                            atol=atol,
                            check_device=False,
                        )
                    except AssertionError as e:
                        if len(flattened_torch_outputs) > 1:
                            raise AssertionError(f"Output {j} mismatch") from e
                        raise


class TestOutputConsistencyEager(unittest.TestCase):
    """Test output consistency between the ONNX op run with ONNX eager mode and PyTorch eager mode.

    This is a parameterized test suite.
    """

    def setUp(self) -> None:
        torch.manual_seed(42)
        np.random.seed(42)
        ort.set_seed(42)

    @ops_test_common.add_decorate_info(
        ops_test_data.OPS_DB,
        "TestOutputConsistencyEager",
        "test_output_match_opinfo_",
        skip_or_xfails=ops_test_data.EXPECTED_SKIPS_OR_FAILS,
    )
    @common_device_type.ops(  # type: ignore[misc]
        [info for info in ops_test_data.OPS_DB if info.name in ops_test_data.TESTED_OPS],
        allowed_dtypes=TESTED_DTYPES,
    )
    def test_output_match_opinfo_(
        self, device: str, dtype: torch.dtype, op: opinfo_core.OpInfo
    ):
        """Base test method for testing each op with the eager executor, used by instantiate_device_type_tests."""
        run_test_output_match(self, device, dtype, op, ops_test_common.eager_executor)


class TestOutputConsistencyFullGraph(unittest.TestCase):
    """Test output consistency between exported ONNX op run as a graph and PyTorch eager mode.

    This is a parameterized test suite.
    """

    def setUp(self) -> None:
        torch.manual_seed(42)
        np.random.seed(42)
        ort.set_seed(42)

    @ops_test_common.add_decorate_info(
        ops_test_data.OPS_DB,
        "TestOutputConsistencyFullGraph",
        "test_output_match_opinfo_",
        skip_or_xfails=ops_test_data.EXPECTED_SKIPS_OR_FAILS,
    )
    @common_device_type.ops(  # type: ignore[misc]
        [info for info in ops_test_data.OPS_DB if info.name in ops_test_data.TESTED_OPS],
        allowed_dtypes=TESTED_DTYPES,
    )
    def test_output_match_opinfo_(
        self, device: str, dtype: torch.dtype, op: opinfo_core.OpInfo
    ):
        """Base test method for testing each op by running the full ONNX graph."""
        run_test_output_match(self, device, dtype, op, ops_test_common.graph_executor)


common_device_type.instantiate_device_type_tests(
    TestOutputConsistencyEager, globals(), only_for="cpu"
)

common_device_type.instantiate_device_type_tests(
    TestOutputConsistencyFullGraph, globals(), only_for="cpu"
)

if __name__ == "__main__":
    unittest.main()<|MERGE_RESOLUTION|>--- conflicted
+++ resolved
@@ -16,12 +16,7 @@
 from __future__ import annotations
 
 import unittest
-<<<<<<< HEAD
-import warnings
-from typing import Any, Callable, Optional, Sequence
-=======
-from typing import Callable, Optional, Sequence, Tuple
->>>>>>> eb58e24b
+from typing import Any, Callable, Optional, Sequence, Tuple
 
 import numpy as np
 import onnx
