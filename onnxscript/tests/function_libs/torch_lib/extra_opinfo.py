"""
Test data for aten operators which don't exist in PyTorch file:
pytorch/torch/testing/_internal/common_methods_invocations.py.
"""

import functools
import itertools
from typing import Any, List

import torch
import torchvision
from torch import testing as torch_testing
from torch.testing._internal import (
    common_device_type,
    common_dtype,
    common_methods_invocations,
)
from torch.testing._internal.opinfo import core as opinfo_core

S = 5
M = 10


def sample_inputs_scalar_tensor(op_info, device, dtype, requires_grad, **kwargs):
    del op_info
    del kwargs
    del device
    del requires_grad
    # Not including a scalar tensor in vals because meta tests start failing due to
    # lack of meta support for _local_scalar_dense
    # torch.tensor(2, device=device)
    vals = (-5j, 0j, 1j)

    for item in vals:
        yield opinfo_core.SampleInput(item, dtype=dtype)


def sample_inputs_bernoulli_p(op_info, device, dtype, requires_grad, **kwargs):
    del op_info

    shapes = [
        [3],
        [],
        [3, 2],
        [2, 3, 2],
    ]

    for shape in shapes:
        for p in (0, 0.5, 1):
            t = torch_testing.make_tensor(
                shape,
                low=0,
                high=1,
                device=device,
                dtype=dtype,
                requires_grad=requires_grad,
                **kwargs,
            )
            yield opinfo_core.SampleInput(t, args=(p,))
            yield opinfo_core.SampleInput(t, kwargs={"p": p})


def sample_inputs_bernoulli_p_deterministic(op_info, device, dtype, requires_grad, **kwargs):
    del op_info

    shapes = [
        [3],
        [],
        [3, 2],
        [2, 3, 2],
    ]

    for shape in shapes:
        for p in (0, 1):
            t = torch_testing.make_tensor(
                shape,
                low=0,
                high=1,
                device=device,
                dtype=dtype,
                requires_grad=requires_grad,
                **kwargs,
            )
            yield opinfo_core.SampleInput(t, args=(p,))
            yield opinfo_core.SampleInput(t, kwargs={"p": p})


def sample_inputs_col2im(op_info, device, dtype, requires_grad, **kwargs):
    del op_info
    # input_shape, output_size, kernal, dilation, padding, stride
    cases = (
        (
            (1, 12, 12),
            (4, 5),
            (2, 2),
            {"dilation": (1, 1), "padding": (0, 0), "stride": (1, 1)},
        ),
        (
            (1, 8, 30),
            (4, 5),
            (2, 2),
            {"dilation": (1, 1), "padding": (1, 1), "stride": (1, 1)},
        ),
        (
            (1, 8, 9),
            (4, 4),
            (2, 2),
            {"dilation": (1, 1), "padding": (0, 0), "stride": (1, 1)},
        ),
        (
            (1, 8, 25),
            (4, 4),
            (2, 2),
            {"dilation": (1, 1), "padding": (1, 1), "stride": (1, 1)},
        ),
        (
            (1, 8, 9),
            (4, 4),
            (2, 2),
            {"dilation": (1, 1), "padding": (1, 1), "stride": (2, 2)},
        ),
        (
            (1, 9, 4),
            (4, 4),
            (3, 3),
            {"dilation": (1, 1), "padding": (1, 1), "stride": (2, 2)},
        ),
        (
            (1, 18, 16),
            (2, 2),
            (1, 1),
            {"dilation": (2, 2), "padding": (3, 3), "stride": (2, 2)},
        ),
    )

    make_arg = functools.partial(
        torch_testing.make_tensor, device=device, dtype=dtype, requires_grad=requires_grad
    )
    for shape, output_size, kernel_size, kwargs in cases:
        tensor = make_arg(shape)
        yield opinfo_core.SampleInput(tensor, args=(output_size, kernel_size), kwargs=kwargs)


def sample_inputs_conv3d(op_info, device, dtype, requires_grad, **kwargs):
    del op_info
    make_arg = functools.partial(
        torch_testing.make_tensor, device=device, dtype=dtype, requires_grad=requires_grad
    )

    # Ordered as shapes for input, weight, bias,
    # and a dict of values of (stride, padding, dilation, groups)
    cases: tuple[tuple[int, ...], tuple[int, ...], tuple[int, ...], dict[str, Any]] = (  # type: ignore[assignment]
        (
            (1, 3, 3, 224, 224),
            (32, 3, 3, 3, 3),
            None,
            {
                "stride": (2, 2, 2),
                "padding": (1, 1, 1),
                "dilation": (1, 1, 1),
                "groups": 1,
            },
        ),
        (
            (2, 4, 3, 56, 56),
            (32, 4, 3, 3, 3),
            (32,),
            {
                "stride": (3, 3, 3),
                "padding": (2, 2, 2),
                "dilation": (1, 1, 1),
                "groups": 1,
            },
        ),
    )

    for input_shape, weight, bias, kwargs in cases:  # type: ignore[assignment]
        # Batched
        yield opinfo_core.SampleInput(
            make_arg(input_shape),
            args=(make_arg(weight), make_arg(bias) if bias is not None else bias),
            kwargs=kwargs,
        )
        # Unbatched
        yield opinfo_core.SampleInput(
            make_arg(input_shape[1:]),  # type: ignore[index]
            args=(make_arg(weight), make_arg(bias) if bias is not None else bias),
            kwargs=kwargs,
        )


def sample_inputs_convolution(op_info, device, dtype, requires_grad, **kwargs):
    del op_info
    make_arg = functools.partial(
        torch_testing.make_tensor, device=device, dtype=dtype, requires_grad=requires_grad
    )

    # Ordered as shapes for input, weight, bias,
    # and a dict of values of (stride, padding, dilation, groups)
    cases: tuple[tuple[int, ...], tuple[int, ...], tuple[int, ...], dict[str, Any]] = (  # type: ignore[assignment]
        (
            (1, 3, 4),
            (3, 3, 3),
            (3,),
            {
                "stride": (2,),
                "padding": (2,),
                "dilation": (1,),
                "transposed": False,
                "output_padding": (0,),
                "groups": 1,
            },
        ),
        (
            (1, 3, 4),
            (3, 3, 3),
            None,
            {
                "stride": (2,),
                "padding": (2,),
                "dilation": (1,),
                "transposed": True,
                "output_padding": (0,),
                "groups": 1,
            },
        ),
        (
            (1, 3, 224, 224),
            (32, 3, 3, 3),
            None,
            {
                "stride": (2, 2),
                "padding": (1, 1),
                "dilation": (1, 1),
                "transposed": False,
                "output_padding": (0, 0),
                "groups": 1,
            },
        ),
        (
            (1, 3, 3, 224, 224),
            (32, 3, 3, 3, 3),
            (32,),
            {
                "stride": (2, 2, 2),
                "padding": (1, 1, 1),
                "dilation": (1, 1, 1),
                "transposed": False,
                "output_padding": (0, 0, 0),
                "groups": 1,
            },
        ),
        # FIXME(jiz): Uncomment out these test data once
        # torch 2.0 is released.
        # (
        #     (1, 3, 224, 224, 224),
        #     (32, 3, 3, 3, 3),
        #     (32,),
        #     {
        #         "stride": (2, 2, 2),
        #         "padding": (1, 1, 1),
        #         "dilation": (1, 1, 1),
        #         "transposed": False,
        #         "output_padding": (0, 0, 0),
        #         "groups": 1,
        #     },
        # ),
        (
            (2, 4, 6, 6),
            (4, 1, 3, 3),
            (4,),
            {
                "stride": (3, 2),
                "padding": (1, 1),
                "dilation": (1, 1),
                "transposed": True,
                "output_padding": (0, 0),
                "groups": 4,
            },
        ),
    )

    for input_shape, weight, bias, kwargs in cases:  # type: ignore[assignment]
        yield opinfo_core.SampleInput(
            make_arg(input_shape),
            args=(make_arg(weight), make_arg(bias) if bias is not None else bias),
            kwargs=kwargs,
        )


def sample_inputs_embedding_renorm(op_info, device, dtype, requires_grad, **kwargs):
    del op_info
    del kwargs

    def make_input(shape):
        return common_methods_invocations.make_tensor(
            shape, device=device, dtype=dtype, requires_grad=requires_grad
        )

    def make_long_input(shape, *, low, high, noncontiguous=False):
        return common_methods_invocations.make_tensor(
            shape,
            device=device,
            dtype=torch.long,
            low=low,
            high=high,
            noncontiguous=noncontiguous,
        )

    for max_norm in (0.5, 1.0, 5.0):
        for norm_type in (0.8, 1.0, 2.0, 2.5):
            idx = make_long_input((6,), low=0, high=S)
            weights = make_input((S, S)) * 2
            yield common_methods_invocations.SampleInput(
                weights,
                args=(idx,),
                kwargs={"max_norm": max_norm, "norm_type": norm_type},
            )


def sample_inputs_embedding_bag(op_info, device, dtype, requires_grad, **kwargs):
    del op_info
    del kwargs

    def make_input(shape):
        return common_methods_invocations.make_tensor(
            shape, device=device, dtype=dtype, requires_grad=requires_grad
        )

    def make_long_input(shape, *, low, high, noncontiguous=False):
        return common_methods_invocations.make_tensor(
            shape,
            device=device,
            dtype=torch.long,
            low=low,
            high=high,
            noncontiguous=noncontiguous,
        )

    def make_per_sample_weight(flag, idx):
        # a tensor of float / double weights, or None
        # to indicate all weights should be taken to be 1
        if flag:
            return make_input(idx.reshape(-1).shape)
        return None

    offsets = [
        torch.tensor([0, 2, 3], device=device, dtype=torch.long),
        torch.tensor([0, 0, 2], device=device, dtype=torch.long),
        torch.tensor([0, 2, 2, 4], device=device, dtype=torch.long),
    ]
    for offset in offsets:
        for include_last_offset in (True, False):
            for generate_per_sample_weight in (True, False):
                for mode in (
                    0,
                    1,
                    2,
                ):  # ('sum', 'mean', 'max')
                    # per_sample_weights only support mode='sum'
                    if generate_per_sample_weight and mode in (1, 2):  # ('mean', 'max'):
                        continue

                    # 1-D index tensor
                    indices = make_long_input((S,), low=0, high=M)
                    per_sample_weights = make_per_sample_weight(
                        generate_per_sample_weight, indices
                    )
                    # 0
                    yield common_methods_invocations.SampleInput(
                        make_input((M, S)),
                        args=(indices,),
                        kwargs={
                            "offsets": offset,
                            "mode": mode,
                            "per_sample_weights": per_sample_weights,
                            "include_last_offset": include_last_offset,
                        },
                    )

                    indices = make_long_input((S,), low=0, high=M, noncontiguous=True)
                    per_sample_weights = make_per_sample_weight(
                        generate_per_sample_weight, indices
                    )
                    # 1
                    yield common_methods_invocations.SampleInput(
                        make_input((M, S)),
                        args=(indices,),
                        kwargs={
                            "offsets": offset,
                            "mode": mode,
                            "per_sample_weights": per_sample_weights,
                            "include_last_offset": include_last_offset,
                        },
                    )

                    if mode != 2:  # "max" mode in 2-D index tensor make aten func crash
                        # 2-D index tensor
                        indices = make_long_input((S, S), low=0, high=M)
                        per_sample_weights = make_per_sample_weight(
                            generate_per_sample_weight, indices
                        )
                        # 2
                        yield common_methods_invocations.SampleInput(
                            make_input((M, S)),
                            args=(indices,),
                            kwargs={
                                "offsets": offset,
                                "mode": mode,
                                "per_sample_weights": per_sample_weights,
                                "include_last_offset": include_last_offset,
                            },
                        )

                        indices = make_long_input((S, S), low=0, high=M, noncontiguous=True)
                        per_sample_weights = make_per_sample_weight(
                            generate_per_sample_weight, indices
                        )
                        # 3
                        yield common_methods_invocations.SampleInput(
                            make_input((M, S)),
                            args=(indices,),
                            kwargs={
                                "offsets": offset,
                                "mode": mode,
                                "per_sample_weights": per_sample_weights,
                                "include_last_offset": include_last_offset,
                            },
                        )


def sample_inputs_embedding_bag_padding_idx(op_info, device, dtype, requires_grad, **kwargs):
    del op_info
    del kwargs

    def make_input(shape):
        return common_methods_invocations.make_tensor(
            shape, device=device, dtype=dtype, requires_grad=requires_grad
        )

    def make_long_input(shape, *, low, high, noncontiguous=False):
        return common_methods_invocations.make_tensor(
            shape,
            device=device,
            dtype=torch.long,
            low=low,
            high=high,
            noncontiguous=noncontiguous,
        )

    def make_per_sample_weight(flag, idx):
        # a tensor of float / double weights, or None
        # to indicate all weights should be taken to be 1
        if flag:
            return make_input(idx.reshape(-1).shape)
        return None

    offsets = [
        torch.tensor([0, 2, 3], device=device, dtype=torch.long),
        # Below case not work for FullGraph mode, guess due to op.While() bug:
        # when the initial condition is False, it still excute the loop body once.
        # torch.tensor([0, 0, 2], device=device, dtype=torch.long),
        # torch.tensor([0, 2, 2, 4], device=device, dtype=torch.long),
    ]
    for offset in offsets:
        for include_last_offset in (True, False):
            for generate_per_sample_weight in (True, False):
                for mode in (
                    0,
                    1,
                    2,
                ):  # ('sum', 'mean', 'max')
                    # per_sample_weights only support mode='sum'
                    if generate_per_sample_weight and mode in (1, 2):  # ('mean', 'max'):
                        continue

                    for padding_idx in (-1, 0, 1, 2, 3):
                        # 1-D index tensor
                        indices = make_long_input((S,), low=0, high=M)
                        per_sample_weights = make_per_sample_weight(
                            generate_per_sample_weight, indices
                        )
                        # 0
                        yield common_methods_invocations.SampleInput(
                            make_input((M, S)),
                            args=(indices,),
                            kwargs={
                                "offsets": offset,
                                "scale_grad_by_freq": False,
                                "mode": mode,
                                "sparse": False,
                                "per_sample_weights": per_sample_weights,
                                "include_last_offset": include_last_offset,
                                "padding_idx": padding_idx,
                            },
                        )

                        indices = make_long_input((S,), low=0, high=M, noncontiguous=True)
                        per_sample_weights = make_per_sample_weight(
                            generate_per_sample_weight, indices
                        )
                        # 1
                        yield common_methods_invocations.SampleInput(
                            make_input((M, S)),
                            args=(indices,),
                            kwargs={
                                "offsets": offset,
                                "scale_grad_by_freq": False,
                                "mode": mode,
                                "sparse": False,
                                "per_sample_weights": per_sample_weights,
                                "include_last_offset": include_last_offset,
                                "padding_idx": padding_idx,
                            },
                        )

                        # if mode != 2:  # "max" mode in 2-D index tensor make aten func crash
                        #     # 2-D index tensor
                        #     indices = make_long_input((S, S), low=0, high=M)
                        #     per_sample_weights = make_per_sample_weight(
                        #         generate_per_sample_weight, indices
                        #     )
                        #     # 2
                        #     yield common_methods_invocations.SampleInput(
                        #         make_input((M, S)),
                        #         args=(indices,),
                        #         kwargs={
                        #             "offsets": offset,
                        #             "mode": mode,
                        #             "per_sample_weights": per_sample_weights,
                        #             "include_last_offset": include_last_offset,
                        #             "padding_idx": padding_idx,
                        #         },
                        #     )

                        #     indices = make_long_input((S, S), low=0, high=M, noncontiguous=True)
                        #     per_sample_weights = make_per_sample_weight(
                        #         generate_per_sample_weight, indices
                        #     )
                        #     # 3
                        #     yield common_methods_invocations.SampleInput(
                        #         make_input((M, S)),
                        #         args=(indices,),
                        #         kwargs={
                        #             "offsets": offset,
                        #             "mode": mode,
                        #             "per_sample_weights": per_sample_weights,
                        #             "include_last_offset": include_last_offset,
                        #             "padding_idx": padding_idx,
                        #         },
                        #     )


def sample_inputs__local_scalar_dense(op_info, device, dtype, requires_grad, **kwargs):
    del op_info

    shapes = (
        (),
        (1,),
        (3,),
        (1, 1),
        (1, 2),
        (2, 1),
        (1, 1, 1),
        (2, 2, 2),
    )

    for shape in shapes:
        t = torch_testing.make_tensor(
            shape,
            low=0,
            high=1,
            device=device,
            dtype=dtype,
            requires_grad=requires_grad,
            **kwargs,
        )
        yield opinfo_core.SampleInput(t)


def _prepare_data_for_fft_ops(device, dtype, requires_grad=False):
    # Adapted from https://github.com/pytorch/pytorch/blob/01069ad4be449f376cf88a56d842b8eb50f6e9b6/torch/testing/_internal/opinfo/core.py#L2448C1-L2541C79
    is_fp16_or_chalf = dtype in (torch.complex32, torch.half)
    if not is_fp16_or_chalf:
        oned_tensor = functools.partial(
            opinfo_core.make_tensor,
            (31,),
            device=device,
            dtype=dtype,
            requires_grad=requires_grad,
        )
        nd_tensor = functools.partial(
            opinfo_core.make_tensor,
            (S, S + 1, S + 2),
            device=device,
            dtype=dtype,
            requires_grad=requires_grad,
        )
    else:
        low = None
        high = None
        shapes = ((2, 8, 9), (33,))

        oned_tensor = functools.partial(
            opinfo_core.make_tensor,
            shapes[1],
            device=device,
            low=low,
            high=high,
            dtype=dtype,
            requires_grad=requires_grad,
        )
        nd_tensor = functools.partial(
            opinfo_core.make_tensor,
            shapes[0],
            device=device,
            low=low,
            high=high,
            dtype=dtype,
            requires_grad=requires_grad,
        )

    return oned_tensor, nd_tensor


def sample_inputs__fft_c2c(self, device, dtype, requires_grad=False, **_):
    del self  # Unused
    oned_tensor, nd_tensor = _prepare_data_for_fft_ops(device, dtype, requires_grad)

    for normalization, forward in itertools.product((0, 1, 2), (True, False)):
        # 1-D
        yield opinfo_core.SampleInput(
            oned_tensor(), dim=(0,), normalization=normalization, forward=forward
        )
        # N-D
        for dim in [
            (0,),
            (1,),
            (2,),
            (1, 2),
            (0, 1),
            (0, 1, 2),
        ]:
            yield opinfo_core.SampleInput(
                nd_tensor(), dim=dim, normalization=normalization, forward=forward
            )


def sample_inputs__fft_r2c(self, device, dtype, requires_grad=False, **_):
    del self  # Unused
    oned_tensor, nd_tensor = _prepare_data_for_fft_ops(device, dtype, requires_grad)

    for normalization, one_sided in itertools.product((0, 1, 2), (True, True)):
        # 1-D
        yield opinfo_core.SampleInput(
            oned_tensor(), dim=(0,), normalization=normalization, onesided=one_sided
        )
        # N-D
        for dim in [
            (0,),
            (1,),
            (2,),
            (1, 2),
            (0, 1),
            (0, 1, 2),
        ]:
            yield opinfo_core.SampleInput(
                nd_tensor(), dim=dim, normalization=normalization, onesided=one_sided
            )


def sample_inputs__fft_c2r(self, device, dtype, requires_grad=False, **_):
    del self  # Unused
    oned_tensor, nd_tensor = _prepare_data_for_fft_ops(device, dtype, requires_grad)

    for normalization in (0, 1, 2):
        # 1-D
        yield opinfo_core.SampleInput(
            oned_tensor(), dim=(0,), normalization=normalization, last_dim_size=12
        )
        # N-D
        for dim in [
            (0,),
            (1,),
            (2,),
            (1, 2),
            (0, 1),
            (0, 1, 2),
        ]:
            yield opinfo_core.SampleInput(
                nd_tensor(), dim=dim, normalization=normalization, last_dim_size=6
            )


def _index_variable_bool(shape, max_indices, device):
    if not isinstance(shape, tuple):
        shape = (shape,)
    index = (
        torch.rand(*shape, dtype=torch.double, device=device).mul_(max_indices).floor_().bool()
    )
    return index


def sample_inputs_index_bool(op_info, device, dtype, requires_grad, **kwargs):
    del op_info  # Unused
    del kwargs  # Unused
    make_arg = functools.partial(
        torch_testing.make_tensor, dtype=dtype, device=device, requires_grad=requires_grad
    )
    s = 5
    index_bool = _index_variable_bool(s, s, device=device)
    test_args = [
        ([index_bool],),
    ]

    for args in test_args:
        yield opinfo_core.SampleInput(make_arg((s, s, s, s)), args=args)


def sample_inputs_index(op_info, device, dtype, requires_grad, **kwargs):
    del op_info  # Unused
    del kwargs  # Unused
    make_arg = functools.partial(
        torch_testing.make_tensor, dtype=dtype, device=device, requires_grad=requires_grad
    )
    s = 5
    index_1d = common_methods_invocations.index_variable(2, s, device=device)
    index_2d = common_methods_invocations.index_variable((s + 1, 2), s, device=device)
    index_3d = common_methods_invocations.index_variable((s + 2, s + 1, 2), s, device=device)
    test_args = [
        ([index_1d],),
        ([None, index_1d],),
        ([None, None, None, index_1d],),
        ([index_1d, None],),
        ([index_1d, None, None],),
        # Extra index
        ([None, index_1d, None, index_1d],),
        ([index_1d, None, index_1d, None],),
        ([None, index_1d, index_1d, None],),
        ([index_2d],),
        ([None, index_2d],),
        ([None, None, None, index_2d],),
        ([index_2d, None],),
        ([index_2d, None, None],),
        # Extra index
        ([None, index_2d, None, index_2d],),
        ([index_2d, None, index_2d, None],),
        ([None, index_2d, index_2d, None],),
        ([index_3d],),
        ([None, index_3d],),
        ([None, None, None, index_3d],),
        ([index_3d, None],),
        ([index_3d, None, None],),
        # Extra index
        ([None, index_3d, None, index_3d],),
        ([index_3d, None, index_3d, None],),
        ([None, index_3d, index_3d, None],),
        # Mixed indices
        ([None, index_3d, index_1d, index_2d],),
        # All indices are not None
        ([index_2d, index_3d, index_1d],),
        ([index_2d, index_3d, index_1d, index_2d],),
    ]

    for args in test_args:
        yield opinfo_core.SampleInput(make_arg((s, s, s, s)), args=args)


def sample_inputs_index_put(op_info, device, dtype, requires_grad, **kwargs):
    del op_info
    del kwargs

    data = torch_testing.make_tensor(
        (10, 3),
        device=device,
        dtype=dtype,
        requires_grad=requires_grad,
    )
    indices = torch.arange(8, dtype=torch.int64, device=device).reshape((-1, 4))
    values = torch_testing.make_tensor(
        (2, 3, 4),
        device=device,
        dtype=dtype,
        requires_grad=requires_grad,
    )
    yield opinfo_core.SampleInput(data, indices, values)


def sample_inputs_layer_norm(op_info, device, dtype, requires_grad, **kwargs):
    del op_info  # unused
    del kwargs
    make_arg = functools.partial(
        torch_testing.make_tensor, device=device, dtype=dtype, requires_grad=requires_grad
    )

    # Ordered as input shape, normalized_shape, eps
    cases: tuple[tuple[int], tuple[int], float] = (  # type: ignore[assignment]
        ((1, 2, 3), (1, 2, 3), 0.5),
        ((2, 2, 3), (2, 3), -0.5),
        ((1,), (1,), 1e-5),
        ((1, 2), (2,), 1e-5),
        ((0, 1), (1,), 1e-5),
    )

    for input_shape, normalized_shape, eps in cases:  # type: ignore[misc]
        # Shape of weight and bias should be the same as normalized_shape
        weight = make_arg(normalized_shape)  # type: ignore[has-type]
        bias = make_arg(normalized_shape)  # type: ignore[has-type]
        yield opinfo_core.SampleInput(
            make_arg(input_shape),  # type: ignore[has-type]
            args=(normalized_shape, weight, bias, eps),  # type: ignore[has-type]
        )
        yield opinfo_core.SampleInput(
            make_arg(input_shape),  # type: ignore[has-type]
            args=(normalized_shape, None, bias, eps),  # type: ignore[has-type]
        )
        yield opinfo_core.SampleInput(
            make_arg(input_shape),  # type: ignore[has-type]
            args=(normalized_shape, weight, None, eps),  # type: ignore[has-type]
        )
        yield opinfo_core.SampleInput(
            make_arg(input_shape),  # type: ignore[has-type]
            args=(normalized_shape, None, None, eps),  # type: ignore[has-type]
        )


def sample_inputs_like_fns(self, device, dtype, requires_grad, **kwargs):
    del self  # Unused

    inputs = [
        ((), {}),
        ((S, S), {}),
        ((0, S, 0), {}),
        ((S,), {}),
    ]
    for shape, kwargs in inputs:
        t = torch_testing.make_tensor(
            shape, dtype=dtype, device=device, low=None, high=None, requires_grad=requires_grad
        )
        yield opinfo_core.SampleInput(t, **kwargs)


def sample_inputs_like_fns_dtype(self, device, dtype, requires_grad, **kwargs):
    del self  # Unused

    inputs = [
        ((S,), {"dtype": dtype}),
        # Hard-code some dtypes/devices. We want to test cases where the
        # (dtype, device) is different from the input's (dtype, device)
        ((S,), {"dtype": torch.double}),
    ]
    for shape, kwargs in inputs:
        t = torch_testing.make_tensor(
            shape, dtype=dtype, device=device, low=None, high=None, requires_grad=requires_grad
        )
        yield opinfo_core.SampleInput(t, **kwargs)


def sample_inputs__log_softmax(
    op_info,
    device,
    dtype,
    requires_grad,
    **kwargs,
):
    del op_info  # Unused

    make_arg = functools.partial(
        torch_testing.make_tensor, device=device, dtype=dtype, requires_grad=requires_grad
    )
    cases = [
        ((S,), (0,)),
        ((S, S), (0,)),
        ((S, S), (1,)),
        ((S, S), (-1,)),
        ((S, M, S), (2,)),
        ((S, 0, 0), (-1,)),
    ]

    for (shape, dim), half_to_float in itertools.product(cases, (False,)):
        # NOTE: softmax with half to float conversion is not supported on CPU
        # So we don't test it here
        kwargs = dict(half_to_float=half_to_float)
        yield opinfo_core.SampleInput(make_arg(shape), args=dim, kwargs=kwargs)


def sample_inputs_max_pool_empty_strides(op_info, device, dtype, requires_grad, **kwargs):
    make_arg = functools.partial(
        torch_testing.make_tensor, device=device, dtype=dtype, requires_grad=False
    )

    # FIXME: (RuntimeError: non-empty 3D or 4D (batch mode) tensor expected for input)

    params_generator_type_dict = {
        "ops.aten.max_pool1d": _TestParamsMaxPool1dEmptyStride,
        "ops.aten.max_pool2d": _TestParamsMaxPool2dEmptyStride,
        "ops.aten.max_pool3d": _TestParamsMaxPool3dEmptyStride,
    }

    params_generator = params_generator_type_dict[op_info.name]()
    for (shape, memory_format), kwargs in params_generator.gen_input_params():
        arg = make_arg(shape).to(memory_format=memory_format).requires_grad_(requires_grad)
        yield opinfo_core.SampleInput(arg, kwargs=kwargs)


def sample_inputs_max_pool1d_with_indices(op_info, device, dtype, requires_grad, **kwargs):
    del op_info
    make_arg = functools.partial(
        torch_testing.make_tensor, device=device, dtype=dtype, requires_grad=False
    )
    params_generator = (
        common_methods_invocations._TestParamsMaxPool1d()  # pylint: disable=protected-access
    )
    for (shape, memory_format), kwargs in params_generator.gen_input_params():
        arg = make_arg(shape).to(memory_format=memory_format).requires_grad_(requires_grad)
        yield opinfo_core.SampleInput(arg, kwargs=kwargs)


def sample_inputs_max_pool2d_with_indices(op_info, device, dtype, requires_grad, **kwargs):
    del op_info
    make_arg = functools.partial(
        torch_testing.make_tensor, device=device, dtype=dtype, requires_grad=False
    )
    params_generator = (
        common_methods_invocations._TestParamsMaxPool2d()  # pylint: disable=protected-access
    )
    for (shape, memory_format), kwargs in params_generator.gen_input_params():
        arg = make_arg(shape).to(memory_format=memory_format).requires_grad_(requires_grad)
        yield opinfo_core.SampleInput(arg, kwargs=kwargs)


def sample_inputs_max_pool3d_with_indices(op_info, device, dtype, requires_grad, **kwargs):
    del op_info
    make_arg = functools.partial(
        torch_testing.make_tensor, device=device, dtype=dtype, requires_grad=False
    )
    params_generator = (
        common_methods_invocations._TestParamsMaxPool3d()  # pylint: disable=protected-access
    )
    for (shape, memory_format), kwargs in params_generator.gen_input_params():
        arg = make_arg(shape).to(memory_format=memory_format).requires_grad_(requires_grad)
        yield opinfo_core.SampleInput(arg, kwargs=kwargs)


def sample_inputs_native_group_norm(op_info, device, dtype, requires_grad, **kwargs):
    del op_info
    make_arg = functools.partial(
        torch_testing.make_tensor, device=device, dtype=dtype, requires_grad=requires_grad
    )

    # Ordered as input shape, C,N,HxW, and kwargs for group and eps
    cases = (
        ((1, 6, 3), (6,), (6,), 1, 6, 3, {"group": 2, "eps": 0.5}),
        ((2, 6, 3), (6,), (6,), 2, 6, 3, {"group": 3, "eps": -0.5}),
        ((5, 5, 5), (5,), (5,), 5, 5, 5, {"group": 1, "eps": 1e-5}),
        ((5, 8, 10), (8,), (8,), 5, 8, 10, {"group": 4, "eps": 1e-5}),
    )

    for input_shape, weight, bias, N, C, HxW, kwargs in cases:
        # args: running mean, running var, weight and bias should necessarily be of shape: (channels,)
        channels = input_shape[1] if len(input_shape) > 1 else 0
        weight = make_arg(channels) if channels > 0 else None
        bias = make_arg(channels) if channels > 0 else None

        yield opinfo_core.SampleInput(
            make_arg(input_shape),
            args=(
                weight,
                bias,
                N,
                C,
                HxW,
            ),
            kwargs=kwargs,
        )


def sample_inputs_native_dropout(
    op_info, device, dtype, requires_grad, *, valid_input_dim=None, **kwargs
):
    del op_info  # Unused
    del kwargs  # Unused
    make_arg = functools.partial(
        torch_testing.make_tensor, device=device, dtype=dtype, requires_grad=requires_grad
    )

    if valid_input_dim:
        cases = ((S,) * i for i in valid_input_dim)
    else:
        cases = ((S, S), (S,), ())
    # ONNX requires 0 <= p < 1
    p_vals = [0.0]

    training_vals = [True, False]

    for case, p, training in itertools.product(cases, p_vals, training_vals):
        yield opinfo_core.SampleInput(make_arg(case), p=p, train=training)


# NOTE: In `_native_batch_norm_legit` tests, it generates two kinds of args:
# 1. (input, weight, bias, running_mean, running_var, training, momentum, eps)
# 2. (input, weight, bias, training, momentum, eps)
# which requires two function signatures to take the inputs, that's why we have
# two sample_inputs functions here instead.
def sample_inputs__native_batch_norm_legit(op_info, device, dtype, requires_grad, **kwargs):
    samples = common_methods_invocations.sample_inputs_batch_norm(
        op_info, device, dtype, requires_grad, **kwargs
    )
    for sample in samples:
        # torch.native_batch_norm does not support 0 numel tensors
        # IndexError: Dimension out of range (expected to be in range of [-1, 0], but got 1)
        if sample.input.numel() == 0:
            continue
        args = sample.args
        training = sample.kwargs.get("training", True)
        momentum = sample.kwargs.get("momentum", 0.5)
        eps = sample.kwargs.get("eps", 1e-5)
        if args[0] is not None and args[1] is not None:
            yield opinfo_core.SampleInput(
                sample.input,
                args=(args[2], args[3], args[0], args[1]),
                kwargs={"training": training, "momentum": momentum, "eps": eps},
            )


def sample_inputs__native_batch_norm_legit_no_stats(
    op_info, device, dtype, requires_grad, **kwargs
):
    samples = common_methods_invocations.sample_inputs_batch_norm(
        op_info, device, dtype, requires_grad, **kwargs
    )
    for sample in samples:
        # torch.native_batch_norm does not support 0 numel tensors
        # IndexError: Dimension out of range (expected to be in range of [-1, 0], but got 1)
        if sample.input.numel() == 0:
            continue
        args = sample.args
        training = sample.kwargs.get("training", True)
        momentum = sample.kwargs.get("momentum", 0.5)
        eps = sample.kwargs.get("eps", 1e-5)
        if args[0] is not None and args[1] is None:
            yield opinfo_core.SampleInput(
                sample.input,
                args=(args[2], args[3]),
                kwargs={"training": training, "momentum": momentum, "eps": eps},
            )


def sample_inputs_non_max_suppression(op_info, device, dtype, requires_grad, **kwargs):
    del op_info
    del kwargs
    boxes = torch.tensor(
        [
            [0.0, 0.0, 10.0, 10.0],
            [10.0, 10.0, 20.0, 20.0],
            [32.0, 32.0, 40.0, 52.0],
        ],
        device=device,
        dtype=dtype,
        requires_grad=requires_grad,
    )
    scores = torch.tensor(
        [0.8, 0.4, 0.6], device=device, dtype=dtype, requires_grad=requires_grad
    )

    for iou_threshold in (0.3, 0.5, 0.7, 0.9):
        yield opinfo_core.SampleInput(boxes, args=(scores, iou_threshold))


def sample_inputs_normal_tensor_float(op_info, device, dtype, requires_grad, **kwargs):
    del op_info
    del requires_grad
    del kwargs
    make_arg = functools.partial(
        torch_testing.make_tensor, dtype=dtype, device=device, requires_grad=False
    )
    samples = (
        ((S, S), 0.0),
        ((S, S, S), 4.2),
    )
    for mean, std in samples:
        yield opinfo_core.SampleInput(make_arg(mean), std)


def sample_inputs_normal_float_tensor(op_info, device, dtype, requires_grad, **kwargs):
    del op_info
    del requires_grad
    del kwargs
    make_arg = functools.partial(
        torch_testing.make_tensor, dtype=dtype, device=device, requires_grad=False
    )
    samples = (
        (4.2, (S, S)),
        (-2.0, (S, S, S)),
    )
    for mean, std in samples:
        yield opinfo_core.SampleInput(mean, make_arg(std, low=0.0))


def sample_inputs_normal_tensor_tensor(op_info, device, dtype, requires_grad, **kwargs):
    del op_info
    del requires_grad
    del kwargs
    make_arg = functools.partial(
        torch_testing.make_tensor, dtype=dtype, device=device, requires_grad=False
    )
    samples = (
        ((S, S), (S, S)),
        ((S, S, S), (S, S, S)),
    )
    for mean, std in samples:
        yield opinfo_core.SampleInput(make_arg(mean), make_arg(std, low=0.0))


def sample_inputs_rand(op_info, device, dtype, requires_grad, **kwargs):
    del op_info  # Unused
    del device  # Unused
    del requires_grad  # Unused
    del kwargs  # Unused

    shapes = (
        (M,),
        (S, S),
        (S, S, S),
    )

    for shape in shapes:
        yield opinfo_core.SampleInput(shape, kwargs=dict(dtype=dtype))


def sample_inputs_rand_like(op_info, device, dtype, requires_grad, **kwargs):
    del op_info  # Unused
    del kwargs  # Unused

    make_arg = functools.partial(
        torch_testing.make_tensor, device=device, dtype=dtype, requires_grad=requires_grad
    )
    shapes = (
        (M,),
        (S, S),
        (S, S, S),
    )

    for shape in shapes:
        yield opinfo_core.SampleInput(make_arg(shape))


def sample_inputs_rand_like_dtype(op_info, device, dtype, requires_grad, **kwargs):
    del op_info  # Unused
    del kwargs  # Unused

    make_arg = functools.partial(
        torch_testing.make_tensor,
        device=device,
        dtype=torch.float32,
        requires_grad=requires_grad,
    )
    shapes = (
        (M,),
        (S, S),
        (S, S, S),
    )

    for shape in shapes:
        yield opinfo_core.SampleInput(make_arg(shape), kwargs=dict(dtype=dtype))


def sample_inputs_randint(self, device, dtype, requires_grad, **kwargs):
    high = 10

    for sample in sample_inputs_like_fns(self, device, dtype, requires_grad, **kwargs):
        # With high
        yield opinfo_core.SampleInput(high, sample.input.shape, *sample.args, **sample.kwargs)


def sample_inputs_randint_low(self, device, dtype, requires_grad, **kwargs):
    low = 2
    high = 10

    for sample in sample_inputs_like_fns(self, device, dtype, requires_grad, **kwargs):
        # With low and high
        yield opinfo_core.SampleInput(
            low, high, sample.input.shape, *sample.args, **sample.kwargs
        )


def sample_inputs_randint_like(self, device, dtype, requires_grad, **kwargs):
    high = 10

    for sample in sample_inputs_like_fns(self, device, dtype, requires_grad, **kwargs):
        # With high
        yield opinfo_core.SampleInput(sample.input, high, *sample.args, **sample.kwargs)


def sample_inputs_randint_like_dtype(self, device, dtype, requires_grad, **kwargs):
    high = 10

    for sample in sample_inputs_like_fns_dtype(self, device, dtype, requires_grad, **kwargs):
        # With low and high
        yield opinfo_core.SampleInput(sample.input, high, *sample.args, **sample.kwargs)


def sample_inputs_randint_like_low_dtype(self, device, dtype, requires_grad, **kwargs):
    low = 2
    high = 10

    for sample in sample_inputs_like_fns(self, device, dtype, requires_grad, **kwargs):
        # With low and high
        yield opinfo_core.SampleInput(sample.input, low, high, *sample.args, **sample.kwargs)


def sample_inputs_randint_like_low_dtype_dtype(self, device, dtype, requires_grad, **kwargs):
    low = 2
    high = 10

    for sample in sample_inputs_like_fns_dtype(self, device, dtype, requires_grad, **kwargs):
        # With low and high
        yield opinfo_core.SampleInput(sample.input, low, high, *sample.args, **sample.kwargs)


def sample_inputs_randn(op, device, dtype, requires_grad, **kwargs):
    del op  # Unused
    del device  # Unused
    del requires_grad  # Unused
    del kwargs  # Unused

    shapes = ((M,), (S, S))

    for shape in shapes:
        yield opinfo_core.SampleInput(input=shape, kwargs=dict(dtype=dtype))


def sample_inputs_reflection_pad1d(op_info, device, dtype, requires_grad, **kwargs):
    del op_info
    del kwargs

    cases: tuple = (  # ignore
        ((2, 3), (1, 2)),
        ((4, 5), (0, 1)),
        ((6, 7), (1, 1)),
        ((8, 9), (1, 0)),
    )

    make_inp = opinfo_core.partial(
        torch.testing.make_tensor, device=device, dtype=dtype, requires_grad=requires_grad
    )

    for shape, pad in cases:
        yield opinfo_core.SampleInput(make_inp(shape), args=(pad,))


def sample_inputs_replication_pad1d(op_info, device, dtype, requires_grad, **kwargs):
    del op_info
    del kwargs

    cases: tuple = (  # ignore
        ((2, 3), (1, 2)),
        ((4, 5), (0, 1)),
        ((6, 7), (1, 1)),
        ((8, 9), (1, 0)),
    )

    make_inp = opinfo_core.partial(
        torch.testing.make_tensor, device=device, dtype=dtype, requires_grad=requires_grad
    )

    for shape, pad in cases:
        yield opinfo_core.SampleInput(make_inp(shape), args=(pad,))


def sample_inputs_slice_scatter(op_info, device, dtype, requires_grad, **kwargs):
    del op_info
    del kwargs
    make_arg = functools.partial(
        torch_testing.make_tensor, dtype=dtype, device=device, requires_grad=requires_grad
    )

    L = 20
    cases = (
        ((L, L, L), (L, L, L), (0, 0, L, 1)),
        ((L, L, L), (L // 2, L, L), (0, L // 2, L, 1)),
        ((L, L, L), (L // 4, L, L), (0, L // 2, L, 2)),
        ((L, L, L), (L, L, L), (1, 0, L, 1)),
        ((L, L, L), (L, L // 2, L), (1, L // 2, L, 1)),
        ((L, L, L), (L, L // 4, L), (1, L // 2, L, 2)),
        ((L, L, L), (L, L, L), (2, 0, L, 1)),
        ((L, L, L), (L, L, L // 2), (2, L // 2, L, 1)),
        ((L, L, L), (L, L, L // 4), (2, L // 2, L, 2)),
        ((L, L, L), (L, L // 2, L), (1, L // 2, L * 2, 1)),  # end > L
        ((L, L, L), (L, L, L), (-2, 0, L, 1)),  # negative dim
        ((L, L, L), (L, L, L // 4), (-1, L // 2, L * 2, 2)),  # end > L and negative dim
    )

    for input_shape, src_shape, args in cases:
        input_ = make_arg(input_shape)
        src = make_arg(src_shape)
        yield opinfo_core.SampleInput(input_, args=(src, *args))


def sample_inputs__scaled_dot_product_flash_attention(
    op_info, device, dtype, requires_grad, **kwargs
):
    del op_info
    del kwargs

    make = opinfo_core.partial(
        opinfo_core.make_tensor, device=device, dtype=dtype, requires_grad=requires_grad
    )
    batch, seq_q, seq_kv, num_heads, head_dim = 4, 3, 6, 4, 8

    dim_4_q_shape = (batch, num_heads, seq_q, head_dim)
    dim_4_kv_shape = (batch, num_heads, seq_kv, head_dim)

    qkv_shapes = [(dim_4_q_shape, dim_4_kv_shape)]
    samples = []
    for qkv_shape, is_causal, dropout_p in opinfo_core.product(
        qkv_shapes, [True, False], [0.0]
    ):
        shape_q, shape_kv = qkv_shape
        samples.append(
            opinfo_core.SampleInput(
                make(shape_q),
                make(shape_kv),
                make(shape_kv),
                is_causal=is_causal,
                dropout_p=dropout_p,
            )
        )

    # Add an attn_mask
    samples.append(
        opinfo_core.SampleInput(
            make((batch, num_heads, seq_q, head_dim)),
            make((batch, num_heads, seq_kv, head_dim)),
            make((batch, num_heads, seq_kv, head_dim)),
            is_causal=False,
            dropout_p=0.0,
        )
    )

    yield from samples


def sample_inputs__scaled_dot_product_efficient_attention(
    op_info, device, dtype, requires_grad, **kwargs
):
    del op_info
    del kwargs

    make = opinfo_core.partial(
        opinfo_core.make_tensor, device=device, dtype=dtype, requires_grad=requires_grad
    )
    batch, seq_q, seq_kv, num_heads, head_dim = 4, 3, 6, 4, 8

    dim_4_q_shape = (batch, num_heads, seq_q, head_dim)
    dim_4_kv_shape = (batch, num_heads, seq_kv, head_dim)

    qkv_shapes = [(dim_4_q_shape, dim_4_kv_shape)]
    samples = []
    for qkv_shape, is_causal, dropout_p, compute_log_sumexp in opinfo_core.product(
        qkv_shapes, [True, False], [0.0], [True, False]
    ):
        shape_q, shape_kv = qkv_shape
        samples.append(
            opinfo_core.SampleInput(
                make(shape_q),
                make(shape_kv),
                make(shape_kv),
                attn_bias=None,
                is_causal=is_causal,
                dropout_p=dropout_p,
                compute_log_sumexp=compute_log_sumexp,
            )
        )

    yield from samples


def sample_inputs__softmax(
    op_info,
    device,
    dtype,
    requires_grad,
    **kwargs,
):
    del op_info  # Unused

    make_arg = functools.partial(
        torch_testing.make_tensor, device=device, dtype=dtype, requires_grad=requires_grad
    )
    cases = [
        ((S,), (0,)),
        ((S, S), (0,)),
        ((S, S), (1,)),
        ((S, S), (-1,)),
        ((S, M, S), (2,)),
        ((S, 0, 0), (-1,)),
    ]

    for (shape, dim), half_to_float in itertools.product(cases, (False,)):
        # NOTE: softmax with half to float conversion is not supported on CPU
        # So we don't test it here
        kwargs = dict(half_to_float=half_to_float)
        yield opinfo_core.SampleInput(make_arg(shape), args=dim, kwargs=kwargs)


def sample_inputs_stft(op_info, device, dtype, requires_grad, **kwargs):
    del op_info
    del kwargs

    def mt(shape, **kwargs):
        return torch_testing.make_tensor(
            shape, device=device, dtype=dtype, requires_grad=requires_grad, **kwargs
        )

    yield opinfo_core.SampleInput(mt(100), n_fft=10, return_complex=True)
    yield opinfo_core.SampleInput(mt(100), n_fft=10, return_complex=False)
    if dtype.is_complex:
        yield opinfo_core.SampleInput(mt(100), n_fft=10)

    yield opinfo_core.SampleInput(mt(10), n_fft=7, return_complex=True)
    yield opinfo_core.SampleInput(mt((10, 100)), n_fft=16, hop_length=4, return_complex=True)

    window = mt(16, low=0.5, high=2.0)
    yield opinfo_core.SampleInput(
        mt((2, 100)), kwargs=dict(n_fft=16, window=window, return_complex=True)
    )
    yield opinfo_core.SampleInput(
        mt((3, 100)), kwargs=dict(n_fft=16, window=window, return_complex=True)
    )
    if not dtype.is_complex:
        yield opinfo_core.SampleInput(
            mt((10, 100)), n_fft=16, window=window, onesided=False, return_complex=True
        )


def sample_inputs_tensor_bool(op_info, device, dtype, requires_grad, **kwargs):
    del op_info
    del device
    del requires_grad
    del kwargs
    yield opinfo_core.SampleInput(True, dtype=dtype)
    yield opinfo_core.SampleInput(False, dtype=dtype)


def sample_inputs_tensor_float(op_info, device, dtype, requires_grad, **kwargs):
    del op_info
    del device
    del requires_grad
    del kwargs
    yield opinfo_core.SampleInput(3.0, dtype=dtype)
    yield opinfo_core.SampleInput(-1.0, dtype=dtype)


def sample_inputs_tensor_int(op_info, device, dtype, requires_grad, **kwargs):
    del op_info
    del device
    del requires_grad
    del kwargs
    yield opinfo_core.SampleInput(2, dtype=dtype)
    yield opinfo_core.SampleInput(-5, dtype=dtype)


def sample_inputs_unfold(op_info, device, dtype, requires_grad, **kwargs):
    del op_info
    # Case `target_end == 1`, where `target_end = (input.size(dimension) - size) // step + 1`.
    t = torch_testing.make_tensor(
        (2, 3, 4),
        device=device,
        dtype=dtype,
        requires_grad=requires_grad,
        **kwargs,
    )
    for dimension, size, step in [
        (1, 2, 2),
        (-1, 2, 2),
        (-2, 2, 2),
    ]:
        yield opinfo_core.SampleInput(t, args=(dimension, size, step))


def sample_inputs_upsample_2d(op_info, device, dtype, requires_grad, **kwargs):
    del op_info
    del kwargs

    N, C = 2, 3
    D = 4
    SS = 3
    L = 5

    align_corners_options = (True, False)
    rank = 2

    def shape(size, rank, with_batch_channel=True):
        if with_batch_channel:
            return tuple([N, C] + ([size] * rank))
        return tuple([size] * rank)

    make_arg = functools.partial(
        torch_testing.make_tensor,
        device=device,
        dtype=dtype,
        requires_grad=requires_grad,
        low=-1,
        high=1,
    )

    yield opinfo_core.SampleInput(make_arg(shape(D, rank)), shape(SS, rank, False), True)

    for align_corners in align_corners_options:
        yield opinfo_core.SampleInput(
            make_arg(shape(D, rank)), shape(S, rank, False), align_corners
        )
        yield opinfo_core.SampleInput(
            make_arg(shape(D, rank)), shape(L, rank, False), align_corners
        )
        yield opinfo_core.SampleInput(
            make_arg(shape(D, rank)),
            args=(shape(L, rank, False), align_corners),
            kwargs=dict(scales_h=0.6, scales_w=4.2),
        )
        yield opinfo_core.SampleInput(
            make_arg(shape(D, rank)),
            args=(shape(L, rank, False), align_corners),
            kwargs=dict(scales_h=4.2, scales_w=0.6),
        )


def sample_inputs_upsample_2d_vec(op_info, device, dtype, requires_grad, **kwargs):
    del op_info
    del kwargs

    N, C = 2, 3
    D = 4
    SS = 3
    L = 5

    align_corners_options = (True, False)
    rank = 2

    def shape(size, rank, with_batch_channel=True):
        if with_batch_channel:
            return tuple([N, C] + ([size] * rank))
        return tuple([size] * rank)

    make_arg = functools.partial(
        torch_testing.make_tensor,
        device=device,
        dtype=dtype,
        requires_grad=requires_grad,
        low=-1,
        high=1,
    )

    yield opinfo_core.SampleInput(make_arg(shape(D, rank)), shape(SS, rank, False), True, None)

    for align_corners in align_corners_options:
        yield opinfo_core.SampleInput(
            make_arg(shape(D, rank)), shape(S, rank, False), align_corners, None
        )
        yield opinfo_core.SampleInput(
            make_arg(shape(D, rank)), shape(L, rank, False), align_corners, None
        )
        yield opinfo_core.SampleInput(
            make_arg(shape(D, rank)),
            args=(
                None,  # output_size
                align_corners,
            ),
            kwargs=dict(scale_factors=(1.7, 1.7)),
        )
        yield opinfo_core.SampleInput(
            make_arg(shape(D, rank)),
            args=(
                None,  # if this is None, the scalar must be list
                align_corners,
            ),
            kwargs=dict(scale_factors=(0.6, 0.6)),
        )
        yield opinfo_core.SampleInput(
            make_arg(shape(D, rank)),
            args=(
                None,  # if this is None, the scalar must be list
                align_corners,
            ),
            kwargs=dict(scale_factors=(0.6, 4.2)),
        )


def sample_inputs_upsample_linear1d(op_info, device, dtype, requires_grad, **kwargs):
    del op_info
    del kwargs

    N, C = 2, 3
    D = 4
    SS = 3
    L = 5

    align_corners_options = (True, False)
    rank = 1

    def shape(size, rank, with_batch_channel=True):
        if with_batch_channel:
            return tuple([N, C] + ([size] * rank))
        return tuple([size] * rank)

    make_arg = functools.partial(
        torch_testing.make_tensor,
        device=device,
        dtype=dtype,
        requires_grad=requires_grad,
        low=-1,
        high=1,
    )

    yield opinfo_core.SampleInput(make_arg(shape(D, rank)), shape(SS, rank, False), True)

    for align_corners in align_corners_options:
        yield opinfo_core.SampleInput(
            make_arg(shape(D, rank)), shape(S, rank, False), align_corners
        )
        yield opinfo_core.SampleInput(
            make_arg(shape(D, rank)), shape(L, rank, False), align_corners
        )
        yield opinfo_core.SampleInput(
            make_arg(shape(D, rank)), shape(L, rank, False), align_corners, scales=4.2
        )


def sample_inputs_upsample_nearest1d(op_info, device, dtype, requires_grad, **kwargs):
    del op_info
    del kwargs

    N, C = 2, 3
    D = 4
    SS = 3
    L = 5

    rank = 1

    def shape(size, rank, with_batch_channel=True):
        if with_batch_channel:
            return tuple([N, C] + ([size] * rank))
        return tuple([size] * rank)

    make_arg = functools.partial(
        torch_testing.make_tensor,
        device=device,
        dtype=dtype,
        requires_grad=requires_grad,
        low=-1,
        high=1,
    )

    yield opinfo_core.SampleInput(make_arg(shape(D, rank)), shape(SS, rank, False), True)

    yield opinfo_core.SampleInput(
        make_arg(shape(D, rank)),
        shape(S, rank, False),
    )
    yield opinfo_core.SampleInput(
        make_arg(shape(D, rank)),
        shape(L, rank, False),
    )
    yield opinfo_core.SampleInput(
        make_arg(shape(D, rank)),
        None,  # output_size
        (1.7,),  # scaler
    )
    yield opinfo_core.SampleInput(
        make_arg(shape(D, rank)),
        None,  # if this is None, the scalar must be list
        (0.6,),
    )


def sample_inputs_upsample_nearest2d(op_info, device, dtype, requires_grad, **kwargs):
    del op_info
    del kwargs

    N, C = 2, 3
    D = 4
    SS = 3
    L = 5

    rank = 2

    def shape(size, rank, with_batch_channel=True):
        if with_batch_channel:
            return tuple([N, C] + ([size] * rank))
        return tuple([size] * rank)

    make_arg = functools.partial(
        torch_testing.make_tensor,
        device=device,
        dtype=dtype,
        requires_grad=requires_grad,
        low=-1,
        high=1,
    )

    yield opinfo_core.SampleInput(make_arg(shape(D, rank)), shape(SS, rank, False), True)

    yield opinfo_core.SampleInput(
        make_arg(shape(D, rank)),
        shape(S, rank, False),
    )
    yield opinfo_core.SampleInput(
        make_arg(shape(D, rank)),
        shape(L, rank, False),
    )
    # ONNX don't support below cases: both output_size and scaler are not None
    # yield opinfo_core.SampleInput(
    #     make_arg(shape(D, rank)),
    #     shape(L, rank, False),
    #     1.7,  # scaler
    # )
    # yield opinfo_core.SampleInput(
    #     make_arg(shape(D, rank)),
    #     shape(L, rank, False),
    #     0.6,
    # )


def sample_inputs_upsample_nearest3d(op_info, device, dtype, requires_grad, **kwargs):
    del op_info
    del kwargs

    N, C = 2, 3
    D = 4
    SS = 3
    L = 5

    rank = 3

    def shape(size, rank, with_batch_channel=True):
        if with_batch_channel:
            return tuple([N, C] + ([size] * rank))
        return tuple([size] * rank)

    make_arg = functools.partial(
        torch_testing.make_tensor,
        device=device,
        dtype=dtype,
        requires_grad=requires_grad,
        low=-1,
        high=1,
    )

    yield opinfo_core.SampleInput(make_arg(shape(D, rank)), shape(SS, rank, False), True)

    yield opinfo_core.SampleInput(
        make_arg(shape(D, rank)),
        shape(S, rank, False),
    )
    yield opinfo_core.SampleInput(
        make_arg(shape(D, rank)),
        shape(L, rank, False),
    )
    # ONNX don't support below cases: both output_size and scaler are not None
    # yield opinfo_core.SampleInput(
    #     make_arg(shape(D, rank)),
    #     shape(L, rank, False),
    #     1.7,  # scaler
    # )
    # yield opinfo_core.SampleInput(
    #     make_arg(shape(D, rank)),
    #     shape(L, rank, False),
    #     0.6,
    # )


def sample_inputs_upsample_trilinear3d(op_info, device, dtype, requires_grad, **kwargs):
    del op_info
    del kwargs

    N, C = 2, 3
    D = 4
    SS = 3
    L = 5

    align_corners_options = (True, False)
    rank = 3

    def shape(size, rank, with_batch_channel=True):
        if with_batch_channel:
            return tuple([N, C] + ([size] * rank))
        return tuple([size] * rank)

    make_arg = functools.partial(
        torch_testing.make_tensor,
        device=device,
        dtype=dtype,
        requires_grad=requires_grad,
        low=-1,
        high=1,
    )

    for align_corners in align_corners_options:
        yield opinfo_core.SampleInput(
            make_arg(shape(D, rank)), shape(SS, rank, False), align_corners
        )
        yield opinfo_core.SampleInput(
            make_arg(shape(D, rank)), shape(S, rank, False), align_corners
        )
        yield opinfo_core.SampleInput(
            make_arg(shape(D, rank)), shape(L, rank, False), align_corners
        )


class _TestParamsMaxPoolEmptyStrideBase:
    # Adapted from https://github.com/pytorch/pytorch/blob/d6d55f8590eab05d2536756fb4efcfb2d07eb81a/torch/testing/_internal/common_methods_invocations.py#L3203
    def __init__(self):
        self.kwargs = {
            "kernel_size": [3],
            "stride": [()],
            "ceil_mode": [True, False],
            "padding": [0, 1],
            "dilation": [1],
        }

        # fmt: off
        self.shapes = [
            [1, 2, None],  # batch
            [2],  # channels
            [3, 6]  # signal
        ]
        # fmt: on

    def _gen_shape(self):
        for shape in itertools.product(*self.shapes):
            # shape[0] is None indicates missing batch dimension
            if shape[0] is None:
                shape = shape[1:]

            yield shape, torch.contiguous_format
            # only 2d (N, C, H, W) rank 4 tensors support channels_last memory format
            if len(self.shapes) == 4 and len(shape) == 4:
                yield shape, torch.channels_last

    def _gen_kwargs(self):
        keys = self.kwargs.keys()
        for values in itertools.product(*self.kwargs.values()):
            yield dict(zip(keys, values))

    def gen_input_params(self):
        yield from itertools.product(self._gen_shape(), self._gen_kwargs())


class _TestParamsMaxPool1dEmptyStride(_TestParamsMaxPoolEmptyStrideBase):
    def __init__(self):
        super().__init__()
        self.kwargs["kernel_size"] += [(3,)]
        self.kwargs["stride"] += [(2,)]
        self.kwargs["padding"] += [(1,)]
        self.kwargs["dilation"] += [(1,)]


class _TestParamsMaxPool2dEmptyStride(_TestParamsMaxPoolEmptyStrideBase):
    def __init__(self):
        super().__init__()
        self.kwargs["kernel_size"] += [(3, 2)]
        self.kwargs["stride"] += [(2, 1)]
        self.kwargs["padding"] += [(1, 1)]
        self.kwargs["dilation"] += [(1, 2)]

        self.shapes.append([6])


class _TestParamsMaxPool3dEmptyStride(_TestParamsMaxPoolEmptyStrideBase):
    def __init__(self):
        super().__init__()
        self.kwargs["kernel_size"] += [(3, 2, 3)]
        self.kwargs["stride"] += [(2, 1, 2)]
        self.kwargs["dilation"] += [(1, 2, 1)]

        self.shapes.append([6])
        self.shapes.append([5])


# NOTE: How to create an OpInfo:
# 1. Create a function that generates sample inputs for the op.
#    This function should yield SampleInputs.
#    Use `sample_inputs_col2im` as an example.
# 2. Specify dtypes that the op supports.
# 3. Use how you would call the op in PyTorch as the name of the OpInfo.
#    For example, `torch.ops.aten.col2im` should be named "ops.aten.col2im".
#    This way OpInfo knows to use `torch.ops.aten.col2im` as the op.
#    See the docstring of OpInfo for more details.
#
#    This name is used as the unique ID to connect `TorchLibOpInfo("unique_name", ...)``
#    in ops_test_data.py and opinfo_core.OpInfo("unique_name", ...)
#    To avoid name duplication, it is possible to rename the OpInfo and specify
#    the `op` field explicitly.
OP_DB: List[opinfo_core.OpInfo] = [
    opinfo_core.OpInfo(
        "ops.aten.bernoulli.p",
        aten_name="bernoulli.p",
        # dtypes can be a tuple of (torch.float, torch.double).
        dtypes=common_dtype.all_types(),
        sample_inputs_func=sample_inputs_bernoulli_p,
        supports_out=False,
    ),
    opinfo_core.OpInfo(
        # Deterministic bernoulli sampling where p is either 0 or 1
        "ops.aten.bernoulli.p_deterministic",
        op=torch.ops.aten.bernoulli.p,
        aten_name="bernoulli.p",
        dtypes=common_dtype.all_types(),
        sample_inputs_func=sample_inputs_bernoulli_p_deterministic,
        supports_out=False,
    ),
    opinfo_core.OpInfo(
        "ops.aten.col2im",
        aten_name="col2im",
        dtypes=common_dtype.floating_and_complex_types_and(torch.half, torch.bfloat16),
        sample_inputs_func=sample_inputs_col2im,
        supports_out=False,
    ),
    opinfo_core.OpInfo(
        "ops.aten.conv3d",
        aten_name="conv3d",
        dtypes=common_dtype.floating_and_complex_types_and(torch.int64, torch.bfloat16),
        sample_inputs_func=sample_inputs_conv3d,
        supports_out=False,
    ),
    opinfo_core.OpInfo(
        "ops.aten.convolution",
        aten_name="convolution",
        dtypes=common_dtype.floating_and_complex_types_and(torch.int64, torch.bfloat16),
        sample_inputs_func=sample_inputs_convolution,
        supports_out=False,
    ),
    opinfo_core.OpInfo(
        "ops.aten.embedding_bag",
        aten_name="embedding_bag",
        dtypes=common_dtype.floating_types_and_half(),
        sample_inputs_func=sample_inputs_embedding_bag,
        supports_out=False,
    ),
    opinfo_core.OpInfo(
        "ops.aten.embedding_bag.padding_idx",
        aten_name="embedding_bag.padding_idx",
        dtypes=common_dtype.floating_types_and_half(),
        sample_inputs_func=sample_inputs_embedding_bag_padding_idx,
        supports_out=False,
    ),
    opinfo_core.OpInfo(
        "ops.aten.embedding_renorm",
        aten_name="embedding_renorm",
        dtypes=common_dtype.floating_types_and_half(),
        sample_inputs_func=sample_inputs_embedding_renorm,
        supports_out=False,
    ),
    opinfo_core.OpInfo(
        "ops.aten._fft_c2c",
        aten_name="_fft_c2c",
        dtypes=common_dtype.complex_types(),
        sample_inputs_func=sample_inputs__fft_c2c,
        supports_out=False,
    ),
    opinfo_core.OpInfo(
        "ops.aten._fft_c2r",
        aten_name="_fft_c2r",
        dtypes=common_dtype.complex_types(),
        sample_inputs_func=sample_inputs__fft_c2r,
        supports_out=False,
    ),
    opinfo_core.OpInfo(
        "ops.aten._fft_r2c",
        aten_name="_fft_r2c",
        dtypes=common_dtype.floating_types(),
        sample_inputs_func=sample_inputs__fft_r2c,
        supports_out=False,
    ),
    opinfo_core.OpInfo(
        "ops.aten.index.Tensor",
        aten_name="index.Tensor",
        dtypes=common_dtype.all_types_and_complex_and(
            torch.bool, torch.float16, torch.bfloat16, torch.chalf
        ),
        sample_inputs_func=sample_inputs_index,
    ),
    opinfo_core.OpInfo(
<<<<<<< HEAD
        "ops.aten.index_put",
        aten_name="index_put",
        dtypes=common_dtype.floating_types(),
        sample_inputs_func=sample_inputs_index_put,
        supports_out=False,
=======
        "ops.aten.index.Tensor.bool",
        aten_name="index.Tensor",
        dtypes=common_dtype.all_types_and_complex_and(
            torch.bool, torch.float16, torch.bfloat16, torch.chalf
        ),
        sample_inputs_func=sample_inputs_index_bool,
        op=torch.ops.aten.index.Tensor,
>>>>>>> 0de0d306
    ),
    opinfo_core.OpInfo(
        "ops.aten.layer_norm",
        aten_name="layer_norm",
        dtypes=common_dtype.floating_and_complex_types_and(torch.int64, torch.bfloat16),
        sample_inputs_func=sample_inputs_layer_norm,
        supports_out=False,
    ),
    opinfo_core.OpInfo(
        "ops.aten._local_scalar_dense",
        aten_name="_local_scalar_dense",
        dtypes=common_dtype.all_types(),
        sample_inputs_func=sample_inputs__local_scalar_dense,
        supports_out=False,
    ),
    opinfo_core.OpInfo(
        "ops.aten._log_softmax",
        op=torch.ops.aten._log_softmax,  # pylint: disable=protected-access
        aten_name="_log_softmax",
        dtypes=common_dtype.floating_types_and_half(),
        sample_inputs_func=sample_inputs__log_softmax,
        supports_out=False,
    ),
    opinfo_core.OpInfo(
        "ops.aten.max_pool1d",
        variant_test_name="empty_strides",
        aten_name="max_pool1d",
        dtypes=common_dtype.floating_types_and(torch.bfloat16),
        sample_inputs_func=sample_inputs_max_pool_empty_strides,
        supports_out=False,
    ),
    opinfo_core.OpInfo(
        "ops.aten.max_pool2d",
        variant_test_name="empty_strides",
        aten_name="max_pool2d",
        dtypes=common_dtype.floating_types_and(torch.bfloat16),
        sample_inputs_func=sample_inputs_max_pool_empty_strides,
        supports_out=False,
    ),
    opinfo_core.OpInfo(
        "ops.aten.max_pool3d",
        variant_test_name="empty_strides",
        aten_name="max_pool3d",
        dtypes=common_dtype.floating_types_and(torch.bfloat16),
        sample_inputs_func=sample_inputs_max_pool_empty_strides,
        supports_out=False,
    ),
    opinfo_core.OpInfo(
        "ops.aten.native_dropout",
        aten_name="native_dropout",
        dtypes=common_dtype.all_types_and_half(),
        sample_inputs_func=sample_inputs_native_dropout,
        supports_out=False,
    ),
    opinfo_core.OpInfo(
        "ops.aten.native_group_norm",
        aten_name="native_group_norm",
        dtypes=common_dtype.floating_and_complex_types_and(torch.half, torch.bfloat16),
        sample_inputs_func=sample_inputs_native_group_norm,
        supports_out=False,
    ),
    opinfo_core.OpInfo(
        "ops.aten._native_batch_norm_legit",
        aten_name="_native_batch_norm_legit",
        dtypes=common_dtype.floating_types_and(torch.bfloat16),
        dtypesIfCUDA=common_dtype.floating_types_and(torch.float16, torch.bfloat16),
        supports_forward_ad=True,
        supports_fwgrad_bwgrad=True,
        assert_jit_shape_analysis=True,
        sample_inputs_func=sample_inputs__native_batch_norm_legit,
    ),
    opinfo_core.OpInfo(
        "ops.aten._native_batch_norm_legit_functional",
        aten_name="_native_batch_norm_legit_functional",
        dtypes=common_dtype.floating_types_and(torch.bfloat16),
        dtypesIfCUDA=common_dtype.floating_types_and(torch.float16, torch.bfloat16),
        supports_forward_ad=True,
        supports_fwgrad_bwgrad=True,
        assert_jit_shape_analysis=True,
        sample_inputs_func=sample_inputs__native_batch_norm_legit,
    ),
    opinfo_core.OpInfo(
        "ops.aten._native_batch_norm_legit.no_stats",
        aten_name="_native_batch_norm_legit.no_stats",
        dtypes=common_dtype.floating_types_and(torch.bfloat16),
        dtypesIfCUDA=common_dtype.floating_types_and(torch.float16, torch.bfloat16),
        supports_forward_ad=True,
        supports_fwgrad_bwgrad=True,
        assert_jit_shape_analysis=True,
        sample_inputs_func=sample_inputs__native_batch_norm_legit_no_stats,
    ),
    opinfo_core.OpInfo(
        "ops.aten.normal.float_Tensor",
        aten_name="normal.Tensor_Tensor",
        dtypes=common_dtype.floating_types_and_half(),
        sample_inputs_func=sample_inputs_normal_float_tensor,
        supports_out=False,
    ),
    opinfo_core.OpInfo(
        "ops.aten.normal.Tensor_float",
        aten_name="normal.Tensor_Tensor",
        dtypes=common_dtype.floating_types_and_half(),
        sample_inputs_func=sample_inputs_normal_tensor_float,
        supports_out=False,
    ),
    opinfo_core.OpInfo(
        "ops.aten.normal.Tensor_Tensor",
        aten_name="normal.Tensor_Tensor",
        dtypes=common_dtype.floating_types_and_half(),
        sample_inputs_func=sample_inputs_normal_tensor_tensor,
        supports_out=False,
    ),
    opinfo_core.OpInfo(
        "ops.aten.rand",
        aten_name="rand",
        dtypes=common_dtype.floating_types_and(torch.bfloat16),
        sample_inputs_func=sample_inputs_rand,
        supports_out=False,
    ),
    opinfo_core.OpInfo(
        "ops.aten.rand_like",
        aten_name="rand_like",
        dtypes=common_dtype.floating_types_and(torch.bfloat16),
        sample_inputs_func=sample_inputs_rand_like,
        supports_out=False,
    ),
    opinfo_core.OpInfo(
        "ops.aten.rand_like__dtype",
        op=torch.ops.aten.rand_like,
        aten_name="rand_like",
        dtypes=common_dtype.floating_types_and(torch.bfloat16),
        sample_inputs_func=sample_inputs_rand_like_dtype,
        supports_out=False,
    ),
    opinfo_core.OpInfo(
        "ops.aten.randint",
        aten_name="randint",
        dtypes=common_dtype.integral_types(),
        sample_inputs_func=sample_inputs_randint,
        supports_out=False,
    ),
    opinfo_core.OpInfo(
        "ops.aten.randint.low",
        aten_name="randint.low",
        dtypes=common_dtype.integral_types(),
        sample_inputs_func=sample_inputs_randint_low,
        supports_out=False,
    ),
    opinfo_core.OpInfo(
        "ops.aten.randint_like",
        aten_name="randint_like",
        dtypes=common_dtype.integral_types(),
        sample_inputs_func=sample_inputs_randint_like,
        supports_out=False,
    ),
    opinfo_core.OpInfo(
        "ops.aten.randint_like__dtype",
        op=torch.ops.aten.randint_like,
        aten_name="randint_like",
        dtypes=common_dtype.integral_types(),
        sample_inputs_func=sample_inputs_randint_like_dtype,
        supports_out=False,
    ),
    opinfo_core.OpInfo(
        "ops.aten.randint_like.low_dtype",
        aten_name="randint_like.low_dtype",
        dtypes=common_dtype.integral_types(),
        sample_inputs_func=sample_inputs_randint_like_low_dtype,
        supports_out=False,
    ),
    opinfo_core.OpInfo(
        "ops.aten.randint_like.low_dtype__dtype",
        op=torch.ops.aten.randint_like.low_dtype,
        aten_name="randint_like.low_dtype",
        dtypes=common_dtype.integral_types(),
        sample_inputs_func=sample_inputs_randint_like_low_dtype_dtype,
        supports_out=False,
    ),
    opinfo_core.OpInfo(
        "ops.aten.randn",
        aten_name="randn",
        dtypes=common_dtype.floating_types_and(torch.bfloat16),
        sample_inputs_func=sample_inputs_randn,
        supports_out=False,
    ),
    opinfo_core.OpInfo(
        "ops.aten.randn_like",
        aten_name="randn",
        dtypes=common_dtype.floating_types_and(torch.bfloat16),
        sample_inputs_func=sample_inputs_like_fns,
        supports_out=False,
    ),
    opinfo_core.OpInfo(
        "ops.aten.randn_like_dtype",
        op=torch.ops.aten.randn_like,
        aten_name="randn",
        dtypes=common_dtype.floating_types_and(torch.bfloat16),
        sample_inputs_func=sample_inputs_like_fns_dtype,
        supports_out=False,
    ),
    opinfo_core.OpInfo(
        "ops.aten.reflection_pad1d",
        aten_name="ops.aten.reflection_pad1d",
        dtypes=common_dtype.floating_and_complex_types_and(torch.int64, torch.bfloat16),
        sample_inputs_func=sample_inputs_reflection_pad1d,
        supports_out=False,
    ),
    opinfo_core.OpInfo(
        "ops.aten.replication_pad1d",
        aten_name="ops.aten.replication_pad1d",
        dtypes=common_dtype.floating_and_complex_types_and(torch.int64, torch.bfloat16),
        sample_inputs_func=sample_inputs_replication_pad1d,
        supports_out=False,
    ),
    opinfo_core.OpInfo(
        "ops.aten._scaled_dot_product_flash_attention",
        aten_name="_scaled_dot_product_flash_attention",
        dtypes=common_dtype.floating_types_and(torch.bfloat16),
        # NOTE: Different from aten::scaled_dot_product_attention, this op doesn't support
        #       dim<=3 input.
        sample_inputs_func=sample_inputs__scaled_dot_product_flash_attention,
        supports_out=False,
        supports_forward_ad=False,
        supports_fwgrad_bwgrad=True,
        check_batched_forward_grad=False,
    ),
    opinfo_core.OpInfo(
        "ops.aten._scaled_dot_product_efficient_attention",
        aten_name="_scaled_dot_product_efficient_attention",
        # only support CUDA
        dtypes=common_dtype.empty_types(),
        dtypesIfCUDA=common_dtype.floating_types_and(torch.bfloat16),
        # NOTE: Different from aten::scaled_dot_product_attention, this op doesn't support
        #       dim<=3 input.
        sample_inputs_func=sample_inputs__scaled_dot_product_efficient_attention,
        supports_out=False,
        supports_forward_ad=False,
        supports_fwgrad_bwgrad=True,
        check_batched_forward_grad=False,
        decorators=[common_device_type.onlyCUDA],
    ),
    opinfo_core.OpInfo(
        "ops.aten.slice_scatter",
        aten_name="slice_scatter",
        dtypes=common_dtype.all_types_and(torch.bfloat16, torch.half, torch.bool),
        sample_inputs_func=sample_inputs_slice_scatter,
        supports_out=False,
    ),
    opinfo_core.OpInfo(
        "ops.aten._softmax",
        op=torch.ops.aten._softmax,  # pylint: disable=protected-access
        aten_name="_softmax",
        dtypes=common_dtype.floating_types_and_half(),
        sample_inputs_func=sample_inputs__softmax,
        supports_out=False,
    ),
    # NOTE: torch.STFT has pre-padding and it's not supported by aten::stft
    # This custom OpInfo uses aten::stft directly.
    opinfo_core.OpInfo(
        "ops.aten.stft",
        aten_name="stft",
        dtypes=common_dtype.floating_and_complex_types_and(torch.half, torch.bfloat16),
        sample_inputs_func=sample_inputs_stft,
        supports_out=False,
    ),
    opinfo_core.OpInfo(
        "ops.aten.tensor.bool",
        aten_name="tensor.bool",
        dtypes=common_dtype.all_types_and(torch.half, torch.bfloat16),
        sample_inputs_func=sample_inputs_tensor_bool,
        supports_out=False,
    ),
    opinfo_core.OpInfo(
        "ops.aten.tensor.float",
        aten_name="tensor.float",
        dtypes=common_dtype.all_types_and(torch.half, torch.bfloat16),
        sample_inputs_func=sample_inputs_tensor_float,
        supports_out=False,
    ),
    opinfo_core.OpInfo(
        "ops.aten.tensor.int",
        aten_name="tensor.int",
        dtypes=common_dtype.all_types_and(torch.half, torch.bfloat16),
        sample_inputs_func=sample_inputs_tensor_int,
        supports_out=False,
    ),
    opinfo_core.OpInfo(
        "ops.aten.unfold",
        aten_name="unfold",
        dtypes=common_dtype.all_types(),
        sample_inputs_func=sample_inputs_unfold,
        supports_out=False,
    ),
    opinfo_core.OpInfo(
        "ops.aten.upsample_bicubic2d.default",
        aten_name="upsample_bicubic2d",
        dtypes=common_dtype.floating_types_and(torch.bfloat16),
        sample_inputs_func=sample_inputs_upsample_2d,
        supports_out=False,
    ),
    opinfo_core.OpInfo(
        "ops.aten.upsample_bicubic2d.vec",
        aten_name="upsample_bicubic2d.vec",
        dtypes=common_dtype.floating_types_and(torch.bfloat16),
        sample_inputs_func=sample_inputs_upsample_2d_vec,
        supports_out=False,
    ),
    opinfo_core.OpInfo(
        "ops.aten.upsample_bilinear2d.default",
        aten_name="upsample_bilinear2d",
        dtypes=common_dtype.floating_types_and(torch.bfloat16),
        sample_inputs_func=sample_inputs_upsample_2d,
        supports_out=False,
    ),
    opinfo_core.OpInfo(
        "ops.aten.upsample_bilinear2d.vec",
        aten_name="upsample_bilinear2d.vec",
        dtypes=common_dtype.floating_types_and(torch.bfloat16),
        sample_inputs_func=sample_inputs_upsample_2d_vec,
        supports_out=False,
    ),
    opinfo_core.OpInfo(
        "ops.aten.upsample_linear1d",
        aten_name="upsample_linear1d",
        dtypes=common_dtype.floating_types_and(torch.bfloat16),
        sample_inputs_func=sample_inputs_upsample_linear1d,
        supports_out=False,
    ),
    opinfo_core.OpInfo(
        "ops.aten.upsample_nearest1d",
        aten_name="upsample_nearest1d",
        dtypes=common_dtype.floating_types_and(torch.bfloat16),
        sample_inputs_func=sample_inputs_upsample_nearest1d,
        supports_out=False,
    ),
    opinfo_core.OpInfo(
        "ops.aten.upsample_nearest2d",
        aten_name="upsample_nearest2d",
        dtypes=common_dtype.floating_types_and(torch.bfloat16),
        sample_inputs_func=sample_inputs_upsample_nearest2d,
        supports_out=False,
    ),
    opinfo_core.OpInfo(
        "ops.aten.upsample_nearest3d",
        aten_name="upsample_nearest3d",
        dtypes=common_dtype.floating_types_and(torch.bfloat16),
        sample_inputs_func=sample_inputs_upsample_nearest3d,
        supports_out=False,
    ),
    opinfo_core.OpInfo(
        "ops.aten.upsample_trilinear3d",
        aten_name="upsample_trilinear3d",
        dtypes=common_dtype.floating_types_and(torch.bfloat16),
        sample_inputs_func=sample_inputs_upsample_trilinear3d,
        supports_out=False,
    ),
    opinfo_core.OpInfo(
        "nn.functional.max_pool1d_with_indices",
        aten_name="max_pool1d_with_indices",
        dtypes=common_dtype.floating_types_and(torch.bfloat16),
        sample_inputs_func=sample_inputs_max_pool1d_with_indices,
        supports_out=False,
    ),
    opinfo_core.OpInfo(
        "nn.functional.max_pool2d_with_indices",
        aten_name="max_pool2d_with_indices",
        dtypes=common_dtype.floating_types_and(torch.bfloat16),
        sample_inputs_func=sample_inputs_max_pool2d_with_indices,
        supports_out=False,
    ),
    opinfo_core.OpInfo(
        "nn.functional.max_pool3d_with_indices",
        aten_name="max_pool3d_with_indices",
        dtypes=common_dtype.floating_types_and(torch.bfloat16),
        sample_inputs_func=sample_inputs_max_pool3d_with_indices,
        supports_out=False,
    ),
    opinfo_core.OpInfo(
        "ops.aten.scalar_tensor",
        aten_name="scalar_tensor",
        dtypes=common_dtype.complex_types(),
        sample_inputs_func=sample_inputs_scalar_tensor,
        supports_autograd=False,
        supports_out=False,
    ),
    opinfo_core.OpInfo(
        "torchvision.ops.nms",
        op=torchvision.ops.nms,
        dtypes=common_dtype.floating_types(),
        sample_inputs_func=sample_inputs_non_max_suppression,
        supports_out=False,
    ),
]<|MERGE_RESOLUTION|>--- conflicted
+++ resolved
@@ -1982,13 +1982,6 @@
         sample_inputs_func=sample_inputs_index,
     ),
     opinfo_core.OpInfo(
-<<<<<<< HEAD
-        "ops.aten.index_put",
-        aten_name="index_put",
-        dtypes=common_dtype.floating_types(),
-        sample_inputs_func=sample_inputs_index_put,
-        supports_out=False,
-=======
         "ops.aten.index.Tensor.bool",
         aten_name="index.Tensor",
         dtypes=common_dtype.all_types_and_complex_and(
@@ -1996,7 +1989,13 @@
         ),
         sample_inputs_func=sample_inputs_index_bool,
         op=torch.ops.aten.index.Tensor,
->>>>>>> 0de0d306
+    ),
+    opinfo_core.OpInfo(
+        "ops.aten.index_put",
+        aten_name="index_put",
+        dtypes=common_dtype.floating_types(),
+        sample_inputs_func=sample_inputs_index_put,
+        supports_out=False,
     ),
     opinfo_core.OpInfo(
         "ops.aten.layer_norm",
