"""Test op correctness by comparing with PyTorch results.

## How to add a new operator test

This test use PyTorch's OpInfo mechanism to generate test cases for each operator.
You may find all OpInfos in https://github.com/pytorch/pytorch/blob/7ec0d6f006fdd2c9b978dc6aa4923144684a3f51/torch/testing/_internal/common_methods_invocations.py#L8804

1. To enable test cases for an operator
    1a. If the op is not `trace_only`, add an entry to the
    `OPINFO_FUNCTION_MAPPING_SCRIPTED` map.
    1b. If the op is `trace_only`, add an entry to the
    `OPINFO_FUNCTION_MAPPING_TRACE_ONLY` map.

    The entries are <op_info_name: function> pairs.
2. Edit `EXPECTED_SKIPS_OR_FAILS` and/or `SKIP_SUBTESTS` to skip or xfail tests.
Prefer xfail over skip when possible.
    2a. If a test is now failing because of xpass, because some previous errors
    are now fixed, removed the corresponding xfail.
3. If sample inputs of the OpInfo needs to be adjusted to fit the aten signature, create an input
wrangler function. See `_cat_input_wrangler` for an example.
4. To test different ONNX functions that are registered as overloads of the same
    op, use `duplicate_opinfo` to create new OpInfo with new names and map each
    to one overload.
"""
from __future__ import annotations

import copy
import dataclasses
import pprint
import unittest
import warnings
from typing import Any, Callable, Collection, Iterable, Optional, Sequence, TypeVar

import numpy as np
import onnx
import onnxruntime as ort
import onnxruntime.capi.onnxruntime_pybind11_state
import parameterized
import torch
from torch.testing._internal import common_device_type, common_methods_invocations
from torch.testing._internal.opinfo import core as opinfo_core
from torch.utils import _pytree as pytree

import onnxscript
import onnxscript.evaluator
from onnxscript.function_libs.torch_aten import graph_building
from onnxscript.function_libs.torch_aten.ops import core as core_ops
from onnxscript.function_libs.torch_aten.ops import nn as nn_ops
from onnxscript.function_libs.torch_aten.ops import special as special_ops
from onnxscript.tests.common import version_utils
from onnxscript.tests.function_libs.torch_aten import extra_opinfo

T = TypeVar("T")

# Test only float32 inputs. All dtypes will be tested on the generated symbolic functions.
TESTED_DTYPES = (torch.float32,)

# Convenience tuples for creating dtype lists when skipping or xfailing tests

BOOL_TYPES = (torch.bool,)

INT_TYPES = (
    torch.int8,
    torch.int16,
    torch.int32,
    torch.int64,
    torch.uint8,
)

FLOAT_TYPES = (
    torch.float16,
    torch.float32,
    torch.float64,
)

TEST_OPSET_VERSION = 18


def dtypes_except(*dtypes: torch.dtype) -> Sequence[torch.dtype]:
    """Returns all dtypes except the ones specified."""
    return tuple(dtype for dtype in TESTED_DTYPES if dtype not in dtypes)


@dataclasses.dataclass
class DecorateMeta:
    """A dataclass for storing information about a test case to skip or xfail.

    Adapted from functorch: functorch/test/common_utils.py
    """

    op_name: str
    variant_name: str
    decorator: Callable[..., Any]
    dtypes: Optional[Collection[torch.dtype]]
    reason: str
    matcher: Optional[Callable[[Any], bool]] = None
    enabled_if: bool = True
    # The test_class_name to apply the decorator to. If None, the decorator is
    # applied to all test classes.
    test_class_name: Optional[str] = None


def xfail(
    op_name: str,
    variant_name: str = "",
    *,
    reason: str,
    dtypes: Optional[Collection[torch.dtype]] = None,
    enabled_if: bool = True,
    test_class_name: Optional[str] = None,
) -> DecorateMeta:
    """Expects an OpInfo test to fail.

    Args:
        op_name: The name of the operator.
        variant_name: Optional OpInfo variant_test_name.
        reason: The reason for the failure.
        dtypes: The dtypes to expect the failure.
        enabled_if: Whether the xfail is enabled.
        test_class_name: The test class name to apply the xfail to. If None, the
            xfail is applied to all test classes.
    """
    return DecorateMeta(
        op_name=op_name,
        variant_name=variant_name,
        decorator=unittest.expectedFailure,
        dtypes=dtypes,
        reason=reason,
        enabled_if=enabled_if,
        test_class_name=test_class_name,
    )


def skip(
    op_name: str,
    variant_name: str = "",
    *,
    reason: str,
    dtypes: Optional[Collection[torch.dtype]] = None,
    matcher: Optional[Callable[[Any], Any]] = None,
    enabled_if: bool = True,
    test_class_name: Optional[str] = None,
) -> DecorateMeta:
    """Skips an OpInfo test.

    Args:
        op_name: The name of the operator.
        variant_name: Optional OpInfo variant_test_name.
        reason: The reason for skipping.
        dtypes: The dtypes to skip.
        matcher: A function that matches the test sample input. It is used only when
            the skip is in the SKIP_SUBTESTS list.
        enabled_if: Whether the skip is enabled.
        test_class_name: The test class name to apply the skip to. If None, the skip
            is applied to all test classes.
    """
    return DecorateMeta(
        op_name=op_name,
        variant_name=variant_name,
        decorator=unittest.skip(f"Skip: {reason}"),
        dtypes=dtypes,
        reason=reason,
        matcher=matcher,
        enabled_if=enabled_if,
        test_class_name=test_class_name,
    )


def add_decorate_info(
    all_opinfos: Sequence[opinfo_core.OpInfo],
    test_class_name: str,
    base_test_name: str,
    skip_or_xfails: Iterable[DecorateMeta],
) -> Callable[[T], T]:
    """Decorates OpInfo tests with decorators based on the skip_or_xfails list."""
    ops_mapping = {(info.name, info.variant_test_name): info for info in all_opinfos}
    for decorate_meta in skip_or_xfails:
        opinfo = ops_mapping.get((decorate_meta.op_name, decorate_meta.variant_name))
        assert (
            opinfo is not None
        ), f"Couldn't find OpInfo for {decorate_meta}. Did you need to specify variant_name?"
        decorators = list(opinfo.decorators)
        new_decorator = opinfo_core.DecorateInfo(
            decorate_meta.decorator,
            decorate_meta.test_class_name or test_class_name,
            base_test_name,
            dtypes=decorate_meta.dtypes,
            active_if=decorate_meta.enabled_if,
        )
        decorators.append(new_decorator)
        opinfo.decorators = tuple(decorators)

    # This decorator doesn't modify fn in any way
    def wrapped(fn):
        return fn

    return wrapped


def duplicate_opinfo(opinfos: list[opinfo_core.OpInfo], name: str, new_names: tuple[str, ...]):
    """Duplicate an opinfo in the opinfo database and give it a new name."""
    duplicated = []
    all_info_names = {opinfo.name for opinfo in opinfos}
    for opinfo in opinfos:
        if opinfo.name == name:
            for new_name in new_names:
                if new_name in all_info_names:
                    # NOTE: Avoid duplicating an opinfo that already exists in the database.
                    # New opinfos are expected to be added in torch-nightly.
                    warnings.warn(f"OpInfo {new_name} already exists in the database.")
                    continue
                new_opinfo = copy.deepcopy(opinfo)
                new_opinfo.name = new_name
                duplicated.append(new_opinfo)
    opinfos.extend(duplicated)


# Create a copy of the op_db to modify
OPS_DB = copy.deepcopy(common_methods_invocations.op_db)

# Append extra op_db into the op database for testing
OPS_DB.extend(extra_opinfo.OP_DB)

# Modify this section ##########################################################


def _amin_amax_input_wrangler(
    args: list[Any], kwargs: dict[str, Any]
) -> tuple[list[Any], dict[str, Any]]:
    if "dim" not in kwargs:
        # Supply an empty dim to match the aten signature
        kwargs["dim"] = np.array([], dtype=np.int64)
    else:
        # Convert dim to a numpy array
        kwargs["dim"] = np.array(kwargs["dim"], dtype=np.int64).reshape((-1,))
    return args, kwargs


def _cat_input_wrangler(
    args: list[Any], kwargs: dict[str, Any]
) -> tuple[list[Any], dict[str, Any]]:
    # Remove the self argument
    if len(args) == 2:
        kwargs["dim"] = args.pop()
    return args, kwargs


def _cross_entropy_input_wrangler(
    args: list[Any], kwargs: dict[str, Any]
) -> tuple[list[Any], dict[str, Any]]:
    if "reduction" in kwargs:
        reduction_vals = ["none", "mean", "sum"]
        value = kwargs["reduction"]
        idx = reduction_vals.index(value)
        kwargs["reduction"] = idx
    return args, kwargs


def _dropout_input_wrangler(
    args: list[Any], kwargs: dict[str, Any]
) -> tuple[list[Any], dict[str, Any]]:
    if "training" in kwargs:
        kwargs["train"] = kwargs["training"]
        kwargs.pop("training")
    return args, kwargs


def _embedding_input_wrangler(
    args: list[Any], kwargs: dict[str, Any]
) -> tuple[list[Any], dict[str, Any]]:
    """Remove arguments not present in the aten op signature."""
    if "max_norm" in kwargs:
        del kwargs["max_norm"]
    if "norm_type" in kwargs:
        del kwargs["norm_type"]
    return args, kwargs


def _empty_input_wrangler(
    args: list[Any], kwargs: dict[str, Any]
) -> tuple[list[Any], dict[str, Any]]:
    """Remove arguments not present in the aten op signature."""
    if "requires_grad" in kwargs:
        del kwargs["requires_grad"]
    return args, kwargs


def _full_input_wrangler(
    args: list[Any], kwargs: dict[str, Any]
) -> tuple[list[Any], dict[str, Any]]:
    # Remove the self argument
    if version_utils.torch_older_than("2.0"):
        args.pop(0)
    return args, kwargs


def _nll_loss_input_wrangler(
    args: list[Any], kwargs: dict[str, Any]
) -> tuple[list[Any], dict[str, Any]]:
    if "reduction" in kwargs:
        # aten_nll_loss can only accept integer argument instead of string
        reduction_vals = ["none", "mean", "sum"]
        value = kwargs["reduction"]
        kwargs["reduction"] = reduction_vals.index(value)
    return args, kwargs


def _upsample_input_wrangler(
    args: list[Any], kwargs: dict[str, Any]
) -> tuple[list[Any], dict[str, Any]]:
    if "scale_factor" in kwargs:
        kwargs["scales_h"] = kwargs["scale_factor"]
        kwargs["scales_w"] = kwargs["scale_factor"]
        del kwargs["scale_factor"]
    if "size" in kwargs:
        kwargs["size"] = np.array(kwargs["size"], dtype=np.int64)
    return args, kwargs


def _permute_input_wrangler(
    args: list[Any], kwargs: dict[str, Any]
) -> tuple[list[Any], dict[str, Any]]:
    # Change the dims argument back to a list because ONNX Transpose does not
    # support dynamic perms
    kwargs["dims"] = args.pop()
    kwargs["dims"] = kwargs["dims"].tolist()
    return args, kwargs


def _sum_input_wrangler(
    args: list[Any], kwargs: dict[str, Any]
) -> tuple[list[Any], dict[str, Any]]:
    if kwargs.get("dim") is not None:
        kwargs["dim"] = np.array(kwargs["dim"], dtype=np.int64)
    return args, kwargs


def _where_input_wrangler(
    args: list[Any], kwargs: dict[str, Any]
) -> tuple[list[Any], dict[str, Any]]:
    # The aten::where op takes condition, x, y as inputs
    # Swap the first two inputs
    args[0], args[1] = args[1], args[0]
    return args, kwargs


# Ops to be tested for numerical consistency between onnx and pytorch
# Find the names of the OpInfos in torch/testing/_internal/common_methods_invocations.py

# Split the scripted and traced ops to make sure we don't forget to script an op
OPINFO_FUNCTION_MAPPING_SCRIPTED: dict[
    str,
    onnxscript.OnnxFunction
    | Callable[..., Any]
    | tuple[
        onnxscript.OnnxFunction | Callable[..., Any],
        Callable[[list[Any], dict[str, Any]], tuple[list[Any], dict[str, Any]]],
    ],
] = {
    "all_dim": core_ops.aten_all_dim,
    "all": core_ops.aten_all,
    "abs": core_ops.aten_abs,
    "acos": core_ops.aten_acos,
    "acosh": core_ops.aten_acosh,
    "add": core_ops.aten_add,
    "addmm": core_ops.aten_addmm,
    # "alias": core_ops.aten_alias,  # alias is not in OP-TEST-DB
    "amax": (core_ops.aten_amax, _amin_amax_input_wrangler),
    "amin": (core_ops.aten_amin, _amin_amax_input_wrangler),
    "asin": core_ops.aten_asin,
    "asinh": core_ops.aten_asinh,
    "atan": core_ops.aten_atan,
    "atanh": core_ops.aten_atanh,
    "baddbmm": core_ops.aten_baddbmm,
    "bmm": core_ops.aten_bmm,
    "broadcast_to": core_ops.aten_broadcast_to,
    "cat": (core_ops.aten_cat, _cat_input_wrangler),
    "ceil": core_ops.aten_ceil,
    "chunk": core_ops.aten_chunk,
    "clamp_max": core_ops.aten_clamp_max,
    "clamp_min": core_ops.aten_clamp_min,
    "clone": core_ops.aten_clone,
    "constant_pad_nd": core_ops.aten_constant_pad_nd,
    # "copy": core_ops.aten_copy,  # copy is not in OPS_DB
    "cos": core_ops.aten_cos,
    "cosh": core_ops.aten_cosh,
    "cross": core_ops.aten_cross,
    # "detach": core_ops.aten_detach,  # detach is not in OP-TEST-DB
    "div": core_ops.aten_div,
    "dot": core_ops.aten_dot,
    "empty": (core_ops.aten_empty, _empty_input_wrangler),
    # "empty_strided": core_ops.aten_empty_strided,  # empty_strided is not in OPS_DB
    "eq": core_ops.aten_eq,
    "equal": core_ops.aten_equal,
    "exp": core_ops.aten_exp,
    "exp2": core_ops.aten_exp2,
    "expand": core_ops.aten_expand,
    "expand_as": core_ops.aten_expand_as,
    "erf": core_ops.aten_erf,
    "fill": core_ops.aten_fill,
    "fmod": core_ops.aten_fmod,
    "full": (core_ops.aten_full, _full_input_wrangler),
    "full_like": core_ops.aten_full_like,
    "ge": core_ops.aten_ge,
    "gt": core_ops.aten_gt,
    "index_put_bool": core_ops.aten_index_put_bool,
    "index_put": core_ops.aten_index_put,
    "isfinite": core_ops.aten_isfinite,
    "isinf": core_ops.aten_isinf,
    "log": core_ops.aten_log,
    "le": core_ops.aten_le,
    "log10": core_ops.aten_log10,
    "log1p": core_ops.aten_log1p,
    "log_softmax": special_ops.aten_special_log_softmax,
    "log2": core_ops.aten_log2,
    "logaddexp": core_ops.aten_logaddexp,
    "logaddexp2": core_ops.aten_logaddexp2,
    "logcumsumexp": core_ops.aten_logcumsumexp,
    "logdet": core_ops.aten_logdet,
    "logsumexp": core_ops.aten_logsumexp,
    "lt": core_ops.aten_lt,
    "masked_fill": core_ops.aten_masked_fill,
    "matmul": core_ops.aten_matmul,
    "maximum": core_ops.aten_maximum,
    "min_dim": core_ops.aten_min_dim,
    "min_other": core_ops.aten_min_other,
    "min": core_ops.aten_min,
    "minimum": core_ops.aten_minimum,
    "mm": core_ops.aten_mm,
    "mul": core_ops.aten_mul,
    "narrow": core_ops.aten_narrow,
    # "native_dropout": core_ops.aten_native_dropout,  # native_dropout is not in OPS_DB
    "ne": core_ops.aten_ne,
    "neg": core_ops.aten_neg,
    "new_full": core_ops.aten_new_full,
    "nn.functional.adaptive_avg_pool1d": nn_ops.aten_adaptive_avg_pool1d,
    "nn.functional.adaptive_avg_pool2d": nn_ops.aten_adaptive_avg_pool2d,
    "nn.functional.adaptive_avg_pool3d": nn_ops.aten_adaptive_avg_pool3d,
    "nn.functional.celu": nn_ops.aten_celu,
    "nn.functional.dropout": (core_ops.aten_dropout, _dropout_input_wrangler),
    "nn.functional.elu": nn_ops.aten_elu,
    "nn.functional.embedding": (core_ops.aten_embedding, _embedding_input_wrangler),
    "nn.functional.leaky_relu": nn_ops.aten_leaky_relu,
    "nn.functional.logsigmoid": nn_ops.aten_log_sigmoid,
    "nn.functional.nll_loss_weight": (nn_ops.aten_nll_loss_weight, _nll_loss_input_wrangler),
    "nn.functional.nll_loss": (nn_ops.aten_nll_loss, _nll_loss_input_wrangler),
    "nn.functional.relu": nn_ops.aten_relu,
    "nn.functional.relu6": nn_ops.aten_relu6,
    "nn.functional.selu": core_ops.aten_selu,
    "nonzero": core_ops.aten_nonzero,
    "normal": core_ops.aten_normal,
    "ones": core_ops.aten_ones,
    "permute": (core_ops.aten_permute, _permute_input_wrangler),
    "pow": core_ops.aten_pow,
    "reciprocal": core_ops.aten_reciprocal,
    "remainder": core_ops.aten_remainder,
    "repeat": core_ops.aten_repeat,
    "reshape": core_ops.aten_reshape,
    "resolve_conj": core_ops.aten_resolve_conj,
    "resolve_neg": core_ops.aten_resolve_neg,
    "round": core_ops.aten_round,
    "rsqrt": core_ops.aten_rsqrt,
    "rsub": core_ops.aten_rsub,
    "select": core_ops.aten_select,
    # "scalar_tensor": core_ops.aten_scalar_tensor,  # no test case in OPS_DB
    "sigmoid": core_ops.aten_sigmoid,
    "sign": core_ops.aten_sign,
    "sin": core_ops.aten_sin,
    "sinh": core_ops.aten_sinh,
    "softmax": special_ops.aten_special_softmax,
    "split_with_sizes": core_ops.aten_split_with_sizes,
    "split": core_ops.aten_split,
    "sqrt": core_ops.aten_sqrt,
    "squeeze_dim": core_ops.aten_squeeze_dim,
    "squeeze": core_ops.aten_squeeze,
    "stack": core_ops.aten_stack,
    "sub": core_ops.aten_sub,
    "t": core_ops.aten_t,
    "tan": core_ops.aten_tan,
    "tanh": core_ops.aten_tanh,
    "topk": core_ops.aten_topk,
    "trunc": core_ops.aten_trunc,
    "unsqueeze": core_ops.aten_unsqueeze,
    "view": core_ops.aten_view,
    "where": (core_ops.aten_where, _where_input_wrangler),
    "xlogy": special_ops.aten_special_xlogy,
    "zeros": core_ops.aten_zeros,
}


OPINFO_FUNCTION_MAPPING_TRACE_ONLY: dict[
    str,
    Callable[..., Any] | tuple[Callable[..., Any], Callable[..., Any]],
] = {
    "any": core_ops.aten_any,  # TODO: add more testcase which element is [0.0, 0.1, -0.1, 0.0] etc.
    "arange_start_step": core_ops.aten_arange_start_step,
    "arange_start": core_ops.aten_arange_start,
    "arange": core_ops.aten_arange,
    "argmax": core_ops.aten_argmax,
    "argmin": core_ops.aten_argmin,
    "clamp": core_ops.aten_clamp,
    "cumsum": core_ops.aten_cumsum,
    "contiguous": core_ops.aten_contiguous,
    "convolution": core_ops.aten_convolution,
    "empty_like": core_ops.aten_empty_like,
    "index_select": core_ops.aten_index_select,
    "layer_norm": core_ops.aten_layer_norm,
    "max": core_ops.aten_max,
    "native_layer_norm": core_ops.aten_native_layer_norm,
    "new_empty": core_ops.aten_new_empty,
    "new_empty_strided": core_ops.aten_new_empty_strided,
    "nn.functional.conv1d": core_ops.aten_conv1d,
    "nn.functional.conv2d": core_ops.aten_conv2d,
    "nn.functional.conv3d": core_ops.aten_conv3d,
    # use cross_entropy as test case instead of cross_entropy_loss (not in OPS_DB)
    "nn.functional.cross_entropy": (
        nn_ops.aten_cross_entropy_loss,
        _cross_entropy_input_wrangler,
    ),
    "nn.functional.gelu": nn_ops.aten_gelu,
    "nn.functional.linear": nn_ops.aten_linear,
    "nn.functional.upsample_nearest2d": (
        nn_ops.aten_upsample_nearest2d,
        _upsample_input_wrangler,
    ),
    "ones_like": core_ops.aten_ones_like,
    "slice": core_ops.aten_slice,
    "sum": (core_ops.aten_sum_dim_IntList, _sum_input_wrangler),
    "transpose": core_ops.aten_transpose,
    "zeros_like": core_ops.aten_zeros_like,
}

# These ops are not deterministic, so we check shape and dtype only
NONDETERMINISTIC_OPS: frozenset[str] = frozenset(
    (
        "empty_like",
        "empty",
        "new_empty_strided",
        "new_empty",
        "normal",
    )
)

OPINFO_FUNCTION_MAPPING: dict[
    str,
    onnxscript.OnnxFunction
    | Callable[..., Any]
    | tuple[
        onnxscript.OnnxFunction | Callable[..., Any],
        Callable[[list[Any], dict[str, Any]], tuple[list[Any], dict[str, Any]]],
    ],
] = {**OPINFO_FUNCTION_MAPPING_SCRIPTED, **OPINFO_FUNCTION_MAPPING_TRACE_ONLY}

TESTED_OPS = frozenset(OPINFO_FUNCTION_MAPPING)

EXPECTED_SKIPS_OR_FAILS = (
    xfail(
        "any",
        reason="fixme: ORT shape inference error",
        test_class_name="TestOutputConsistency_FullGraph",
    ),
    xfail(
        "cat",
        reason="fixme: TorchScriptEvaluator does not support TensorSequence. Enable after #484",
        test_class_name="TestOutputConsistency_FullGraph",
    ),
    xfail(
        "chunk", reason="fixme: ORT error", test_class_name="TestOutputConsistency_FullGraph"
    ),
    xfail(
        "index_select",
        reason="fixme: ORT shape inference error on rank-0 input",
        test_class_name="TestOutputConsistency_FullGraph",
    ),
    xfail("logcumsumexp", reason="naive implementation not numerically stable"),
    xfail(
        "max",
        variant_name="binary",
        reason="fixme: current implementation gets shape inference error",
        test_class_name="TestOutputConsistency_FullGraph",
    ),
    xfail(
        "max",
        variant_name="reduction_with_dim",
        reason="fixme: current implementation gets shape inference error",
        test_class_name="TestOutputConsistency_FullGraph",
    ),
    xfail(
        "min_dim",
        variant_name="reduction_with_dim",
        reason="ORT Graph attribute inferencing failed https://github.com/onnx/onnx/issues/4986",
        test_class_name="TestOutputConsistency_FullGraph",
    ),
    xfail(
        "new_full",
        reason="fixme: ORT fails with invalid model: 'ONNX Schema aten_new_full: failed validating the check: !(it.GetName().empty())'",
        test_class_name="TestOutputConsistency_FullGraph",
    ),
    xfail(
        "nn.functional.adaptive_avg_pool1d",
        reason="fixme: ORT fails with invalid model: 'ONNX Schema aten_adaptive_avg_pool1d: failed validating the check: !(it.GetName().empty())'",
        test_class_name="TestOutputConsistency_FullGraph",
    ),
    xfail(
        "nn.functional.adaptive_avg_pool3d",
        reason="fixme: ORT fails with invalid model: 'ONNX Schema aten_adaptive_avg_pool3d: failed validating the check: !(it.GetName().empty())'",
        test_class_name="TestOutputConsistency_FullGraph",
    ),
    xfail(
        "nn.functional.upsample_nearest2d",
        reason="fixme: ORT fails with invalid model: 'INVALID_ARGUMENT : Failed to load model with error: vector::_M_range_check: __n (which is 1) >= this->size() (which is 1)'",
        test_class_name="TestOutputConsistency_FullGraph",
    ),
    xfail(
        "repeat",
        reason="fixme: shape inference error. Enable after onnx/onnx#4982",
        test_class_name="TestOutputConsistency_FullGraph",
    ),
    xfail(
        "round",
        variant_name="decimals_0",
        reason="The op does not support decimals yet",
        test_class_name="TestOutputConsistency_Eager",
    ),
    xfail("round", variant_name="decimals_3", reason="The op does not support decimals yet"),
    xfail(
        "round", variant_name="decimals_neg_3", reason="The op does not support decimals yet"
    ),
    xfail(
        "split",
        reason="fixme: split produces a Sequence type but is set incorrectly in this test",
        test_class_name="TestOutputConsistency_FullGraph",
    ),
    xfail(
        "split",
        variant_name="list_args",
        reason="fixme: split produces a Sequence type but is set incorrectly in this test",
        test_class_name="TestOutputConsistency_FullGraph",
    ),
    xfail(
        "split_with_sizes",
        reason="fixme: split produces a Sequence type but is set incorrectly in this test",
        test_class_name="TestOutputConsistency_FullGraph",
    ),
    xfail(
        "stack", reason="enable after #484", test_class_name="TestOutputConsistency_FullGraph"
    ),
    xfail(
        "t",
        reason="ORT Graph attribute inferencing failed on rank-1 input",
        test_class_name="TestOutputConsistency_FullGraph",
    ),
)


SKIP_SUBTESTS: tuple[DecorateMeta, ...] = (
    skip(
        "all",
        matcher=lambda sample: not (len(sample.kwargs) == 0),
        reason="this Aten overload only support one tensor as input by design",
    ),
    skip(
        "all_dim",
        matcher=lambda sample: not (len(sample.kwargs) > 0),
        reason="this Aten overload only support one tensor as input and {dim,keepdim} as kwargs by design",
    ),
    skip(
        "amax",
        matcher=lambda sample: len(sample.input.shape) == 0,
        reason="fixme: ORT aborts on scalar inputs to ReduceMax-18",
    ),
    skip(
        "amin",
        matcher=lambda sample: len(sample.input.shape) == 0,
        reason="fixme: ORT aborts on scalar inputs to ReduceMin-18",
    ),
    skip(
        "arange",
        matcher=lambda sample: len(sample.args) != 0,
        reason="arange overload takes single argument",
    ),
    skip(
        "arange",
        matcher=lambda sample: sample.kwargs.get("end") is not None,
        reason="arange overload does not support positional 'end' argument",
    ),
    skip(
        "arange_start",
        matcher=lambda sample: len(sample.args) != 1,
        reason="arange_start overload takes two arguments (input, start)",
    ),
    skip(
        "arange_start_step",
        matcher=lambda sample: len(sample.args) != 2,
        reason="arange_start_step overload takes three arguments (input, start, step)",
    ),
    skip(
        "cat",
        matcher=lambda sample: sample.input[0].equal(torch.tensor([])),
        reason="cat does not support zero-dim tensors yet",
    ),
    skip(
        "div",
        matcher=lambda sample: sample.kwargs.get("rounding_mode") is not None,
        reason="rounding_mode is not yet supported",
    ),
    skip(
        "index_put",
        matcher=lambda sample: not (sample.args[0][0].dtype == torch.int64),
        reason="this Aten overload only support tensor(int) as args",
    ),
    skip(
        "index_put_bool",
        matcher=lambda sample: not (sample.args[0][0].dtype == torch.bool),
        reason="this Aten overload only support tensor(bool) as args",
    ),
    skip(
        "min",  # aten_mean
        matcher=lambda sample: len(sample.args) > 0,
        reason="this ATen overload only supports one tensor as input by design",
    ),
    skip(
        "min_other",  # aten_min_other(self, other)
        matcher=lambda sample: len(sample.args) == 0
        or (len(sample.args) > 0 and isinstance(sample.args[0], int)),
        reason="this ATen overload only support one tensor as input and another tensor as args",
    ),
    skip(
        "min_dim",  # aten_min_dim(self, dim)
        matcher=lambda sample: len(sample.args) == 0
        or (len(sample.args) > 0 and not isinstance(sample.args[0], int)),
        reason="this ATen overload only support one tensor as input and another int as args",
    ),
    skip(
        "nonzero",
        matcher=lambda sample: sample.kwargs.get("as_tuple") is not None,
        reason="as_tuple=True is not supported",
    ),
    skip(
        "normal",
        matcher=lambda sample: len(sample.args) > 0 and not isinstance(sample.args[0], float),
        reason="ORT only accept float type for args[0] 'mean'",
    ),
    skip(
        "nn.functional.adaptive_avg_pool1d",
        # Shape should be [N, C, D1]
        matcher=lambda sample: sample.args[0] not in {1, (1,)},
        reason="only global pooling is supported; only batched inputs are supported",
    ),
    skip(
        "nn.functional.adaptive_avg_pool2d",
        matcher=lambda sample: sample.args[0] != (1, 1),
        reason="only global pooling is supported; only batched inputs are supported",
    ),
    skip(
        "nn.functional.adaptive_avg_pool3d",
        matcher=lambda sample: sample.args[0] != (1, 1, 1),
        reason="only global pooling is supported; only batched inputs are supported",
    ),
    skip(
        "nn.functional.conv1d",
        matcher=lambda sample: isinstance(sample.kwargs.get("padding"), str),
        reason="String padding is not accepted by aten::conv1d",
    ),
    skip(
        "nn.functional.conv2d",
        matcher=lambda sample: isinstance(sample.kwargs.get("padding"), str),
        reason="String padding is not accepted by aten::conv2d",
    ),
    skip(
        "nn.functional.cross_entropy",
        matcher=lambda sample: not isinstance(sample.kwargs.get("weight"), int),
        reason="ONNX SoftmaxCrossEntropyLoss op only accept argument[weight] is int type",
    ),
    skip(
        "nn.functional.dropout",
        matcher=lambda sample: len(sample.kwargs) == 0 or sample.kwargs.get("p", 0.0) > 0.0,
        reason="dropout is random so the result not match",
    ),
    skip(
        "nn.functional.nll_loss",
        matcher=lambda sample: "weight" in sample.kwargs,
        reason="this Aten overload doesn't accept weight as kwargs",
    ),
    skip(
        "nn.functional.nll_loss_weight",
        matcher=lambda sample: "weight" not in sample.kwargs,
        reason="this Aten overload need weight as kwargs",
    ),
    skip(
        "nn.functional.upsample_nearest2d",
        # Shape should be [N, C, H, W]
        matcher=lambda sample: len(sample.input.shape) != 2 + 2,
        reason="only test on 2d inputs",
    ),
    skip(
        "nn.functional.upsample_nearest2d",
        matcher=lambda sample: "scale_factor" in sample.kwargs,
        reason="fixme: the scale_factor tests",
    ),
    skip(
        "permute",
        matcher=lambda sample: len(list(filter(lambda v: v < 0, sample.args[0]))) > 0,
        reason="Negative value in perm is not supported",
    ),
    skip(
        "permute",
        matcher=lambda sample: len(sample.args[0]) == 0,
        reason="Empty perm is not supported",
    ),
    skip(
        "squeeze",
        matcher=lambda sample: not (len(sample.args) == 0),
        reason="this Aten overload only support one tensor as input by design",
    ),
    skip(
        "squeeze_dim",
        matcher=lambda sample: not (len(sample.args) > 0 and isinstance(sample.args[0], int)),
        reason="this Aten overload only support one tensor as input and one int as args by design",
    ),
)

duplicate_opinfo(OPS_DB, "all", ("all_dim",))

duplicate_opinfo(
    OPS_DB,
    "arange",
    (
        "arange_start",
        "arange_start_step",
    ),
)

<<<<<<< HEAD
duplicate_opinfo(OPS_DB, "index_put", ("index_put_bool",))
=======
duplicate_opinfo(OPS_DB, "nn.functional.nll_loss", ("nn.functional.nll_loss_weight",))
>>>>>>> ccf55862

duplicate_opinfo(
    OPS_DB,
    "min",
    (
        "min_other",
        "min_dim",
    ),
)

duplicate_opinfo(
    OPS_DB,
    "nn.functional.upsample_nearest",
    (
        "nn.functional.upsample_nearest1d",
        "nn.functional.upsample_nearest2d",
        "nn.functional.upsample_nearest3d",
    ),
)

duplicate_opinfo(OPS_DB, "new_full", ("full",))

duplicate_opinfo(OPS_DB, "squeeze", ("squeeze_dim",))


# END OF SECTION TO MODIFY #####################################################


OP_WITH_SKIPPED_SUBTESTS = frozenset(meta.op_name for meta in SKIP_SUBTESTS)
ALL_OPS_IN_DB = frozenset(op_info.name for op_info in OPS_DB)
# Assert all ops in OPINFO_FUNCTION_MAPPING are in the OPS_DB
assert TESTED_OPS.issubset(ALL_OPS_IN_DB), f"{TESTED_OPS - ALL_OPS_IN_DB} not in OPS_DB"
assert NONDETERMINISTIC_OPS.issubset(
    TESTED_OPS
), f"{NONDETERMINISTIC_OPS - TESTED_OPS} not in TESTED_OPS"

TORCH_TYPE_TO_ONNX = {
    torch.bool: onnx.TensorProto.BOOL,
    torch.uint8: onnx.TensorProto.UINT8,
    torch.int8: onnx.TensorProto.INT8,
    torch.int16: onnx.TensorProto.INT16,
    torch.int32: onnx.TensorProto.INT32,
    torch.int64: onnx.TensorProto.INT64,
    torch.float16: onnx.TensorProto.FLOAT16,
    torch.float32: onnx.TensorProto.FLOAT,
    torch.float64: onnx.TensorProto.DOUBLE,
    torch.complex64: onnx.TensorProto.COMPLEX64,
    torch.complex128: onnx.TensorProto.COMPLEX128,
    torch.bfloat16: onnx.TensorProto.BFLOAT16,
}


def _convert_tensor_to_numpy(input: Any) -> Any:
    if isinstance(input, torch.Tensor):
        return input.detach().cpu().numpy()
    if isinstance(input, (tuple, list)):
        if len(input) == 0:
            return np.array((), dtype=np.int64)
        if isinstance(input[0], torch.Tensor):
            return [_convert_tensor_to_numpy(x) for x in input]
        if isinstance(input[0], bool):
            return np.array(input, dtype=np.bool_)

        # Just a sequence of numbers
        if isinstance(input[0], int):
            return np.array(input, dtype=np.int64)
        if isinstance(input[0], float):
            return np.array(input)

    return input


def _convert_kwargs_for_onnx(kwargs: dict[str, Any]) -> dict[str, Any]:
    """Converts kwargs to be compatible with ONNX Runtime.

    ONNX Runtime doesn't support torch.bool, so we convert them to torch.uint8.
    """
    new_kwargs = {}
    for key, value in kwargs.items():
        if key == "device":
            continue
        if key == "dtype":
            value = TORCH_TYPE_TO_ONNX[value]
        if isinstance(value, torch.Tensor):
            value = np.array(value)
        new_kwargs[key] = value
    return new_kwargs


def _should_skip_test_sample(op_name: str, sample) -> Optional[str]:
    """Returns a reason if a test sample should be skipped."""
    if op_name not in OP_WITH_SKIPPED_SUBTESTS:
        return None
    for decorator_meta in SKIP_SUBTESTS:
        # Linear search on SKIP_SUBTESTS. That's fine because the list is small.
        if decorator_meta.op_name == op_name:
            assert decorator_meta.matcher is not None, "Matcher must be defined"
            if decorator_meta.matcher(sample):
                return decorator_meta.reason
    return None


class TestFunctionValidity(unittest.TestCase):
    def test_all_script_functions_are_onnx_functions(self):
        functions = set()
        for func_with_wrangler in OPINFO_FUNCTION_MAPPING_SCRIPTED.values():
            if isinstance(func_with_wrangler, tuple):
                func = func_with_wrangler[0]
            else:
                func = func_with_wrangler
            functions.add(func)

        # TODO(justinchuby): Add from the registry
        for func in functions:
            if not isinstance(func, onnxscript.OnnxFunction):
                raise AssertionError(
                    f"'{func}' is not an OnnxFunction. Was it decorated with '@torch_op'? "
                    "If the function is trace_only, please move it to the "
                    "'OPINFO_FUNCTION_MAPPING_TRACE_ONLY' dict."
                )

    def test_all_trace_only_functions_are_not_onnx_functions(self):
        for func_with_wrangler in OPINFO_FUNCTION_MAPPING_TRACE_ONLY.values():
            if isinstance(func_with_wrangler, tuple):
                func = func_with_wrangler[0]
            else:
                func = func_with_wrangler
            if isinstance(func, onnxscript.OnnxFunction):
                raise AssertionError(
                    f"'{func.name}' is an OnnxFunction. "
                    "If the function is not trace_only, please move it to the "
                    "'OPINFO_FUNCTION_MAPPING_SCRIPTED' dict."
                )

    @parameterized.parameterized.expand(list(OPINFO_FUNCTION_MAPPING_SCRIPTED.items()))
    @unittest.skipIf(
        version_utils.onnx_older_than("1.14"),
        "Function checker is not available before ONNX 1.14",
    )
    def test_script_function_passes_checker(self, _, func_with_wrangler):
        if isinstance(func_with_wrangler, tuple):
            func = func_with_wrangler[0]
        else:
            func = func_with_wrangler
        function_proto = func.to_function_proto()
        onnx.checker.check_function(function_proto)  # type: ignore[attr-defined]


def _graph_executor(test_class, outputs: Sequence[Any]):
    """Eagerly executes a function."""
    del test_class  # Unused

    def _capture_graph_and_evaluate_torch_script_evaluator(function: Callable, args, kwargs):
        """Captures the graph of a function and evaluates it using TorchScriptEvaluator."""

        # Initialize the ONNX graph
        onnxscript_graph = graph_building.TorchScriptGraph()
        tracer = graph_building.TorchScriptTracingEvaluator(onnxscript_graph)
        ort_inputs = {}
        onnxscript_args: list[Any] = []
        onnxscript_kwargs = {}
        for i, arg in enumerate(args):
            if isinstance(arg, np.ndarray):
                input_name = f"input_{i}"
                input = onnxscript_graph.add_input(input_name, torch.tensor(arg))
                input.value = arg
                onnxscript_args.append(input)
                ort_inputs[input_name] = arg
            elif isinstance(arg, Sequence):
                sequence_input = []
                for j, subarg in enumerate(arg):
                    if isinstance(subarg, np.ndarray):
                        input_name = f"input_{i}_{j}"
                        input = onnxscript_graph.add_input(input_name, torch.tensor(subarg))
                        input.value = subarg
                        sequence_input.append(input)
                        ort_inputs[input_name] = subarg
                onnxscript_args.append(sequence_input)
            else:
                onnxscript_args.append(arg)
        for key, value in kwargs.items():
            if isinstance(value, np.ndarray):
                input = onnxscript_graph.add_input(key, torch.tensor(value))
                input.value = value
                ort_inputs[key] = value
                onnxscript_kwargs[key] = input
            else:
                onnxscript_kwargs[key] = value

        with onnxscript.evaluator.default_as(tracer):
            symbolic_outputs = function(*onnxscript_args, **onnxscript_kwargs)
        if not isinstance(symbolic_outputs, Sequence):
            symbolic_outputs = (symbolic_outputs,)
        # We need to set the size of the output tensors for the model to be valid
        for output, symbolic_output in zip(outputs, symbolic_outputs):
            output = (
                output
                if isinstance(output, torch.Tensor)
                else torch.tensor(output, device="cpu")
            )
            symbolic_output.shape = output.shape
            symbolic_output.dtype = output.dtype

        onnxscript_graph.register_outputs(symbolic_outputs)

        onnx_model = onnxscript_graph.to_model_proto(TEST_OPSET_VERSION)

        # Disable all ORT optimizations
        session_options = onnxruntime.SessionOptions()
        session_options.graph_optimization_level = (
            onnxruntime.GraphOptimizationLevel.ORT_DISABLE_ALL
        )
        try:
            session = ort.InferenceSession(onnx_model.SerializeToString(), session_options)
            return session.run(None, ort_inputs)
        except (
            onnxruntime.capi.onnxruntime_pybind11_state.Fail,  # pylint: disable=c-extension-no-member
            onnxruntime.capi.onnxruntime_pybind11_state.RuntimeException,  # pylint: disable=c-extension-no-member
            onnxruntime.capi.onnxruntime_pybind11_state.InvalidArgument,  # pylint: disable=c-extension-no-member
            onnxruntime.capi.onnxruntime_pybind11_state.InvalidGraph,  # pylint: disable=c-extension-no-member
        ) as e:
            raise AssertionError(
                f"ONNX Runtime failed to evaluate:\n"
                f"Inputs:\n"
                f"{pprint.pformat(ort_inputs)}\n"
                f"Model:\n"
                f"{onnxscript.proto2text(onnx_model)}"
            ) from e

    return _capture_graph_and_evaluate_torch_script_evaluator


def _eager_executor(test_class, outputs):
    """Eagerly executes a function."""
    del test_class  # Unused
    del outputs  # Unused

    def executor(function, args, kwargs):
        return function(*args, **kwargs)

    return executor


def _get_test_class_name(cls, num, params_dict) -> str:
    del cls  # unused
    del num  # unused
    return params_dict["name"]


@parameterized.parameterized_class(
    [
        {
            "function_executor": _eager_executor,
            "name": "TestOutputConsistency_Eager",
        },
        {
            "function_executor": _graph_executor,
            "skip_test": unittest.SkipTest("only torch>=2.0 is supported")
            if version_utils.torch_older_than("2.0")
            else None,
            "name": "TestOutputConsistency_FullGraph",
        },
    ],
    class_name_func=_get_test_class_name,
)
class TestOutputConsistency(unittest.TestCase):
    """Test output consistency between exported ONNX models and PyTorch eager mode.

    This is a parameterized test suite.
    """

    # The function executor to use. This is a function that takes a function and its arguments
    # and returns the output of the function.
    function_executor: Callable

    # Unittest skip if not None
    skip_test: Optional[unittest.SkipTest] = None

    def setUp(self) -> None:
        torch.manual_seed(42)
        np.random.seed(42)

    @common_device_type.ops(  # type: ignore[misc]
        [info for info in OPS_DB if info.name in TESTED_OPS],
        allowed_dtypes=TESTED_DTYPES,
    )
    def test_output_match(self, device: str, dtype: torch.dtype, op):
        """Base test method for testing each opset, used by instantiate_device_type_tests."""
        if self.skip_test is not None:
            raise self.skip_test

        samples = op.sample_inputs(
            device,
            dtype,
            requires_grad=False,
        )

        onnx_function_and_wrangler = OPINFO_FUNCTION_MAPPING[op.name]
        input_wrangler = None
        if isinstance(onnx_function_and_wrangler, tuple):
            # Obtain the input_wrangler that manipulates the OpInfo inputs
            # to match the aten operator signature
            # An example is nn.functional.upsample_nearest2d, which has a different signature
            # than the aten operator upsample_nearest2d
            onnx_function, input_wrangler = onnx_function_and_wrangler
        else:
            assert callable(onnx_function_and_wrangler)
            onnx_function = onnx_function_and_wrangler

        for i, cpu_sample in enumerate(samples):
            inputs = (cpu_sample.input, *cpu_sample.args)
            # Provide the repr to subtest because tensors are not serializable in parallel test runs
            with self.subTest(
                sample_num=i,
                inputs=repr(inputs),
                kwargs=repr(cpu_sample.kwargs),
            ):
                skip_reason = _should_skip_test_sample(op.name, cpu_sample)
                if skip_reason is not None:
                    # Cannot use self.skip because pytest would skip the entire test
                    warnings.warn(f"skipped sample {i}. Reason: {skip_reason}")
                    continue
                input_onnx = [_convert_tensor_to_numpy(x) for x in inputs]
                kwargs_onnx = _convert_kwargs_for_onnx(cpu_sample.kwargs)
                if input_wrangler:
                    input_onnx, kwargs_onnx = input_wrangler(input_onnx, kwargs_onnx)
                torch_output = op(*inputs, **cpu_sample.kwargs)

                # TODO: add pytree structure comparison.
                flattened_torch_outputs, _ = pytree.tree_flatten(torch_output)
                function_output = self.function_executor(flattened_torch_outputs)(
                    onnx_function, input_onnx, kwargs_onnx
                )
                flattened_function_outputs, _ = pytree.tree_flatten(function_output)

                assert flattened_torch_outputs
                assert len(flattened_torch_outputs) == len(flattened_function_outputs)

                for j, (torch_output, function_output) in enumerate(
                    zip(flattened_torch_outputs, flattened_function_outputs)
                ):
                    if dtype == torch.float32:
                        # Relax atol and rtol for float32 based on empirical results
                        # The current most relaxed values are for aten::native_layer_norm
                        rtol = 3.7e-5
                        atol = 1.8e-4
                    else:
                        rtol = None
                        atol = None

                    if not isinstance(function_output, np.ndarray):
                        # An onnxscript tensor
                        function_output = function_output.value

                    actual = torch.tensor(function_output)
                    expected = (
                        torch_output
                        if isinstance(torch_output, torch.Tensor)
                        else torch.tensor(torch_output)
                    )

                    if op.name in NONDETERMINISTIC_OPS:
                        # Check shape and dtype only for ops that are known to be
                        # nondeterministic
                        self.assertEqual(actual.shape, expected.shape)
                        self.assertEqual(actual.dtype, expected.dtype)
                        continue

                    # Use torch.testing as opposed to np.testing to ensure dtypes and shapes match
                    try:
                        torch.testing.assert_close(
                            actual,
                            expected,
                            rtol=rtol,
                            atol=atol,
                            check_device=False,
                        )
                    except AssertionError as e:
                        if len(flattened_torch_outputs) > 1:
                            raise AssertionError(f"Output {j} mismatch") from e
                        raise


# The name needs to match the parameterized_class name.
for _test_class_name in ("TestOutputConsistency_Eager", "TestOutputConsistency_FullGraph"):
    add_decorate_info(
        OPS_DB,
        _test_class_name,
        "test_output_match",
        skip_or_xfails=EXPECTED_SKIPS_OR_FAILS,
    )
    common_device_type.instantiate_device_type_tests(
        globals()[_test_class_name], globals(), only_for="cpu"
    )


if __name__ == "__main__":
    unittest.main()<|MERGE_RESOLUTION|>--- conflicted
+++ resolved
@@ -831,11 +831,9 @@
     ),
 )
 
-<<<<<<< HEAD
 duplicate_opinfo(OPS_DB, "index_put", ("index_put_bool",))
-=======
+
 duplicate_opinfo(OPS_DB, "nn.functional.nll_loss", ("nn.functional.nll_loss_weight",))
->>>>>>> ccf55862
 
 duplicate_opinfo(
     OPS_DB,
