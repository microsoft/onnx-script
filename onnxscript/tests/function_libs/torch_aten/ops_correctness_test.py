--- conflicted
+++ resolved
@@ -403,18 +403,10 @@
     skip("empty", reason="Using zeros to simulate empty"),
     skip("empty_like", reason="Using zeros_like to simulate empty_like"),
     xfail("logcumsumexp", reason="naive implementation not numerically stable"),
-<<<<<<< HEAD
-=======
-    xfail("logsumexp", reason="ONNX Runtime 1.13 does not support ReduceLogSumExp-18"),
     skip("new_empty", reason="Using zeros to simulate empty"),
     skip("new_empty_strided", reason="Using zeros to simulate empty"),
-    xfail(
-        "nn.functional.upsample_nearest2d",
-        reason="enable when ONNX Runtime does support opset18",
-    ),
     xfail("normal", reason="Random numbers are not close"),
     xfail("normal", variant_name="number_mean", reason="Random numbers are not close"),
->>>>>>> 5f588333
     xfail("round", variant_name="decimals_0", reason="The op does not support decimals"),
     xfail("round", variant_name="decimals_3", reason="The op does not support decimals"),
     xfail("round", variant_name="decimals_neg_3", reason="The op does not support decimals"),
