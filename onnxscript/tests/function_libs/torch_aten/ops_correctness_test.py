"""Test op correctness by comparing with PyTorch results."""
from __future__ import annotations

import copy
import dataclasses
import unittest
import warnings
from typing import Any, Callable, Collection, Iterable, Optional, Sequence, TypeVar

import numpy as np
import onnx
import parameterized
import torch
from torch.testing._internal import common_device_type, common_methods_invocations
from torch.testing._internal.opinfo import core as opinfo_core
from torch.utils import _pytree as pytree

import onnxscript
from onnxscript.function_libs.torch_aten.ops import core as core_ops
from onnxscript.function_libs.torch_aten.ops import nn as nn_ops
from onnxscript.function_libs.torch_aten.ops import special as special_ops
from onnxscript.tests.common import version_utils
from onnxscript.tests.function_libs.torch_aten import extra_opinfo

T = TypeVar("T")

# Test only float32 inputs. All dtypes will be tested on the generated symbolic functions.
TESTED_DTYPES = (torch.float32,)

# Convenience tuples for creating dtype lists when skipping or xfailing tests

BOOL_TYPES = (torch.bool,)

INT_TYPES = (
    torch.int8,
    torch.int16,
    torch.int32,
    torch.int64,
    torch.uint8,
)

FLOAT_TYPES = (
    torch.float16,
    torch.float32,
    torch.float64,
)


def dtypes_except(*dtypes: torch.dtype) -> Sequence[torch.dtype]:
    """Returns all dtypes except the ones specified."""
    return tuple(dtype for dtype in TESTED_DTYPES if dtype not in dtypes)


@dataclasses.dataclass
class DecorateMeta:
    """A dataclass for storing information about a test case to skip or xfail.

    Adapted from functorch: functorch/test/common_utils.py
    """

    op_name: str
    variant_name: str
    decorator: Callable[..., Any]
    dtypes: Optional[Collection[torch.dtype]]
    reason: str
    matcher: Optional[Callable[[Any], bool]] = None
    enabled_if: bool = True


def xfail(
    op_name: str,
    variant_name: str = "",
    *,
    reason: str,
    dtypes: Optional[Collection[torch.dtype]] = None,
    enabled_if: bool = True,
) -> DecorateMeta:
    """Expects an OpInfo test to fail.

    Args:
        op_name: The name of the operator.
        variant_name: Optional OpInfo variant_test_name.
        reason: The reason for the failure.
        dtypes: The dtypes to expect the failure.
        enabled_if: Whether the xfail is enabled.
    """
    return DecorateMeta(
        op_name=op_name,
        variant_name=variant_name,
        decorator=unittest.expectedFailure,
        dtypes=dtypes,
        reason=reason,
        enabled_if=enabled_if,
    )


def skip(
    op_name: str,
    variant_name: str = "",
    *,
    reason: str,
    dtypes: Optional[Collection[torch.dtype]] = None,
    matcher: Optional[Callable[[Any], Any]] = None,
    enabled_if: bool = True,
) -> DecorateMeta:
    """Skips an OpInfo test.

    Args:
        op_name: The name of the operator.
        variant_name: Optional OpInfo variant_test_name.
        reason: The reason for skipping.
        dtypes: The dtypes to skip.
        matcher: A function that matches the test sample input. It is used only when
            the skip is in the SKIP_SUBTESTS list.
        enabled_if: Whether the skip is enabled.
    """
    return DecorateMeta(
        op_name=op_name,
        variant_name=variant_name,
        decorator=unittest.skip(f"Skip: {reason}"),
        dtypes=dtypes,
        reason=reason,
        matcher=matcher,
        enabled_if=enabled_if,
    )


def add_decorate_info(
    all_opinfos: Sequence[opinfo_core.OpInfo],
    test_class_name: str,
    base_test_name: str,
    skip_or_xfails: Iterable[DecorateMeta],
) -> Callable[[T], T]:
    """Decorates OpInfo tests with decorators based on the skip_or_xfails list."""
    ops_mapping = {(info.name, info.variant_test_name): info for info in all_opinfos}
    for decorate_meta in skip_or_xfails:
        opinfo = ops_mapping.get((decorate_meta.op_name, decorate_meta.variant_name))
        assert (
            opinfo is not None
        ), f"Couldn't find OpInfo for {decorate_meta}. Did you need to specify variant_name?"
        decorators = list(opinfo.decorators)
        new_decorator = opinfo_core.DecorateInfo(
            decorate_meta.decorator,
            test_class_name,
            base_test_name,
            dtypes=decorate_meta.dtypes,
            active_if=decorate_meta.enabled_if,
        )
        decorators.append(new_decorator)
        opinfo.decorators = tuple(decorators)

    # This decorator doesn't modify fn in any way
    def wrapped(fn):
        return fn

    return wrapped


def duplicate_opinfo(opinfos: list[opinfo_core.OpInfo], name: str, new_names: tuple[str, ...]):
    """Duplicate an opinfo in the opinfo database and give it a new name."""
    duplicated = []
    all_info_names = {opinfo.name for opinfo in opinfos}
    for opinfo in opinfos:
        if opinfo.name == name:
            for new_name in new_names:
                if new_name in all_info_names:
                    # NOTE: Avoid duplicating an opinfo that already exists in the database.
                    # New opinfos are expected to be added in torch-nightly.
                    warnings.warn(f"OpInfo {new_name} already exists in the database.")
                    continue
                new_opinfo = copy.deepcopy(opinfo)
                new_opinfo.name = new_name
                duplicated.append(new_opinfo)
    opinfos.extend(duplicated)


# Create a copy of the op_db to modify
OPS_DB = copy.deepcopy(common_methods_invocations.op_db)

# Append extra op_db into the op database for testing
OPS_DB.extend(extra_opinfo.OP_DB)

# Modify this section ##########################################################


def _cat_input_wrangler(
    args: list[Any], kwargs: dict[str, Any]
) -> tuple[list[Any], dict[str, Any]]:
    # Remove the self argument
    if len(args) == 2:
        kwargs["dim"] = args.pop()
    return args, kwargs


def _dropout_input_wrangler(
    args: list[Any], kwargs: dict[str, Any]
) -> tuple[list[Any], dict[str, Any]]:
    if "training" in kwargs:
        kwargs["train"] = kwargs["training"]
        kwargs.pop("training")
    return args, kwargs


def _embedding_input_wrangler(
    args: list[Any], kwargs: dict[str, Any]
) -> tuple[list[Any], dict[str, Any]]:
    """Remove arguments not present in the aten op signature."""
    if "max_norm" in kwargs:
        del kwargs["max_norm"]
    if "norm_type" in kwargs:
        del kwargs["norm_type"]
    return args, kwargs


def _empty_input_wrangler(
    args: list[Any], kwargs: dict[str, Any]
) -> tuple[list[Any], dict[str, Any]]:
    """Remove arguments not present in the aten op signature."""
    if "requires_grad" in kwargs:
        del kwargs["requires_grad"]
    return args, kwargs


def _full_input_wrangler(
    args: list[Any], kwargs: dict[str, Any]
) -> tuple[list[Any], dict[str, Any]]:
    # Remove the self argument
    if version_utils.torch_older_than("2.0"):
        args.pop(0)
    return args, kwargs


def _upsample_input_wrangler(
    args: list[Any], kwargs: dict[str, Any]
) -> tuple[list[Any], dict[str, Any]]:
    if "scale_factor" in kwargs:
        kwargs["scales_h"] = kwargs["scale_factor"]
        kwargs["scales_w"] = kwargs["scale_factor"]
        del kwargs["scale_factor"]
    if "size" in kwargs:
        kwargs["size"] = np.array(kwargs["size"], dtype=np.int64)
    return args, kwargs


def _sum_input_wrangler(
    args: list[Any], kwargs: dict[str, Any]
) -> tuple[list[Any], dict[str, Any]]:
    if kwargs.get("dim") is not None:
        kwargs["dim"] = np.array(kwargs["dim"], dtype=np.int64)
    return args, kwargs


def _where_input_wrangler(
    args: list[Any], kwargs: dict[str, Any]
) -> tuple[list[Any], dict[str, Any]]:
    # The aten::where op takes condition, x, y as inputs
    # Swap the first two inputs
    args[0], args[1] = args[1], args[0]
    return args, kwargs


# Ops to be tested for numerical consistency between onnx and pytorch
# Find the names of the OpInfos in torch/testing/_internal/common_methods_invocations.py

# Split the scripted and traced ops to make sure we don't forget to script an op
OPINFO_FUNCTION_MAPPING_SCRIPTED: dict[
    str,
    onnxscript.OnnxFunction
    | Callable[..., Any]
    | tuple[
        onnxscript.OnnxFunction | Callable[..., Any],
        Callable[[list[Any], dict[str, Any]], tuple[list[Any], dict[str, Any]]],
    ],
] = {
    "abs": core_ops.aten_abs,
    "acos": core_ops.aten_acos,
    "acosh": core_ops.aten_acosh,
    "add": core_ops.aten_add,
    "addmm": core_ops.aten_addmm,
    # "alias": core_ops.aten_alias,  # alias is not in OP-TEST-DB
    "asin": core_ops.aten_asin,
    "asinh": core_ops.aten_asinh,
    "atan": core_ops.aten_atan,
    "atanh": core_ops.aten_atanh,
    "baddbmm": core_ops.aten_baddbmm,
    "bmm": core_ops.aten_bmm,
    "broadcast_to": core_ops.aten_broadcast_to,
    "cat": (core_ops.aten_cat, _cat_input_wrangler),
    "ceil": core_ops.aten_ceil,
    "clamp_max": core_ops.aten_clamp_max,
    "clamp_min": core_ops.aten_clamp_min,
    "clone": core_ops.aten_clone,
    # "copy": core_ops.aten_copy,  # copy is not in OPS_DB
    "cos": core_ops.aten_cos,
    "cosh": core_ops.aten_cosh,
    # "detach": core_ops.aten_detach,  # detach is not in OP-TEST-DB
    "div": core_ops.aten_div,
    "dot": core_ops.aten_dot,
    "empty": (core_ops.aten_empty, _empty_input_wrangler),
    # "empty_strided": core_ops.aten_empty_strided,  # empty_strided is not in OPS_DB
    "eq": core_ops.aten_eq,
    "equal": core_ops.aten_equal,
    "exp": core_ops.aten_exp,
    "exp2": core_ops.aten_exp2,
    "expand": core_ops.aten_expand,
    "erf": core_ops.aten_erf,
    "fill": core_ops.aten_fill,
    "fmod": core_ops.aten_fmod,
    "full": (core_ops.aten_full, _full_input_wrangler),
    "full_like": core_ops.aten_full_like,
    "ge": core_ops.aten_ge,
    "gt": core_ops.aten_gt,
    "isinf": core_ops.aten_isinf,
    "log": core_ops.aten_log,
    "le": core_ops.aten_le,
    "log10": core_ops.aten_log10,
    "log1p": core_ops.aten_log1p,
    "log_softmax": special_ops.aten_special_log_softmax,
    "log2": core_ops.aten_log2,
    "logaddexp": core_ops.aten_logaddexp,
    "logaddexp2": core_ops.aten_logaddexp2,
    "logcumsumexp": core_ops.aten_logcumsumexp,
    "logdet": core_ops.aten_logdet,
    "logsumexp": core_ops.aten_logsumexp,
    "lt": core_ops.aten_lt,
    "masked_fill": core_ops.aten_masked_fill,
    "matmul": core_ops.aten_matmul,
    "maximum": core_ops.aten_maximum,
    "minimum": core_ops.aten_minimum,
    "mm": core_ops.aten_mm,
    "mul": core_ops.aten_mul,
    "narrow": core_ops.aten_narrow,
    # "native_dropout": core_ops.aten_native_dropout,  # native_dropout is not in OPS_DB
    "ne": core_ops.aten_ne,
    "neg": core_ops.aten_neg,
    "new_full": core_ops.aten_new_full,
    "nn.functional.adaptive_avg_pool1d": nn_ops.aten_adaptive_avg_pool1d,
    "nn.functional.adaptive_avg_pool2d": nn_ops.aten_adaptive_avg_pool2d,
    "nn.functional.adaptive_avg_pool3d": nn_ops.aten_adaptive_avg_pool3d,
    "nn.functional.celu": nn_ops.aten_celu,
    "nn.functional.dropout": (core_ops.aten_dropout, _dropout_input_wrangler),
    "nn.functional.elu": nn_ops.aten_elu,
    "nn.functional.embedding": (core_ops.aten_embedding, _embedding_input_wrangler),
    "nn.functional.leaky_relu": nn_ops.aten_leaky_relu,
    "nn.functional.logsigmoid": nn_ops.aten_log_sigmoid,
    "nn.functional.relu": nn_ops.aten_relu,
    "nn.functional.relu6": nn_ops.aten_relu6,
    "nn.functional.selu": core_ops.aten_selu,
    "nonzero": core_ops.aten_nonzero,
    "normal": core_ops.aten_normal,
    "ones": core_ops.aten_ones,
    "permute": core_ops.aten_permute,
    "pow": core_ops.aten_pow,
    "reciprocal": core_ops.aten_reciprocal,
    "remainder": core_ops.aten_remainder,
    "repeat": core_ops.aten_repeat,
    "reshape": core_ops.aten_reshape,
    "resolve_conj": core_ops.aten_resolve_conj,
    "resolve_neg": core_ops.aten_resolve_neg,
    "round": core_ops.aten_round,
    "rsqrt": core_ops.aten_rsqrt,
    "rsub": core_ops.aten_rsub,
    "select": core_ops.aten_select,
    "sigmoid": core_ops.aten_sigmoid,
    "sign": core_ops.aten_sign,
    "sin": core_ops.aten_sin,
    "sinh": core_ops.aten_sinh,
    "softmax": special_ops.aten_special_softmax,
    "split": core_ops.aten_split,
    "sqrt": core_ops.aten_sqrt,
    "sub": core_ops.aten_sub,
    "t": core_ops.aten_t,
    "tan": core_ops.aten_tan,
    "tanh": core_ops.aten_tanh,
    "topk": core_ops.aten_topk,
    "unsqueeze": core_ops.aten_unsqueeze,
    "view": core_ops.aten_view,
    "where": (core_ops.aten_where, _where_input_wrangler),
    "xlogy": special_ops.aten_special_xlogy,
    "zeros": core_ops.aten_zeros,
}


OPINFO_FUNCTION_MAPPING_TRACE_ONLY: dict[
    str,
    Callable[..., Any] | tuple[Callable[..., Any], Callable[..., Any]],
] = {
    "amax": core_ops.aten_amax,
    "amin": core_ops.aten_amin,
    "arange_start_step": core_ops.aten_arange_start_step,
    "arange_start": core_ops.aten_arange_start,
    "arange": core_ops.aten_arange,
    "argmax": core_ops.aten_argmax,
    "argmin": core_ops.aten_argmin,
    "clamp": core_ops.aten_clamp,
    "cumsum": core_ops.aten_cumsum,
    "contiguous": core_ops.aten_contiguous,
    "convolution": core_ops.aten_convolution,
    "empty_like": core_ops.aten_empty_like,
    "index_select": core_ops.aten_index_select,
<<<<<<< HEAD
    "layer_norm": core_ops.aten_layer_norm,
=======
    "max": core_ops.aten_max,
>>>>>>> c5ca05bc
    "native_layer_norm": core_ops.aten_native_layer_norm,
    "new_empty": core_ops.aten_new_empty,
    "new_empty_strided": core_ops.aten_new_empty_strided,
    "nn.functional.conv1d": core_ops.aten_conv1d,
    "nn.functional.conv2d": core_ops.aten_conv2d,
    "nn.functional.conv3d": core_ops.aten_conv3d,
    "nn.functional.gelu": nn_ops.aten_gelu,
    "nn.functional.linear": nn_ops.aten_linear,
    "nn.functional.upsample_nearest2d": (
        nn_ops.aten_upsample_nearest2d,
        _upsample_input_wrangler,
    ),
    "ones_like": core_ops.aten_ones_like,
    "slice": core_ops.aten_slice,
    "sum": (core_ops.aten_sum_dim_IntList, _sum_input_wrangler),
    "transpose": core_ops.aten_transpose,
    "zeros_like": core_ops.aten_zeros_like,
}

# These ops are not deterministic, so we check shape and dtype only
NONDETERMINISTIC_OPS: frozenset[str] = frozenset(
    (
        "empty_like",
        "empty",
        "new_empty_strided",
        "new_empty",
        "normal",
    )
)

OPINFO_FUNCTION_MAPPING: dict[
    str,
    onnxscript.OnnxFunction
    | Callable[..., Any]
    | tuple[
        onnxscript.OnnxFunction | Callable[..., Any],
        Callable[[list[Any], dict[str, Any]], tuple[list[Any], dict[str, Any]]],
    ],
] = {**OPINFO_FUNCTION_MAPPING_SCRIPTED, **OPINFO_FUNCTION_MAPPING_TRACE_ONLY}

TESTED_OPS = frozenset(OPINFO_FUNCTION_MAPPING)

EXPECTED_SKIPS_OR_FAILS = (
    xfail(
        "logsumexp",
        reason="ONNX Runtime 1.13 does not support ReduceLogSumExp-18",
        enabled_if=version_utils.onnxruntime_older_than("1.14"),
    ),
    xfail(
        "nn.functional.upsample_nearest2d",
        reason="ONNX Runtime 1.13 does support opset18",
        enabled_if=version_utils.onnxruntime_older_than("1.14"),
    ),
    xfail("logcumsumexp", reason="naive implementation not numerically stable"),
    xfail("round", variant_name="decimals_0", reason="The op does not support decimals"),
    xfail("round", variant_name="decimals_3", reason="The op does not support decimals"),
    xfail("round", variant_name="decimals_neg_3", reason="The op does not support decimals"),
)


SKIP_SUBTESTS: tuple[DecorateMeta, ...] = (
    skip(
        "arange",
        matcher=lambda sample: len(sample.args) != 0,
        reason="arange overload takes single argument",
    ),
    skip(
        "arange",
        matcher=lambda sample: sample.kwargs.get("end") is not None,
        reason="arange overload does not support positional 'end' argument",
    ),
    skip(
        "arange_start",
        matcher=lambda sample: len(sample.args) != 1,
        reason="arange_start overload takes two arguments (input, start)",
    ),
    skip(
        "arange_start_step",
        matcher=lambda sample: len(sample.args) != 2,
        reason="arange_start_step overload takes three arguments (input, start, step)",
    ),
    skip(
        "cat",
        matcher=lambda sample: sample.input[0].equal(torch.tensor([])),
        reason="cat does not support zero-dim tensors yet",
    ),
    skip(
        "div",
        matcher=lambda sample: sample.kwargs.get("rounding_mode") is not None,
        reason="rounding_mode is not yet supported",
    ),
    skip(
        "expand",
        matcher=lambda sample: (np.array(sample.args[0]) > 0).all() is np.bool_(False),
        reason="Negative value is not supported",
    ),
    skip(
        "nonzero",
        matcher=lambda sample: sample.kwargs.get("as_tuple") is not None,
        reason="as_tuple=True is not supported",
    ),
    skip(
        "normal",
        matcher=lambda sample: len(sample.args) > 0 and not isinstance(sample.args[0], float),
        reason="ORT only accept float type for args[0] 'mean'",
    ),
    skip(
        "nn.functional.adaptive_avg_pool1d",
        # Shape should be [N, C, D1]
        matcher=lambda sample: sample.args[0] not in {1, (1,)},
        reason="only global pooling is supported; only batched inputs are supported",
    ),
    skip(
        "nn.functional.adaptive_avg_pool2d",
        matcher=lambda sample: sample.args[0] != (1, 1),
        reason="only global pooling is supported; only batched inputs are supported",
    ),
    skip(
        "nn.functional.adaptive_avg_pool3d",
        matcher=lambda sample: sample.args[0] != (1, 1, 1),
        reason="only global pooling is supported; only batched inputs are supported",
    ),
    skip(
        "nn.functional.conv1d",
        matcher=lambda sample: isinstance(sample.kwargs.get("padding"), str),
        reason="String padding is not accepted by aten::conv1d",
    ),
    skip(
        "nn.functional.conv2d",
        matcher=lambda sample: isinstance(sample.kwargs.get("padding"), str),
        reason="String padding is not accepted by aten::conv2d",
    ),
    skip(
        "nn.functional.dropout",
        matcher=lambda sample: len(sample.kwargs) == 0 or sample.kwargs.get("p", 0.0) > 0.0,
        reason="dropout is random so the result not match",
    ),
    skip(
        "nn.functional.upsample_nearest2d",
        # Shape should be [N, C, H, W]
        matcher=lambda sample: len(sample.input.shape) != 2 + 2,
        reason="only test on 2d inputs",
    ),
    skip(
        "nn.functional.upsample_nearest2d",
        matcher=lambda sample: "scale_factor" in sample.kwargs,
        reason="fixme: the scale_factor tests",
    ),
    skip(
        "permute",
        matcher=lambda sample: len(list(filter(lambda v: v < 0, sample.args[0]))) > 0,
        reason="Negative value in perm is not supported",
    ),
    skip(
        "permute",
        matcher=lambda sample: len(sample.args[0]) == 0,
        reason="Empty perm is not supported",
    ),
)

duplicate_opinfo(
    OPS_DB,
    "arange",
    (
        "arange_start",
        "arange_start_step",
    ),
)

duplicate_opinfo(
    OPS_DB,
    "nn.functional.upsample_nearest",
    (
        "nn.functional.upsample_nearest1d",
        "nn.functional.upsample_nearest2d",
        "nn.functional.upsample_nearest3d",
    ),
)

duplicate_opinfo(OPS_DB, "new_full", ("full",))

# END OF SECTION TO MODIFY #####################################################


OP_WITH_SKIPPED_SUBTESTS = frozenset(meta.op_name for meta in SKIP_SUBTESTS)
ALL_OPS_IN_DB = frozenset(op_info.name for op_info in OPS_DB)
# Assert all ops in OPINFO_FUNCTION_MAPPING are in the OPS_DB
assert TESTED_OPS.issubset(ALL_OPS_IN_DB), f"{TESTED_OPS - ALL_OPS_IN_DB} not in OPS_DB"
assert NONDETERMINISTIC_OPS.issubset(
    TESTED_OPS
), f"{NONDETERMINISTIC_OPS - TESTED_OPS} not in TESTED_OPS"

TORCH_TYPE_TO_ONNX = {
    torch.bool: onnx.TensorProto.BOOL,
    torch.uint8: onnx.TensorProto.UINT8,
    torch.int8: onnx.TensorProto.INT8,
    torch.int16: onnx.TensorProto.INT16,
    torch.int32: onnx.TensorProto.INT32,
    torch.int64: onnx.TensorProto.INT64,
    torch.float16: onnx.TensorProto.FLOAT16,
    torch.float32: onnx.TensorProto.FLOAT,
    torch.float64: onnx.TensorProto.DOUBLE,
    torch.complex64: onnx.TensorProto.COMPLEX64,
    torch.complex128: onnx.TensorProto.COMPLEX128,
    torch.bfloat16: onnx.TensorProto.BFLOAT16,
}


def _convert_tensor_to_numpy(input: Any) -> Any:
    if isinstance(input, torch.Tensor):
        return input.detach().cpu().numpy()
    if isinstance(input, (tuple, list)):
        if len(input) == 0:
            return np.array((), dtype=np.int64)
        if isinstance(input[0], torch.Tensor):
            return [_convert_tensor_to_numpy(x) for x in input]
        if isinstance(input[0], bool):
            return np.array(input, dtype=np.bool_)

        # Just a sequence of numbers
        if isinstance(input[0], int):
            return np.array(input, dtype=np.int64)
        if isinstance(input[0], float):
            return np.array(input)

    return input


def _convert_kwargs_for_onnx(kwargs: dict[str, Any]) -> dict[str, Any]:
    """Converts kwargs to be compatible with ONNX Runtime.

    ONNX Runtime doesn't support torch.bool, so we convert them to torch.uint8.
    """
    new_kwargs = {}
    for key, value in kwargs.items():
        if key == "device":
            continue
        if key == "dtype":
            value = TORCH_TYPE_TO_ONNX[value]
        new_kwargs[key] = value
    return new_kwargs


def _should_skip_test_sample(op_name: str, sample) -> Optional[str]:
    """Returns a reason if a test sample should be skipped."""
    if op_name not in OP_WITH_SKIPPED_SUBTESTS:
        return None
    for decorator_meta in SKIP_SUBTESTS:
        # Linear search on SKIP_SUBTESTS. That's fine because the list is small.
        if decorator_meta.op_name == op_name:
            assert decorator_meta.matcher is not None, "Matcher must be defined"
            if decorator_meta.matcher(sample):
                return decorator_meta.reason
    return None


class TestFunctionValidity(unittest.TestCase):
    def test_all_script_functions_are_onnx_functions(self):
        for func_with_wrangler in OPINFO_FUNCTION_MAPPING_SCRIPTED.values():
            if isinstance(func_with_wrangler, tuple):
                func = func_with_wrangler[0]
            else:
                func = func_with_wrangler
            if not isinstance(func, onnxscript.OnnxFunction):
                raise AssertionError(
                    f"'{func}' is not an OnnxFunction. Was it decorated with '@torch_op'? "
                    "If the function is trace_only, please move it to the "
                    "'OPINFO_FUNCTION_MAPPING_TRACE_ONLY' dict."
                )

    def test_all_trace_only_functions_are_not_onnx_functions(self):
        for func_with_wrangler in OPINFO_FUNCTION_MAPPING_TRACE_ONLY.values():
            if isinstance(func_with_wrangler, tuple):
                func = func_with_wrangler[0]
            else:
                func = func_with_wrangler
            if isinstance(func, onnxscript.OnnxFunction):
                raise AssertionError(
                    f"'{func.name}' is an OnnxFunction. "
                    "If the function is not trace_only, please move it to the "
                    "'OPINFO_FUNCTION_MAPPING_SCRIPTED' dict."
                )

    @parameterized.parameterized.expand(list(OPINFO_FUNCTION_MAPPING_SCRIPTED.items()))
    @unittest.skipIf(
        version_utils.onnx_older_than("1.14"),
        "Function checker is not available before ONNX 1.14",
    )
    def test_script_function_passes_checker(self, _, func_with_wrangler):
        if isinstance(func_with_wrangler, tuple):
            func = func_with_wrangler[0]
        else:
            func = func_with_wrangler
        function_proto = func.to_function_proto()
        onnx.checker.check_function(function_proto)  # type: ignore[attr-defined]


class TestOutputConsistency(unittest.TestCase):
    """Test output consistency between exported ONNX models and PyTorch eager mode.

    This is a parameterized test suite.
    """

    def setUp(self) -> None:
        torch.manual_seed(42)
        np.random.seed(42)

    @common_device_type.ops(  # type: ignore[misc]
        [info for info in OPS_DB if info.name in TESTED_OPS],
        allowed_dtypes=TESTED_DTYPES,
    )
    @add_decorate_info(
        OPS_DB,
        "TestOutputConsistency",
        "test_output_match",
        skip_or_xfails=EXPECTED_SKIPS_OR_FAILS,
    )
    def test_output_match(self, device: str, dtype: torch.dtype, op):
        """Base test method for testing each opset, used by instantiate_device_type_tests."""
        # device is provided by instantiate_device_type_tests, but we only want to run in cpu.
        assert device == "cpu"

        samples = op.sample_inputs(
            device,
            dtype,
            requires_grad=False,
        )

        onnx_function_and_wrangler = OPINFO_FUNCTION_MAPPING[op.name]
        input_wrangler = None
        if isinstance(onnx_function_and_wrangler, tuple):
            # Obtain the input_wrangler that manipulates the OpInfo inputs
            # to match the aten operator signature
            # An example is nn.functional.upsample_nearest2d, which has a different signature
            # than the aten operator upsample_nearest2d
            onnx_function, input_wrangler = onnx_function_and_wrangler
        else:
            assert callable(onnx_function_and_wrangler)
            onnx_function = onnx_function_and_wrangler

        for (i, cpu_sample) in enumerate(samples):
            inputs = (cpu_sample.input, *cpu_sample.args)
            # Provide the repr to subtest because tensors are not serializable in parallel test runs
            with self.subTest(
                sample_num=i,
                inputs=repr(inputs),
                kwargs=repr(cpu_sample.kwargs),
            ):

                if i == 5:
                    print(i)

                skip_reason = _should_skip_test_sample(op.name, cpu_sample)
                if skip_reason is not None:
                    # Cannot use self.skip because pytest would skip the entire test
                    warnings.warn(f"skipped sample {i}. Reason: {skip_reason}")
                    continue
                input_onnx = [_convert_tensor_to_numpy(x) for x in inputs]
                kwargs_onnx = _convert_kwargs_for_onnx(cpu_sample.kwargs)
                if input_wrangler:
                    input_onnx, kwargs_onnx = input_wrangler(input_onnx, kwargs_onnx)
                torch_output = op(*inputs, **cpu_sample.kwargs)
                function_output = onnx_function(*input_onnx, **kwargs_onnx)

                # TODO: add pytree structure comparison.
                flattened_torch_outputs, _ = pytree.tree_flatten(torch_output)
                flattened_function_outputs, _ = pytree.tree_flatten(function_output)

                assert flattened_torch_outputs
                assert len(flattened_torch_outputs) == len(flattened_function_outputs)

                for torch_output, function_output in zip(
                    flattened_torch_outputs, flattened_function_outputs
                ):
                    if dtype == torch.float32:
                        # Relax atol and rtol for float32 based on empirical results
                        # The current most relaxed values are for aten::native_layer_norm
                        rtol = 3.7e-5
                        atol = 1.8e-4
                    else:
                        rtol = None
                        atol = None

                    if not isinstance(function_output, np.ndarray):
                        # An onnxscript tensor
                        function_output = function_output.value

                    actual = torch.tensor(function_output)
                    expected = (
                        torch_output
                        if isinstance(torch_output, torch.Tensor)
                        else torch.tensor(torch_output)
                    )

                    if op.name in NONDETERMINISTIC_OPS:
                        # Check shape and dtype only for ops that are known to be
                        # nondeterministic
                        self.assertEqual(actual.shape, expected.shape)
                        self.assertEqual(actual.dtype, expected.dtype)
                        continue

                    # Use torch.testing as opposed to np.testing to ensure dtypes and shapes match
                    torch.testing.assert_close(
                        actual,
                        expected,
                        rtol=rtol,
                        atol=atol,
                        check_device=False,
                    )


common_device_type.instantiate_device_type_tests(
    TestOutputConsistency, globals(), only_for="cpu"
)


if __name__ == "__main__":
    unittest.main()<|MERGE_RESOLUTION|>--- conflicted
+++ resolved
@@ -398,11 +398,8 @@
     "convolution": core_ops.aten_convolution,
     "empty_like": core_ops.aten_empty_like,
     "index_select": core_ops.aten_index_select,
-<<<<<<< HEAD
     "layer_norm": core_ops.aten_layer_norm,
-=======
     "max": core_ops.aten_max,
->>>>>>> c5ca05bc
     "native_layer_norm": core_ops.aten_native_layer_norm,
     "new_empty": core_ops.aten_new_empty,
     "new_empty_strided": core_ops.aten_new_empty_strided,
