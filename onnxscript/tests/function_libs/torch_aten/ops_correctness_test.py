"""Test op correctness by comparing with PyTorch results."""
from __future__ import annotations

import copy
import dataclasses
import unittest
import warnings
from typing import Any, Callable, Collection, Iterable, Optional, Sequence, TypeVar

import numpy as np
import onnx
import parameterized
import torch
from torch.testing._internal import common_device_type, common_methods_invocations
from torch.testing._internal.opinfo import core as opinfo_core
from torch.utils import _pytree as pytree

import onnxscript
from onnxscript.function_libs.torch_aten.ops import core as core_ops
from onnxscript.function_libs.torch_aten.ops import nn as nn_ops
from onnxscript.function_libs.torch_aten.ops import special as special_ops
from onnxscript.tests.common import version_utils
from onnxscript.tests.function_libs.torch_aten import extra_opinfo

T = TypeVar("T")

# Test only float32 inputs. All dtypes will be tested on the generated symbolic functions.
TESTED_DTYPES = (torch.float32,)

# Convenience tuples for creating dtype lists when skipping or xfailing tests

BOOL_TYPES = (torch.bool,)

INT_TYPES = (
    torch.int8,
    torch.int16,
    torch.int32,
    torch.int64,
    torch.uint8,
)

FLOAT_TYPES = (
    torch.float16,
    torch.float32,
    torch.float64,
)


def dtypes_except(*dtypes: torch.dtype) -> Sequence[torch.dtype]:
    """Returns all dtypes except the ones specified."""
    return tuple(dtype for dtype in TESTED_DTYPES if dtype not in dtypes)


@dataclasses.dataclass
class DecorateMeta:
    """A dataclass for storing information about a test case to skip or xfail.

    Adapted from functorch: functorch/test/common_utils.py
    """

    op_name: str
    variant_name: str
    decorator: Callable[..., Any]
    dtypes: Optional[Collection[torch.dtype]]
    reason: str
    matcher: Optional[Callable[[Any], bool]] = None


def xfail(
    op_name: str,
    variant_name: str = "",
    *,
    reason: str,
    dtypes: Optional[Collection[torch.dtype]] = None,
) -> DecorateMeta:
    """Expects an OpInfo test to fail.

    Args:
        op_name: The name of the operator.
        variant_name: Optional OpInfo variant_test_name.
        dtypes: The dtypes to expect the failure.
        reason: The reason for the failure.
    """
    return DecorateMeta(
        op_name=op_name,
        variant_name=variant_name,
        decorator=unittest.expectedFailure,
        dtypes=dtypes,
        reason=reason,
    )


def skip(
    op_name: str,
    variant_name: str = "",
    *,
    reason: str,
    dtypes: Optional[Collection[torch.dtype]] = None,
    matcher: Optional[Callable[[Any], Any]] = None,
) -> DecorateMeta:
    """Skips an OpInfo test.

    Args:
        op_name: The name of the operator.
        variant_name: Optional OpInfo variant_test_name.
        dtypes: The dtypes to skip.
        reason: The reason for skipping.
        matcher: A function that matches the test sample input. It is used only when
            xfail is in the SKIP_SUBTESTS list.
    """
    return DecorateMeta(
        op_name=op_name,
        variant_name=variant_name,
        decorator=unittest.skip(f"Skip: {reason}"),
        dtypes=dtypes,
        reason=reason,
        matcher=matcher,
    )


def add_decorate_info(
    all_opinfos: Sequence[opinfo_core.OpInfo],
    test_class_name: str,
    base_test_name: str,
    skip_or_xfails: Iterable[DecorateMeta],
) -> Callable[[T], T]:
    """Decorates OpInfo tests with decorators based on the skip_or_xfails list."""
    ops_mapping = {(info.name, info.variant_test_name): info for info in all_opinfos}
    for decorate_meta in skip_or_xfails:
        opinfo = ops_mapping.get((decorate_meta.op_name, decorate_meta.variant_name))
        assert (
            opinfo is not None
        ), f"Couldn't find OpInfo for {decorate_meta}. Did you need to specify variant_name?"
        decorators = list(opinfo.decorators)
        new_decorator = opinfo_core.DecorateInfo(
            decorate_meta.decorator,
            test_class_name,
            base_test_name,
            dtypes=decorate_meta.dtypes,
        )
        decorators.append(new_decorator)
        opinfo.decorators = tuple(decorators)

    # This decorator doesn't modify fn in any way
    def wrapped(fn):
        return fn

    return wrapped


def duplicate_opinfo(opinfos: list[opinfo_core.OpInfo], name: str, new_names: tuple[str, ...]):
    """Duplicate an opinfo in the opinfo database and give it a new name."""
    duplicated = []
    all_info_names = {opinfo.name for opinfo in opinfos}
    for opinfo in opinfos:
        if opinfo.name == name:
            for new_name in new_names:
                if new_name in all_info_names:
                    # NOTE: Avoid duplicating an opinfo that already exists in the database.
                    # New opinfos are expected to be added in torch-nightly.
                    warnings.warn(f"OpInfo {new_name} already exists in the database.")
                    continue
                new_opinfo = copy.deepcopy(opinfo)
                new_opinfo.name = new_name
                duplicated.append(new_opinfo)
    opinfos.extend(duplicated)


# Create a copy of the op_db to modify
OPS_DB = copy.deepcopy(common_methods_invocations.op_db)

# Append extra op_db into the op database for testing
OPS_DB.extend(extra_opinfo.OP_DB)

# Modify this section ##########################################################


def _cat_input_wrangler(
    args: list[Any], kwargs: dict[str, Any]
) -> tuple[list[Any], dict[str, Any]]:
    # Remove the self argument
    if len(args) == 2:
        kwargs["dim"] = args.pop()
    return args, kwargs


def _embedding_input_wrangler(
    args: list[Any], kwargs: dict[str, Any]
) -> tuple[list[Any], dict[str, Any]]:
    """Remove arguments not present in the aten op signature."""
    if "max_norm" in kwargs:
        del kwargs["max_norm"]
    if "norm_type" in kwargs:
        del kwargs["norm_type"]
    return args, kwargs


def _full_input_wrangler(
    args: list[Any], kwargs: dict[str, Any]
) -> tuple[list[Any], dict[str, Any]]:
    # Remove the self argument
    if version_utils.torch_older_than("2.0"):
        args.pop(0)
    return args, kwargs


def _upsample_input_wrangler(
    args: list[Any], kwargs: dict[str, Any]
) -> tuple[list[Any], dict[str, Any]]:
    if "scale_factor" in kwargs:
        kwargs["scales_h"] = kwargs["scale_factor"]
        kwargs["scales_w"] = kwargs["scale_factor"]
        del kwargs["scale_factor"]
    if "size" in kwargs:
        kwargs["size"] = np.array(kwargs["size"])
    return args, kwargs


def _sum_input_wrangler(
    args: list[Any], kwargs: dict[str, Any]
) -> tuple[list[Any], dict[str, Any]]:
    if kwargs.get("dim") is not None:
        kwargs["dim"] = np.array(kwargs["dim"], dtype=np.int64)
    return args, kwargs


def _where_input_wrangler(
    args: list[Any], kwargs: dict[str, Any]
) -> tuple[list[Any], dict[str, Any]]:
    # The aten::where op takes condition, x, y as inputs
    # Swap the first two inputs
    args[0], args[1] = args[1], args[0]
    return args, kwargs


# Ops to be tested for numerical consistency between onnx and pytorch
# Find the names of the OpInfos in torch/testing/_internal/common_methods_invocations.py

# Split the scripted and traced ops to make sure we don't forget to script an op
OPINFO_FUNCTION_MAPPING_SCRIPTED: dict[
    str,
    onnxscript.OnnxFunction
    | Callable[..., Any]
    | tuple[
        onnxscript.OnnxFunction | Callable[..., Any],
        Callable[[list[Any], dict[str, Any]], tuple[list[Any], dict[str, Any]]],
    ],
] = {
    "abs": core_ops.aten_abs,
    "acos": core_ops.aten_acos,
    "acosh": core_ops.aten_acosh,
    "add": core_ops.aten_add,
    "addmm": core_ops.aten_addmm,
    # "alias": core_ops.aten_alias,  # alias is not in OP-TEST-DB
    "asin": core_ops.aten_asin,
    "asinh": core_ops.aten_asinh,
    "atan": core_ops.aten_atan,
    "atanh": core_ops.aten_atanh,
    "baddbmm": core_ops.aten_baddbmm,
    "bmm": core_ops.aten_bmm,
    "broadcast_to": core_ops.aten_broadcast_to,
    "cat": (core_ops.aten_cat, _cat_input_wrangler),
    "ceil": core_ops.aten_ceil,
    "clamp_max": core_ops.aten_clamp_max,
    "clamp_min": core_ops.aten_clamp_min,
    "clone": core_ops.aten_clone,
    # "copy": core_ops.aten_copy,  # copy is not in OPS_DB
    "cos": core_ops.aten_cos,
    "cosh": core_ops.aten_cosh,
    # "detach": core_ops.aten_detach,  # detach is not in OP-TEST-DB
    "div": core_ops.aten_div,
    "dot": core_ops.aten_dot,
    "empty": core_ops.aten_empty,
    # "empty_strided": core_ops.aten_empty_strided,  # empty_strided is not in OPS_DB
    "eq": core_ops.aten_eq,
    "equal": core_ops.aten_equal,
    "exp": core_ops.aten_exp,
    "exp2": core_ops.aten_exp2,
    "expand": core_ops.aten_expand,
    "erf": core_ops.aten_erf,
    "fill": core_ops.aten_fill,
    "fmod": core_ops.aten_fmod,
    "full": (core_ops.aten_full, _full_input_wrangler),
    "full_like": core_ops.aten_full_like,
    "ge": core_ops.aten_ge,
    "gt": core_ops.aten_gt,
    "isinf": core_ops.aten_isinf,
    "log": core_ops.aten_log,
    "le": core_ops.aten_le,
    "log10": core_ops.aten_log10,
    "log1p": core_ops.aten_log1p,
    "log_softmax": special_ops.aten_special_log_softmax,
    "log2": core_ops.aten_log2,
    "logaddexp": core_ops.aten_logaddexp,
    "logaddexp2": core_ops.aten_logaddexp2,
    "logcumsumexp": core_ops.aten_logcumsumexp,
    "logdet": core_ops.aten_logdet,
    "logsumexp": core_ops.aten_logsumexp,
    "lt": core_ops.aten_lt,
    "masked_fill": core_ops.aten_masked_fill,
    "matmul": core_ops.aten_matmul,
    "maximum": core_ops.aten_maximum,
    "minimum": core_ops.aten_minimum,
    "mm": core_ops.aten_mm,
    "mul": core_ops.aten_mul,
<<<<<<< HEAD
    "narrow": core_ops.aten_narrow,
=======
    # "native_dropout": core_ops.aten_native_dropout,  # native_dropout is not in OPS_DB
>>>>>>> 24b153ae
    "ne": core_ops.aten_ne,
    "neg": core_ops.aten_neg,
    "new_empty": core_ops.aten_new_empty,
    "new_empty_strided": core_ops.aten_new_empty_strided,
    "new_full": core_ops.aten_new_full,
    "nn.functional.adaptive_avg_pool1d": nn_ops.aten_adaptive_avg_pool1d,
    "nn.functional.adaptive_avg_pool2d": nn_ops.aten_adaptive_avg_pool2d,
    "nn.functional.adaptive_avg_pool3d": nn_ops.aten_adaptive_avg_pool3d,
    "nn.functional.celu": nn_ops.aten_celu,
    "nn.functional.elu": nn_ops.aten_elu,
    "nn.functional.embedding": (core_ops.aten_embedding, _embedding_input_wrangler),
    "nn.functional.leaky_relu": nn_ops.aten_leaky_relu,
    "nn.functional.logsigmoid": nn_ops.aten_log_sigmoid,
    "nn.functional.relu": nn_ops.aten_relu,
    "nn.functional.relu6": nn_ops.aten_relu6,
    "nn.functional.selu": core_ops.aten_selu,
    "nn.functional.upsample_nearest2d": (
        nn_ops.aten_upsample_nearest2d,
        _upsample_input_wrangler,
    ),
    "nonzero": core_ops.aten_nonzero,
    "normal": core_ops.aten_normal,
    "ones": core_ops.aten_ones,
    "permute": core_ops.aten_permute,
    "pow": core_ops.aten_pow,
    "reciprocal": core_ops.aten_reciprocal,
    "remainder": core_ops.aten_remainder,
    "repeat": core_ops.aten_repeat,
    "reshape": core_ops.aten_reshape,
    "round": core_ops.aten_round,
    "rsqrt": core_ops.aten_rsqrt,
    "rsub": core_ops.aten_rsub,
    "select": core_ops.aten_select,
    "sigmoid": core_ops.aten_sigmoid,
    "sign": core_ops.aten_sign,
    "sin": core_ops.aten_sin,
    "sinh": core_ops.aten_sinh,
    "softmax": special_ops.aten_special_softmax,
    "split": core_ops.aten_split,
    "sqrt": core_ops.aten_sqrt,
    "sub": core_ops.aten_sub,
    "t": core_ops.aten_t,
    "tan": core_ops.aten_tan,
    "tanh": core_ops.aten_tanh,
    "topk": core_ops.aten_topk,
    "unsqueeze": core_ops.aten_unsqueeze,
    "view": core_ops.aten_view,
    "where": (core_ops.aten_where, _where_input_wrangler),
    "xlogy": special_ops.aten_special_xlogy,
    "zeros": core_ops.aten_zeros,
}


OPINFO_FUNCTION_MAPPING_TRACE_ONLY: dict[
    str,
    Callable[..., Any] | tuple[Callable[..., Any], Callable[..., Any]],
] = {
    "amax": core_ops.aten_amax,
    "amin": core_ops.aten_amin,
    "arange_start_step": core_ops.aten_arange_start_step,
    "arange_start": core_ops.aten_arange_start,
    "arange": core_ops.aten_arange,
    "argmax": core_ops.aten_argmax,
    "argmin": core_ops.aten_argmin,
    "clamp": core_ops.aten_clamp,
    "cumsum": core_ops.aten_cumsum,
    "convolution": core_ops.aten_convolution,
    "empty_like": core_ops.aten_empty_like,
    "index_select": core_ops.aten_index_select,
    "native_layer_norm": core_ops.aten_native_layer_norm,
    "nn.functional.conv1d": core_ops.aten_conv1d,
    "nn.functional.conv2d": core_ops.aten_conv2d,
    "nn.functional.conv3d": core_ops.aten_conv3d,
    "nn.functional.gelu": nn_ops.aten_gelu,
    "nn.functional.linear": nn_ops.aten_linear,
    "ones_like": core_ops.aten_ones_like,
    "slice": core_ops.aten_slice,
    "sum": (core_ops.aten_sum_dim_IntList, _sum_input_wrangler),
    "transpose": core_ops.aten_transpose,
    "zeros_like": core_ops.aten_zeros_like,
}

OPINFO_FUNCTION_MAPPING: dict[
    str,
    onnxscript.OnnxFunction
    | Callable[..., Any]
    | tuple[
        onnxscript.OnnxFunction | Callable[..., Any],
        Callable[[list[Any], dict[str, Any]], tuple[list[Any], dict[str, Any]]],
    ],
] = {**OPINFO_FUNCTION_MAPPING_SCRIPTED, **OPINFO_FUNCTION_MAPPING_TRACE_ONLY}

TESTED_OPS = frozenset(OPINFO_FUNCTION_MAPPING)

EXPECTED_SKIPS_OR_FAILS = (
    skip("empty", reason="Using zeros to simulate empty"),
    skip("empty_like", reason="Using zeros_like to simulate empty_like"),
    xfail("logcumsumexp", reason="naive implementation not numerically stable"),
    xfail("logsumexp", reason="ONNX Runtime 1.13 does not support ReduceLogSumExp-18"),
    xfail("new_empty", reason="Using zeros to simulate empty"),
    xfail("new_empty_strided", reason="Using zeros to simulate empty"),
    xfail(
        "nn.functional.upsample_nearest2d",
        reason="enable when ONNX Runtime does support opset18",
    ),
    xfail("normal", reason="Random numbers are not close"),
    xfail("normal", variant_name="number_mean", reason="Random numbers are not close"),
    xfail("round", variant_name="decimals_0", reason="The op does not support decimals"),
    xfail("round", variant_name="decimals_3", reason="The op does not support decimals"),
    xfail("round", variant_name="decimals_neg_3", reason="The op does not support decimals"),
)


SKIP_SUBTESTS: tuple[DecorateMeta, ...] = (
    skip(
        "arange",
        matcher=lambda sample: len(sample.args) != 0,
        reason="arange overload takes single argument",
    ),
    skip(
        "arange",
        matcher=lambda sample: sample.kwargs.get("end") is not None,
        reason="arange overload does not support positional 'end' argument",
    ),
    skip(
        "arange_start",
        matcher=lambda sample: len(sample.args) != 1,
        reason="arange_start overload takes two arguments (input, start)",
    ),
    skip(
        "arange_start_step",
        matcher=lambda sample: len(sample.args) != 2,
        reason="arange_start_step overload takes three arguments (input, start, step)",
    ),
    skip(
        "cat",
        matcher=lambda sample: sample.input[0].equal(torch.tensor([])),
        reason="cat does not support zero-dim tensors yet",
    ),
    skip(
        "div",
        matcher=lambda sample: sample.kwargs.get("rounding_mode") is not None,
        reason="rounding_mode is not yet supported",
    ),
    skip(
        "expand",
        matcher=lambda sample: (np.array(sample.args[0]) > 0).all() is np.bool_(False),
        reason="Negative value is not supported",
    ),
    skip(
        "nonzero",
        matcher=lambda sample: sample.kwargs.get("as_tuple") is not None,
        reason="as_tuple=True is not supported",
    ),
    skip(
        "normal",
        matcher=lambda sample: len(sample.args) > 0 and isinstance(sample.args[0], torch.Tensor),
        reason="only float type is accepted for args[0] (mean)",
    ),
    skip(
        "nn.functional.adaptive_avg_pool1d",
        # Shape should be [N, C, D1]
        matcher=lambda sample: sample.args[0] not in {1, (1,)},
        reason="only global pooling is supported; only batched inputs are supported",
    ),
    skip(
        "nn.functional.adaptive_avg_pool2d",
        matcher=lambda sample: sample.args[0] != (1, 1),
        reason="only global pooling is supported; only batched inputs are supported",
    ),
    skip(
        "nn.functional.adaptive_avg_pool3d",
        matcher=lambda sample: sample.args[0] != (1, 1, 1),
        reason="only global pooling is supported; only batched inputs are supported",
    ),
    skip(
        "nn.functional.conv1d",
        matcher=lambda sample: isinstance(sample.kwargs.get("padding"), str),
        reason="String padding is not accepted by aten::conv1d",
    ),
    skip(
        "nn.functional.conv2d",
        matcher=lambda sample: isinstance(sample.kwargs.get("padding"), str),
        reason="String padding is not accepted by aten::conv2d",
    ),
    skip(
        "nn.functional.upsample_nearest2d",
        # Shape should be [N, C, H, W]
        matcher=lambda sample: len(sample.input.shape) != 2 + 2,
        reason="only test on 2d inputs",
    ),
    skip(
        "nn.functional.upsample_nearest2d",
        matcher=lambda sample: "scale_factor" in sample.kwargs,
        reason="fixme: the scale_factor tests",
    ),
    skip(
        "permute",
        matcher=lambda sample: len(list(filter(lambda v: v < 0, sample.args[0]))) > 0,
        reason="Negative value in perm is not supported",
    ),
    skip(
        "permute",
        matcher=lambda sample: len(sample.args[0]) == 0,
        reason="Empty perm is not supported",
    ),
)

duplicate_opinfo(
    OPS_DB,
    "arange",
    (
        "arange_start",
        "arange_start_step",
    ),
)

duplicate_opinfo(
    OPS_DB,
    "nn.functional.upsample_nearest",
    (
        "nn.functional.upsample_nearest1d",
        "nn.functional.upsample_nearest2d",
        "nn.functional.upsample_nearest3d",
    ),
)

duplicate_opinfo(OPS_DB, "new_full", ("full",))

# END OF SECTION TO MODIFY #####################################################


OP_WITH_SKIPPED_SUBTESTS = frozenset(meta.op_name for meta in SKIP_SUBTESTS)
ALL_OPS_IN_DB = frozenset(op_info.name for op_info in OPS_DB)
# Assert all ops in OPINFO_FUNCTION_MAPPING are in the OPS_DB
assert TESTED_OPS.issubset(ALL_OPS_IN_DB), f"{TESTED_OPS - ALL_OPS_IN_DB} not in OPS_DB"


TORCH_TYPE_TO_ONNX = {
    torch.bool: onnx.TensorProto.BOOL,
    torch.uint8: onnx.TensorProto.UINT8,
    torch.int8: onnx.TensorProto.INT8,
    torch.int16: onnx.TensorProto.INT16,
    torch.int32: onnx.TensorProto.INT32,
    torch.int64: onnx.TensorProto.INT64,
    torch.float16: onnx.TensorProto.FLOAT16,
    torch.float32: onnx.TensorProto.FLOAT,
    torch.float64: onnx.TensorProto.DOUBLE,
    torch.complex64: onnx.TensorProto.COMPLEX64,
    torch.complex128: onnx.TensorProto.COMPLEX128,
    torch.bfloat16: onnx.TensorProto.BFLOAT16,
}


def _convert_tensor_to_numpy(input: Any) -> Any:
    if isinstance(input, torch.Tensor):
        return input.detach().cpu().numpy()
    if isinstance(input, (tuple, list)):
        if len(input) == 0:
            return np.array((), dtype=np.int64)
        if isinstance(input[0], torch.Tensor):
            return [_convert_tensor_to_numpy(x) for x in input]
        if isinstance(input[0], bool):
            return np.array(input, dtype=np.bool_)

        # Just a sequence of numbers
        if isinstance(input[0], int):
            return np.array(input, dtype=np.int64)
        if isinstance(input[0], float):
            return np.array(input)

    return input


def _convert_kwargs_for_onnx(kwargs: dict[str, Any]) -> dict[str, Any]:
    """Converts kwargs to be compatible with ONNX Runtime.

    ONNX Runtime doesn't support torch.bool, so we convert them to torch.uint8.
    """
    new_kwargs = {}
    for key, value in kwargs.items():
        if key == "device":
            continue
        if key == "dtype":
            value = TORCH_TYPE_TO_ONNX[value]
        new_kwargs[key] = value
    return new_kwargs


def _should_skip_test_sample(op_name: str, sample) -> Optional[str]:
    """Returns a reason if a test sample should be skipped."""
    if op_name not in OP_WITH_SKIPPED_SUBTESTS:
        return None
    for decorator_meta in SKIP_SUBTESTS:
        # Linear search on SKIP_SUBTESTS. That's fine because the list is small.
        if decorator_meta.op_name == op_name:
            assert decorator_meta.matcher is not None, "Matcher must be defined"
            if decorator_meta.matcher(sample):
                return decorator_meta.reason
    return None


class TestFunctionValidity(unittest.TestCase):
    def test_all_script_functions_are_onnx_functions(self):
        for func_with_wrangler in OPINFO_FUNCTION_MAPPING_SCRIPTED.values():
            if isinstance(func_with_wrangler, tuple):
                func = func_with_wrangler[0]
            else:
                func = func_with_wrangler
            if not isinstance(func, onnxscript.OnnxFunction):
                raise AssertionError(
                    f"'{func}' is not an OnnxFunction. Was it decorated with '@torch_op'? "
                    "If the function is trace_only, please move it to the "
                    "'OPINFO_FUNCTION_MAPPING_TRACE_ONLY' dict."
                )

    def test_all_trace_only_functions_are_not_onnx_functions(self):
        for func_with_wrangler in OPINFO_FUNCTION_MAPPING_TRACE_ONLY.values():
            if isinstance(func_with_wrangler, tuple):
                func = func_with_wrangler[0]
            else:
                func = func_with_wrangler
            if isinstance(func, onnxscript.OnnxFunction):
                raise AssertionError(
                    f"'{func.name}' is an OnnxFunction. "
                    "If the function is not trace_only, please move it to the "
                    "'OPINFO_FUNCTION_MAPPING_SCRIPTED' dict."
                )

    @parameterized.parameterized.expand(list(OPINFO_FUNCTION_MAPPING_SCRIPTED.items()))
    @unittest.skipIf(
        version_utils.onnx_older_than("1.14"),
        "Function checker is not available before ONNX 1.14",
    )
    def test_script_function_passes_checker(self, _, func_with_wrangler):
        if isinstance(func_with_wrangler, tuple):
            func = func_with_wrangler[0]
        else:
            func = func_with_wrangler
        function_proto = func.to_function_proto()
        onnx.checker.check_function(function_proto)  # type: ignore[attr-defined]


class TestOutputConsistency(unittest.TestCase):
    """Test output consistency between exported ONNX models and PyTorch eager mode.

    This is a parameterized test suite.
    """

    def setUp(self) -> None:
        torch.manual_seed(42)
        np.random.seed(42)

    @common_device_type.ops(  # type: ignore[misc]
        [info for info in OPS_DB if info.name in TESTED_OPS],
        allowed_dtypes=TESTED_DTYPES,
    )
    @add_decorate_info(
        OPS_DB,
        "TestOutputConsistency",
        "test_output_match",
        skip_or_xfails=EXPECTED_SKIPS_OR_FAILS,
    )
    def test_output_match(self, device: str, dtype: torch.dtype, op):
        """Base test method for testing each opset, used by instantiate_device_type_tests."""
        # device is provided by instantiate_device_type_tests, but we only want to run in cpu.
        assert device == "cpu"

        samples = op.sample_inputs(
            device,
            dtype,
            requires_grad=False,
        )

        onnx_function_and_wrangler = OPINFO_FUNCTION_MAPPING[op.name]
        input_wrangler = None
        if isinstance(onnx_function_and_wrangler, tuple):
            # Obtain the input_wrangler that manipulates the OpInfo inputs
            # to match the aten operator signature
            # An example is nn.functional.upsample_nearest2d, which has a different signature
            # than the aten operator upsample_nearest2d
            onnx_function, input_wrangler = onnx_function_and_wrangler
        else:
            assert callable(onnx_function_and_wrangler)
            onnx_function = onnx_function_and_wrangler

        for (i, cpu_sample) in enumerate(samples):
            inputs = (cpu_sample.input, *cpu_sample.args)
            # Provide the repr to subtest because tensors are not serializable in parallel test runs
            with self.subTest(
                sample_num=i,
                inputs=repr(inputs),
                kwargs=repr(cpu_sample.kwargs),
            ):
                skip_reason = _should_skip_test_sample(op.name, cpu_sample)
                if skip_reason is not None:
                    # Cannot use self.skip because pytest would skip the entire test
                    warnings.warn(f"skipped sample {i}. Reason: {skip_reason}")
                    continue
                input_onnx = [_convert_tensor_to_numpy(x) for x in inputs]
                kwargs_onnx = _convert_kwargs_for_onnx(cpu_sample.kwargs)
                if input_wrangler:
                    input_onnx, kwargs_onnx = input_wrangler(input_onnx, kwargs_onnx)
                torch_output = op(*inputs, **cpu_sample.kwargs)
                function_output = onnx_function(*input_onnx, **kwargs_onnx)

                # TODO: add pytree structure comparison.
                flattened_torch_outputs, _ = pytree.tree_flatten(torch_output)
                flattened_function_outputs, _ = pytree.tree_flatten(function_output)

                assert flattened_torch_outputs
                assert len(flattened_torch_outputs) == len(flattened_function_outputs)

                for torch_output, function_output in zip(
                    flattened_torch_outputs, flattened_function_outputs
                ):
                    if dtype == torch.float32:
                        # Relax atol and rtol for float32 based on empirical results
                        # The current most relaxed values are for aten::native_layer_norm
                        rtol = 3.7e-5
                        atol = 1.8e-4
                    else:
                        rtol = None
                        atol = None

                    if not isinstance(function_output, np.ndarray):
                        # An onnxscript tensor
                        function_output = function_output.value

                    # Use torch.testing as opposed to np.testing to ensure dtypes and shapes match
                    torch.testing.assert_close(
                        torch.tensor(function_output).cpu(),
                        torch_output.cpu()
                        if isinstance(torch_output, torch.Tensor)
                        else torch.tensor(torch_output).cpu(),
                        rtol=rtol,
                        atol=atol,
                    )


common_device_type.instantiate_device_type_tests(
    TestOutputConsistency, globals(), only_for="cpu"
)


if __name__ == "__main__":
    unittest.main()<|MERGE_RESOLUTION|>--- conflicted
+++ resolved
@@ -303,11 +303,8 @@
     "minimum": core_ops.aten_minimum,
     "mm": core_ops.aten_mm,
     "mul": core_ops.aten_mul,
-<<<<<<< HEAD
     "narrow": core_ops.aten_narrow,
-=======
     # "native_dropout": core_ops.aten_native_dropout,  # native_dropout is not in OPS_DB
->>>>>>> 24b153ae
     "ne": core_ops.aten_ne,
     "neg": core_ops.aten_neg,
     "new_empty": core_ops.aten_new_empty,
