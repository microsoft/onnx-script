--- conflicted
+++ resolved
@@ -9,20 +9,15 @@
 import onnx
 from onnx import TypeProto
 from onnxruntime import InferenceSession
-<<<<<<< HEAD
 from onnxruntime.capi.onnxruntime_pybind11_state import (
     Fail,
     InvalidArgument,
     InvalidGraph,
 )
 
-from onnxscript import eager_array, irbuilder, utils
-=======
-from onnxruntime.capi.onnxruntime_pybind11_state import Fail, InvalidGraph, InvalidArgument
-from .utils import values_to_value_infos, proto2text
 from .irbuilder import select_ir_version
 from .tensor import Tensor
->>>>>>> 3e8d8652
+from .utils import proto2text, values_to_value_infos
 
 
 class EagerModeError(RuntimeError):
@@ -71,13 +66,8 @@
 def os_to_ort_value(v):
     """
     Converts an onnxscript encoding of an ONNX value into the encoding used by ORT.
-<<<<<<< HEAD
     """
-    if isinstance(v, eager_array.EagerArray):
-=======
-    '''
     if isinstance(v, Tensor):
->>>>>>> 3e8d8652
         return v.value
     if isinstance(v, list):
         return v
@@ -93,13 +83,8 @@
     Converts an ORT encoding of an ONNX value into the encoding used by onnxscript.
     """
     if isinstance(v, np.ndarray):
-<<<<<<< HEAD
-        return eager_array.EagerArray(v)
-    if isinstance(v, list):
-=======
         return Tensor(v)
     elif isinstance(v, list):
->>>>>>> 3e8d8652
         return v
     if v is None:
         raise TypeError("Dynamic optional values not yet supported.")
