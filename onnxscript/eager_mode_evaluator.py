--- conflicted
+++ resolved
@@ -73,14 +73,9 @@
         # Treated as a static-optional value.
         # Dynamic optional None not yet supported.
         return v
-<<<<<<< HEAD
     elif isinstance(v, np.ndarray):
         return v
-    else:
-        raise TypeError(f"Unexpected ORT value type {type(v)}.")
-=======
     raise TypeError(f"Unexpected ORT value type {type(v)}.")
->>>>>>> 992f5541
 
 
 def ort_to_os_value(v):
