import numpy as np
import unittest

from onnxscript import script
from onnxscript.onnx_opset import opset15 as op
from onnxscript.onnx_types import FLOAT, INT64
from onnxscript.test.common import testutils

<<<<<<< HEAD
from onnxscript.test.testutils import TestBase
=======
>>>>>>> efd2b125

class LoopOpTester(testutils.TestBase):
    def test_loop(self):
        """Basic loop test."""

        @script()
        def sumprod(x: FLOAT["N"], N: INT64) -> (FLOAT["N"], FLOAT["N"]):  # noqa: F821
            sum = op.Identity(x)
            prod = op.Identity(x)
            for _ in range(N):
                sum = sum + x
                prod = prod * x
            return sum, prod

        self.validate(sumprod)
        x = np.array([2])
        M = 3
        sum, prod = sumprod(x, M)
        assert(sum==np.array([8]) and prod==np.array([16]))
        

    def test_loop_bound(self):
        """Test with an expression for loop bound."""

        @script()
        def sumprod(x: FLOAT["N"], N: INT64) -> (FLOAT["N"], FLOAT["N"]):  # noqa: F821
            sum = op.Identity(x)
            prod = op.Identity(x)
            for _ in range(2 * N + 1):
                sum = sum + x
                prod = prod * x
            return sum, prod

        self.validate(sumprod)


if __name__ == "__main__":
    unittest.main()<|MERGE_RESOLUTION|>--- conflicted
+++ resolved
@@ -5,11 +5,8 @@
 from onnxscript.onnx_opset import opset15 as op
 from onnxscript.onnx_types import FLOAT, INT64
 from onnxscript.test.common import testutils
+from onnxscript.test.testutils import TestBase
 
-<<<<<<< HEAD
-from onnxscript.test.testutils import TestBase
-=======
->>>>>>> efd2b125
 
 class LoopOpTester(testutils.TestBase):
     def test_loop(self):
