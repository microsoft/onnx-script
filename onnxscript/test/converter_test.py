--- conflicted
+++ resolved
@@ -5,12 +5,8 @@
 import textwrap
 import numpy as np
 import onnx
-<<<<<<< HEAD
-from onnx import helper
-=======
 from onnx.helper import printable_graph
 from onnx.onnx_cpp2py_export.checker import ValidationError
->>>>>>> 9da29e90
 import onnxruntime
 from onnxscript.converter import Converter
 from onnxscript.values import Opset
@@ -30,18 +26,6 @@
         if not os.path.exists(TEST_OUTPUT_DIR):
             os.makedirs(TEST_OUTPUT_DIR)
         for f in fnlist:
-<<<<<<< HEAD
-            graph = f.to_graph_proto()
-            text = helper.printable_graph(graph)
-            with open(os.path.join(TEST_OUTPUT_DIR, f.name + ".txt"), "w") as f:
-                f.write(text)
-            model = onnx.helper.make_model(
-                graph, producer_name='p2o',
-                opset_imports=[onnx.helper.make_opsetid("", 15)])
-            model = onnx.shape_inference.infer_shapes(model)
-            onnx.checker.check_model(model)
-            onnx.save(model, os.path.join(TEST_OUTPUT_DIR, f.name + ".onnx"))
-=======
             with self.subTest(f=f.name):
                 model = f.to_model_proto(producer_name='p2o')
                 if save_text:
@@ -66,7 +50,6 @@
                     raise AssertionError(
                         "Verification of model failed.") from e
                 onnx.save(model, os.path.join(TEST_OUTPUT_DIR, f.name + ".onnx"))
->>>>>>> 9da29e90
 
     def test_source_input(self):
         script = textwrap.dedent("""
@@ -88,12 +71,7 @@
     def test_source_input_ort(self):
         script = textwrap.dedent("""
             def square(x):
-<<<<<<< HEAD
-                y = onnx.Mul(x, x)
-                return y
-=======
                 return oxs.Mul(x, x)
->>>>>>> 9da29e90
             """)
         res = self._convert(script)
         self.assertEqual(len(res), 1)
@@ -197,12 +175,5 @@
 
 if __name__ == '__main__':
     # import logging
-<<<<<<< HEAD
-    # log = logging.getLogger('onnx-script')
-    # log.setLevel(logging.DEBUG)
     # logging.basicConfig(level=logging.DEBUG)
-    # TestConverter().test_constants2()
-=======
-    # logging.basicConfig(level=logging.DEBUG)
->>>>>>> 9da29e90
     unittest.main()