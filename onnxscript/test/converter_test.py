# -------------------------------------------------------------------------
# Copyright (c) Microsoft Corporation. All rights reserved.
# Licensed under the MIT License.
# --------------------------------------------------------------------------

import unittest
import os
import warnings
import types
from packaging.version import Version
import numpy as np
from numpy.testing import assert_almost_equal
import onnx
from onnx.helper import printable_graph
from onnx.onnx_cpp2py_export.checker import ValidationError
import onnxruntime
from onnxruntime.capi.onnxruntime_pybind11_state import Fail, InvalidGraph, InvalidArgument
from onnxscript import script
from onnxscript.onnx_opset import opset15 as op
from onnxscript.onnx_types import FLOAT, INT64
from onnxscript.values import OnnxFunction

TEST_INPUT_DIR = os.path.join(os.path.dirname(os.path.abspath(__file__)), "models")
TEST_OUTPUT_DIR = os.path.join(TEST_INPUT_DIR, "testoutputs")


class TestConverter(unittest.TestCase):
    def validate(self, script):
        if isinstance(script, types.ModuleType):
            fnlist = [f for f in script.__dict__.values() if isinstance(f, OnnxFunction)]
        elif isinstance(script, OnnxFunction):
            fnlist = [script]
        else:
            fnlist = script
        if not os.path.exists(TEST_OUTPUT_DIR):
            os.makedirs(TEST_OUTPUT_DIR)
        for f in fnlist:
            with self.subTest(f=f.name):
                f.to_function_proto()

    def validate_save(self, script, save_text=False, check_ort=False, shape_inference=True):
        if isinstance(script, types.ModuleType):
            fnlist = [f for f in script.__dict__.values() if isinstance(f, OnnxFunction)]
        elif isinstance(script, OnnxFunction):
            fnlist = [script]
        else:
            fnlist = script
        if not os.path.exists(TEST_OUTPUT_DIR):
            os.makedirs(TEST_OUTPUT_DIR)
        fcts = {}
        for f in fnlist:
            with self.subTest(f=f.name):
                model = f.to_model_proto(io_types=FLOAT)
                if save_text:
                    with open(os.path.join(TEST_OUTPUT_DIR, f.name + ".txt"), 'w') as fi:
                        fi.write(printable_graph(model.graph))
                        for fct in model.functions:
                            fi.write("\n-------------------------\n")
                            fi.write(printable_graph(fct))
                if check_ort:
                    try:
                        onnxruntime.InferenceSession(model.SerializeToString())
                    except (Fail, InvalidGraph, InvalidArgument) as e:
                        raise AssertionError(
                            f"onnxruntime cannot load function "
                            f"{f.name}\n--\n{str(model)}") from e
                if shape_inference:
                    model = onnx.shape_inference.infer_shapes(model)
                if save_text:
                    with open(os.path.join(TEST_OUTPUT_DIR, f.name + ".shape.txt"), 'w') as fi:
                        fi.write(printable_graph(model.graph))
                        for fct in model.functions:
                            f.write("\n-------------------------\n")
                            f.write(printable_graph(fct))
                try:
                    onnx.checker.check_model(model)
                except ValidationError as e:
                    if ("Field 'shape' of 'type' is required but missing" in str(e) or
                            "Field 'shape' of type is required but missing" in str(e)):
                        # input or output shapes are missing because the function
                        # was defined with FLOAT[...].
                        warnings.warn(str(e))
                    else:
                        onnx.save(model, os.path.join(TEST_OUTPUT_DIR, f.name + ".error.onnx"))
                        raise AssertionError(
                            "Verification of model failed.") from e
                onnx.save(model, os.path.join(TEST_OUTPUT_DIR, f.name + ".onnx"))
                fcts[f.name] = model
        return fcts

    def test_error_undefined(self):
        with self.assertRaises(ValueError) as e:
            @script()
            def square(x):
                return op.Mul(undefined, x)  # noqa: F821
        self.assertIn("square:3", str(e.exception))

    def test_run_ort(self):
        @script()
        def square(x):
            return op.Mul(x, x)
        with self.assertRaises(TypeError) as cm:
            # checking that the function raises an exception when types are not defined.
            square.to_model_proto()
        self.assertIn('square:2', str(cm.exception))
        self.assertIn("Variable 'x' is missing", str(cm.exception))
        model = square.to_model_proto(io_types=FLOAT)
        sess = onnxruntime.InferenceSession(model.SerializeToString())
        x = np.array([5, 6], dtype=np.float32)
        got = sess.run(None, {'x': x})
        self.assertEqual((x * x).tolist(), got[0].tolist())

    def test_onnxfns1(self):
        from onnxscript.test.models import onnxfns1
        self.validate(onnxfns1)

    def test_onnxfns1A(self):
        from onnxscript.test.models import onnxfns1A
        self.validate(onnxfns1A)

    def test_ort_custom_ops(self):
        from onnxscript.test.functions import ort_custom_ops
        self.validate(ort_custom_ops)

    def test_unary_op(self):
        from onnxscript.test.models import m1
        self.validate_save(m1)

    def test_subfunction_check_model(self):
        from onnxscript.test.models import subfunction
        model = subfunction.MyElu.function_ir.to_model_proto(producer_name='p2o')
        model = onnx.shape_inference.infer_shapes(model)
        onnx.checker.check_model(model)

    @unittest.skipIf(Version(onnxruntime.__version__) < Version('1.12'),
                     reason="onnxruntime does not support that scenario.")
    def test_subfunction(self):
        from onnxscript.test.models import subfunction
        self.validate_save(subfunction, check_ort=True)

    def test_if_models(self):
        from onnxscript.test.models import if_statement
        self.validate_save(if_statement)

    def test_docstring(self):
        @script()
        def sumprod(x: FLOAT['N'], N: INT64) -> (FLOAT['N'], FLOAT['N']):   # noqa: F821
            """
            Combines ReduceSum, ReduceProd.
            """
            sum = op.Identity(x)
            prod = op.Identity(x)
            for i in range(N):
                sum = sum + x
                prod = prod * x
            return sum, prod
        proto = sumprod.to_function_proto()
        self.assertEqual(proto.doc_string.strip(), "Combines ReduceSum, ReduceProd.")

    def test_signal(self):
        from onnxscript.test.models import signal_dft
        # shape_inference crashes on stft.
        self.validate_save(signal_dft, shape_inference=False)

    def test_multi(self):
        from onnxscript.test.models import multi
        self.validate_save(multi, shape_inference=False)

    def test_dropout(self):
        from onnxscript.test.models import dropout
        self.validate_save(dropout, shape_inference=False)

    def test_attrref(self):
        from onnxscript.test.models import attrref
        self.validate_save(attrref, shape_inference=False)

    def test_renaming(self):
        from onnxscript.test.models import renaming
        self.validate_save(renaming, shape_inference=False)

    @unittest.skipIf(True, reason="TypeError: val must be numeric not <class 'NoneType'>")
    def test_opt_output(self):
        from onnxscript.test.models import opt_output
        self.validate_save(opt_output, shape_inference=False)

    def test_opt_input(self):
        from onnxscript.test.models import opt_input
        self.validate_save(opt_input, shape_inference=False)

    @unittest.skipIf(True, reason="ValueError: A function with attributes "
                                  "cannot be exported as a model.")
    def test_onnxfns2(self):
        from onnxscript.test.models import onnxfns2
        self.validate_save(onnxfns2, shape_inference=False)

    def test_none_as_input(self):
        '''
        Test that use of None as an actual parameter is accepted.
        '''
        @script()
        def clipmax(x: FLOAT, max: FLOAT):  # noqa: F821
            return op.Clip(x, None, max)
        self.validate_save(clipmax)

    def test_type_double(self):
        from onnxscript.test.models import type_double
        fcts = self.validate_save(type_double, check_ort=False)
        f = fcts['double_abs']
        self.assertEqual(f.graph.input[0].type.tensor_type.elem_type, 11)
        self.assertEqual(f.graph.output[0].type.tensor_type.elem_type, 11)
        f = fcts['double_cast']
        self.assertEqual(f.graph.input[0].type.tensor_type.elem_type, 7)
        self.assertEqual(f.graph.output[0].type.tensor_type.elem_type, 11)
        f = fcts['double_abs_subgraph']
        self.assertEqual(f.graph.input[0].type.tensor_type.elem_type, 11)
        self.assertEqual(f.graph.output[0].type.tensor_type.elem_type, 11)
        g = f.graph.node[3].attribute[0].g
        self.assertEqual(g.output[0].type.tensor_type.elem_type, 11)
        g = f.graph.node[3].attribute[1].g
        self.assertEqual(g.output[0].type.tensor_type.elem_type, 11)
        self.validate_save(type_double, check_ort=True)

    def test_cast_like(self):
        from onnxscript.test.models import cast_like
        fcts = self.validate_save(cast_like, check_ort=True)
        for name in ['inc_right', 'inc_left', 'cmp_zero_right', 'cmp_zero_left',
                     'div_right']:
            f = fcts[name]
            self.assertIn("int64_data", str(f))
            self.assertIn('op_type: "CastLike"', str(f))
        f = fcts['cmp_zero_mright']
        self.assertIn('_data: -11', str(f))

    def test_opset_import(self):
        from onnxscript.test.models import different_opset
        fcts = self.validate_save(different_opset, shape_inference=False)
        s16 = str(fcts['shape_A'])
        s14 = str(fcts['shape_B'])
        sdef = str(fcts['inc_any'])
        self.assertIn("version: 16", s16)
        self.assertNotIn("version: 14", s16)
        self.assertIn("version: 14", s14)
        self.assertNotIn("version: 16", s14)
        self.assertIn("version: 16", sdef)
        self.assertNotIn("version: 14", sdef)
        self.assertNotIn("version: 15", sdef)

<<<<<<< HEAD
    def test_sequences(self):
        from onnxscript.test.models import sequences
        test_functions = self.validate_save(sequences, check_ort=True)

        f = test_functions['make_sequence_tensor']

        A = np.array([[0, 1, 2]], dtype=np.float32)
        eager_mode = sequences.make_sequence_tensor(A)
        self.assertEqual(eager_mode.shape, (5, 3))
        self.assertEqual(eager_mode.dtype, np.float32)

        sess = onnxruntime.InferenceSession(f.SerializeToString())
        result = sess.run(None, {'A': A})[0]
        assert_almost_equal(eager_mode, result)

        f = test_functions['make_sequence_tensor_accumulated']

        A = np.array([[0, 1, 2]], dtype=np.float32)
        eager_mode = sequences.make_sequence_tensor_accumulated(A)
        self.assertEqual(eager_mode.shape, (5, 3))
        self.assertEqual(eager_mode.dtype, np.float32)

        sess = onnxruntime.InferenceSession(f.SerializeToString())
        result = sess.run(None, {'A': A})[0]
        assert_almost_equal(eager_mode, result)
=======
    def test_loops_break(self):
        from onnxscript.test.models import loops_break
        test_functions = self.validate_save(loops_break, check_ort=True)
        self.assertIn('loop1', test_functions)
        for name in ['loop1', 'loop_range_cond']:
            with self.subTest(fct=name):
                f = test_functions[name]
                self.assertIn('op_type: "Loop"', str(f))
        onx = test_functions['loop_range_cond']
        sess = onnxruntime.InferenceSession(onx.SerializeToString())
        x = np.array([0, 1, 2], dtype=np.float32)
        y = sess.run(None, {'A': x})[0]
        self.assertEqual(loops_break.loop_range_cond(x).tolist(), [0.0, 46.0, 92.0])
        self.assertEqual(y.tolist(), [0.0, 46.0, 92.0])
        x = np.array([0, 1, -2], dtype=np.float32)
        y = sess.run(None, {'A': x})[0]
        self.assertEqual(loops_break.loop_range_cond(x).tolist(), [0, 11, -22])
        self.assertEqual(y.tolist(), [0, 11, -22])

    def test_loops_while(self):
        from onnxscript.test.models import loops_while
        test_functions = self.validate_save(loops_while, check_ort=True)
        self.assertIn('loop1', test_functions)
        for name in ['loop1', 'loop_range_cond_only']:
            with self.subTest(fct=name):
                f = test_functions[name]
                self.assertIn('op_type: "Loop"', str(f))

        onx = test_functions['loop_range_cond_only']
        sess = onnxruntime.InferenceSession(onx.SerializeToString())
        x = np.array([0, 1, -2], dtype=np.float32)
        y = sess.run(None, {'A': x})[0]
        self.assertEqual(y.tolist(), [0, 10, -20])
        res = loops_while.loop_range_cond_only(x)
        self.assertEqual(res.tolist(), [0, 10, -20])
>>>>>>> b1867fda


if __name__ == '__main__':
    # import logging
    # logging.basicConfig(level=logging.DEBUG)
<<<<<<< HEAD
    # TestConverter().test_sequences()
    unittest.main()
=======
    # TestConverter().test_type_double()
    unittest.main(verbosity=2)
>>>>>>> b1867fda
<|MERGE_RESOLUTION|>--- conflicted
+++ resolved
@@ -245,7 +245,6 @@
         self.assertNotIn("version: 14", sdef)
         self.assertNotIn("version: 15", sdef)
 
-<<<<<<< HEAD
     def test_sequences(self):
         from onnxscript.test.models import sequences
         test_functions = self.validate_save(sequences, check_ort=True)
@@ -271,7 +270,7 @@
         sess = onnxruntime.InferenceSession(f.SerializeToString())
         result = sess.run(None, {'A': A})[0]
         assert_almost_equal(eager_mode, result)
-=======
+
     def test_loops_break(self):
         from onnxscript.test.models import loops_break
         test_functions = self.validate_save(loops_break, check_ort=True)
@@ -307,16 +306,10 @@
         self.assertEqual(y.tolist(), [0, 10, -20])
         res = loops_while.loop_range_cond_only(x)
         self.assertEqual(res.tolist(), [0, 10, -20])
->>>>>>> b1867fda
 
 
 if __name__ == '__main__':
     # import logging
     # logging.basicConfig(level=logging.DEBUG)
-<<<<<<< HEAD
     # TestConverter().test_sequences()
-    unittest.main()
-=======
-    # TestConverter().test_type_double()
-    unittest.main(verbosity=2)
->>>>>>> b1867fda
+    unittest.main()