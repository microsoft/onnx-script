--- conflicted
+++ resolved
@@ -56,10 +56,7 @@
                 except ValidationError as e:
                     onnx.save(model, os.path.join(TEST_OUTPUT_DIR, f.name + ".error.onnx"))
                     raise AssertionError("Verification of model failed.") from e
-<<<<<<< HEAD
-=======
                 onnx.save(model, os.path.join(TEST_OUTPUT_DIR, f.name + ".onnx"))
->>>>>>> 0af5ac3e
 
                 # checking inputs and expected outputs with onnxruntime
                 if tests is not None and f.name in tests:
