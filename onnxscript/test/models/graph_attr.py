--- conflicted
+++ resolved
@@ -10,13 +10,8 @@
 
 @script()
 def cumulative_sum(X: INT64['N']):
-<<<<<<< HEAD
-    '''Test use of a nested-function as a graph-attribute, using the Scan operator.'''
+    """Test use of a nested-function as a graph-attribute, using the Scan operator."""
     @graph()
-=======
-    """Test use of a nested-function as a graph-attribute, using the Scan operator."""
-    @graph(parent=cumulative_sum)
->>>>>>> 1479a4b1
     def Sum(sum_in, next):
         sum_out = sum_in + next
         scan_out = op.Identity(sum_out)
@@ -27,13 +22,8 @@
 
 @script()
 def sum_to(X: INT64):
-<<<<<<< HEAD
-    '''Test use of a nested-function as a graph-attribute, using the Loop operator.'''
+    """Test use of a nested-function as a graph-attribute, using the Loop operator."""
     @graph()
-=======
-    """Test use of a nested-function as a graph-attribute, using the Loop operator."""
-    @graph(parent=sum_to)
->>>>>>> 1479a4b1
     def LoopBody(i: INT64, cond: BOOL, sum_in: INT64):
         cond_out = op.Identity(cond)
         sum_out = sum_in + i
