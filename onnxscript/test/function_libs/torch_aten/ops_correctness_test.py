--- conflicted
+++ resolved
@@ -455,7 +455,6 @@
         reason="fixme: the scale_factor tests",
     ),
     skip(
-<<<<<<< HEAD
         "permute",
         matcher=lambda sample: len(list(filter(lambda v: v < 0, sample.args[0]))) > 0,
         reason="Negative value in perm is not supported",
@@ -464,12 +463,12 @@
         "permute",
         matcher=lambda sample: len(sample.args[0]) == 0,
         reason="Empty perm is not supported",
-=======
+    ),
+    skip(
         "slice",
         # kwargs {dim, start, end, step} is empty, we cannot give the default value
         matcher=lambda sample: len(sample.kwargs) == 0,
         reason="start and end must be 1-D array, cannot be optional, due to ort 1.13 does not support yet",
->>>>>>> dfaf174a
     ),
 )
 
