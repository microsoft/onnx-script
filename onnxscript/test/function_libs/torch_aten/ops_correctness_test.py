"""Test op correctness by comparing with PyTorch results."""
from __future__ import annotations

import copy
import dataclasses
import unittest
import warnings
from typing import Any, Callable, Collection, Iterable, Optional, Sequence, TypeVar

import numpy as np
import onnx
import torch
from torch.testing._internal import common_device_type, common_methods_invocations
from torch.testing._internal.opinfo import core as opinfo_core
from torch.utils import _pytree as pytree

import onnxscript
from onnxscript.function_libs.torch_aten.ops import core as core_ops
from onnxscript.function_libs.torch_aten.ops import nn as nn_ops
from onnxscript.function_libs.torch_aten.ops import special as special_ops

T = TypeVar("T")

# Test only float32 inputs. All dtypes will be tested on the generated symbolic functions.
TESTED_DTYPES = (torch.float32,)

# Convenience tuples for creating dtype lists when skipping or xfailing tests

BOOL_TYPES = (torch.bool,)

INT_TYPES = (
    torch.int8,
    torch.int16,
    torch.int32,
    torch.int64,
    torch.uint8,
)

FLOAT_TYPES = (
    torch.float16,
    torch.float32,
    torch.float64,
)


def dtypes_except(*dtypes: torch.dtype) -> Sequence[torch.dtype]:
    """Returns all dtypes except the ones specified."""
    return tuple(dtype for dtype in TESTED_DTYPES if dtype not in dtypes)


@dataclasses.dataclass
class DecorateMeta:
    """A dataclass for storing information about a test case to skip or xfail.

    Adapted from functorch: functorch/test/common_utils.py
    """

    op_name: str
    variant_name: str
    decorator: Callable[..., Any]
    dtypes: Optional[Collection[torch.dtype]]
    reason: str
    matcher: Optional[Callable[[Any], bool]] = None


def xfail(
    op_name: str,
    variant_name: str = "",
    *,
    reason: str,
    dtypes: Optional[Collection[torch.dtype]] = None,
) -> DecorateMeta:
    """Expects an OpInfo test to fail.

    Args:
        op_name: The name of the operator.
        variant_name: Optional OpInfo variant_test_name.
        dtypes: The dtypes to expect the failure.
        reason: The reason for the failure.
    """
    return DecorateMeta(
        op_name=op_name,
        variant_name=variant_name,
        decorator=unittest.expectedFailure,
        dtypes=dtypes,
        reason=reason,
    )


def skip(
    op_name: str,
    variant_name: str = "",
    *,
    reason: str,
    dtypes: Optional[Collection[torch.dtype]] = None,
    matcher: Optional[Callable[[Any], Any]] = None,
) -> DecorateMeta:
    """Skips an OpInfo test.

    Args:
        op_name: The name of the operator.
        variant_name: Optional OpInfo variant_test_name.
        dtypes: The dtypes to skip.
        reason: The reason for skipping.
        matcher: A function that matches the test sample input. It is used only when
            xfail is in the SKIP_SUBTESTS list.
    """
    return DecorateMeta(
        op_name=op_name,
        variant_name=variant_name,
        decorator=unittest.skip(f"Skip: {reason}"),
        dtypes=dtypes,
        reason=reason,
        matcher=matcher,
    )


def add_decorate_info(
    all_opinfos: Sequence[opinfo_core.OpInfo],
    test_class_name: str,
    base_test_name: str,
    skip_or_xfails: Iterable[DecorateMeta],
) -> Callable[[T], T]:
    """Decorates OpInfo tests with decorators based on the skip_or_xfails list."""
    ops_mapping = {(info.name, info.variant_test_name): info for info in all_opinfos}
    for decorate_meta in skip_or_xfails:
        opinfo = ops_mapping.get((decorate_meta.op_name, decorate_meta.variant_name))
        assert (
            opinfo is not None
        ), f"Couldn't find OpInfo for {decorate_meta}. Did you need to specify variant_name?"
        decorators = list(opinfo.decorators)
        new_decorator = opinfo_core.DecorateInfo(
            decorate_meta.decorator,
            test_class_name,
            base_test_name,
            dtypes=decorate_meta.dtypes,
        )
        decorators.append(new_decorator)
        opinfo.decorators = tuple(decorators)

    # This decorator doesn't modify fn in any way
    def wrapped(fn):
        return fn

    return wrapped


def duplicate_opinfo(opinfos: list[opinfo_core.OpInfo], name: str, new_names: tuple[str, ...]):
    """Duplicate an opinfo in the opinfo database and give it a new name."""
    duplicated = []
    for opinfo in opinfos:
        if opinfo.name == name:
            for new_name in new_names:
                new_opinfo = copy.deepcopy(opinfo)
                new_opinfo.name = new_name
                duplicated.append(new_opinfo)
    opinfos.extend(duplicated)


# Create a copy of the op_db to modify
OPS_DB = copy.deepcopy(common_methods_invocations.op_db)

# Modify this section ##########################################################


def _amax_amin_input_wrangler(
    args: list[Any], kwargs: dict[str, Any]
) -> tuple[list[Any], dict[str, Any]]:
    if "dim" not in kwargs:
        kwargs["dim"] = None
    return args, kwargs


def _full_input_wrangler(
    args: list[Any], kwargs: dict[str, Any]
) -> tuple[list[Any], dict[str, Any]]:
    # Remove the self argument
    args.pop(0)
    return args, kwargs


def _upsample_input_wrangler(
    args: list[Any], kwargs: dict[str, Any]
) -> tuple[list[Any], dict[str, Any]]:
    if "scale_factor" in kwargs:
        kwargs["scales_h"] = kwargs["scale_factor"]
        kwargs["scales_w"] = kwargs["scale_factor"]
        del kwargs["scale_factor"]
    if "size" in kwargs:
        kwargs["size"] = np.array(kwargs["size"])
    return args, kwargs


def _logcumsumexp_input_wrangler(
    args: list[Any], kwargs: dict[str, Any]
) -> tuple[list[Any], dict[str, Any]]:
    kwargs["keepdim"] = args.pop()
    return args, kwargs


def _log_softmax_input_wrangler(
    args: list[Any], kwargs: dict[str, Any]
) -> tuple[list[Any], dict[str, Any]]:
    kwargs["dim"] = args.pop()
    return args, kwargs


def _topk_input_wrangler(
    args: list[Any], kwargs: dict[str, Any]
) -> tuple[list[Any], dict[str, Any]]:
    # TODO(#305): Sole purpose is to workaround attributes must be in kwargs in onnxscript.

    if len(args) >= 3:
        kwargs["dim"] = args.pop(2)
    if len(args) >= 3:
        kwargs["largest"] = args.pop(2)
    if len(args) >= 3:
        kwargs["sorted"] = args.pop(2)
    return args, kwargs


# Ops to be tested for numerical consistency between onnx and pytorch
# Find the names of the OpInfos in torch/testing/_internal/common_methods_invocations.py

# Split the scripted and traced ops to make sure we don't forget to script an op
OPINFO_FUNCTION_MAPPING_SCRIPTED: dict[
    str,
    onnxscript.OnnxFunction
    | Callable[..., Any]
    | tuple[
        onnxscript.OnnxFunction | Callable[..., Any],
        Callable[[list[Any], dict[str, Any]], tuple[list[Any], dict[str, Any]]],
    ],
] = {
    "abs": core_ops.aten_abs,
    "acos": core_ops.aten_acos,
    "acosh": core_ops.aten_acosh,
    "add": core_ops.aten_add,
    "addmm": core_ops.aten_addmm,
    "amax": (core_ops.aten_amax, _amax_amin_input_wrangler),
    "amin": (core_ops.aten_amin, _amax_amin_input_wrangler),
    "arange_start_step": core_ops.aten_arange_start_step,
    "arange_start": core_ops.aten_arange_start,
    "arange": core_ops.aten_arange,
    "asin": core_ops.aten_asin,
    "asinh": core_ops.aten_asinh,
    "atan": core_ops.aten_atan,
    "atanh": core_ops.aten_atanh,
    "bmm": core_ops.aten_bmm,
    "ceil": core_ops.aten_ceil,
    "clamp_max": core_ops.aten_clamp_max,
    "clamp_min": core_ops.aten_clamp_min,
    "clamp": core_ops.aten_clamp,
    "clone": core_ops.aten_clone,
    "cos": core_ops.aten_cos,
    "cosh": core_ops.aten_cosh,
    "div": core_ops.aten_div,
    "dot": core_ops.aten_dot,
    "empty": core_ops.aten_empty,
    "empty_like": core_ops.aten_empty_like,
    "eq": core_ops.aten_eq,
    "equal": core_ops.aten_equal,
    "exp": core_ops.aten_exp,
    "exp2": core_ops.aten_exp2,
    "expand": core_ops.aten_expand,
    "erf": core_ops.aten_erf,
    "fmod": core_ops.aten_fmod,
    "full": (core_ops.aten_full, _full_input_wrangler),
    "full_like": core_ops.aten_full_like,
    "gt": core_ops.aten_gt,
    "isinf": core_ops.aten_isinf,
    "log": core_ops.aten_log,
    "log10": core_ops.aten_log10,
    "log1p": core_ops.aten_log1p,
    "log_softmax": (special_ops.aten_special_log_softmax, _log_softmax_input_wrangler),
    "log2": core_ops.aten_log2,
    "logaddexp": core_ops.aten_logaddexp,
    "logaddexp2": core_ops.aten_logaddexp2,
    "logcumsumexp": core_ops.aten_logcumsumexp,
    "logdet": core_ops.aten_logdet,
    "logsumexp": (core_ops.aten_logsumexp, _logcumsumexp_input_wrangler),
    "lt": core_ops.aten_lt,
    "matmul": core_ops.aten_matmul,
    "mean": core_ops.aten_mean,
    "mm": core_ops.aten_mm,
    "mul": core_ops.aten_mul,
    "ne": core_ops.aten_ne,
    "neg": core_ops.aten_neg,
    "new_full": core_ops.aten_new_full,
    "nn.functional.adaptive_avg_pool1d": nn_ops.aten_adaptive_avg_pool1d,
    "nn.functional.adaptive_avg_pool2d": nn_ops.aten_adaptive_avg_pool2d,
    "nn.functional.adaptive_avg_pool3d": nn_ops.aten_adaptive_avg_pool3d,
    "nn.functional.elu": nn_ops.aten_elu,
    "nn.functional.embedding": core_ops.aten_embedding,
    "nn.functional.leaky_relu": nn_ops.aten_leaky_relu,
    "nn.functional.linear": nn_ops.aten_linear,
    "nn.functional.logsigmoid": nn_ops.aten_log_sigmoid,
    "nn.functional.relu": nn_ops.aten_relu,
    "nn.functional.relu6": nn_ops.aten_relu6,
    "nn.functional.selu": core_ops.aten_selu,
    "nn.functional.upsample_nearest2d": (
        nn_ops.aten_upsample_nearest2d,
        _upsample_input_wrangler,
    ),
    "nonzero": core_ops.aten_nonzero,
    "ones_like": core_ops.aten_ones_like,
    "ones": core_ops.aten_ones,
    "reciprocal": core_ops.aten_reciprocal,
    "remainder": core_ops.aten_remainder,
    "repeat": core_ops.aten_repeat,
    "reshape": core_ops.aten_reshape,
    "round": core_ops.aten_round,
    "rsqrt": core_ops.aten_rsqrt,
    "rsub": core_ops.aten_rsub,
    "sigmoid": core_ops.aten_sigmoid,
    "sign": core_ops.aten_sign,
    "sin": core_ops.aten_sin,
    "sinh": core_ops.aten_sinh,
<<<<<<< HEAD
    "split": core_ops.aten_split,
=======
    "slice": core_ops.aten_slice,
>>>>>>> b29a9fed
    "sqrt": core_ops.aten_sqrt,
    "sub": core_ops.aten_sub,
    "t": core_ops.aten_t,
    "tan": core_ops.aten_tan,
    "tanh": core_ops.aten_tanh,
    "topk": (
        core_ops.aten_topk,
        _topk_input_wrangler,
    ),
    "unsqueeze": core_ops.aten_unsqueeze,
    "view": core_ops.aten_view,
    "where": core_ops.aten_where,
    "xlogy": special_ops.aten_special_xlogy,
    "zeros": core_ops.aten_zeros,
    "zeros_like": core_ops.aten_zeros_like,
}


OPINFO_FUNCTION_MAPPING_TRACE_ONLY: dict[
    str,
    Callable[..., Any] | tuple[Callable[..., Any], Callable[..., Any]],
] = {
    "cat": core_ops.aten_cat,
    "index_select": core_ops.aten_index_select,
    "transpose": core_ops.aten_transpose,
}

OPINFO_FUNCTION_MAPPING: dict[
    str,
    onnxscript.OnnxFunction
    | Callable[..., Any]
    | tuple[
        onnxscript.OnnxFunction | Callable[..., Any],
        Callable[[list[Any], dict[str, Any]], tuple[list[Any], dict[str, Any]]],
    ],
] = {**OPINFO_FUNCTION_MAPPING_SCRIPTED, **OPINFO_FUNCTION_MAPPING_TRACE_ONLY}

TESTED_OPS = frozenset(OPINFO_FUNCTION_MAPPING)

EXPECTED_SKIPS_OR_FAILS = (
    xfail("amax", reason="ONNX Runtime 1.13 does not support ReduceMax-18"),
    xfail("amin", reason="ONNX Runtime 1.13 does not support ReduceMin-18"),
    skip("clamp", reason="Enable when onnxscript supports optional inputs"),
    skip("empty", reason="Using zeros to simulate empty"),
    skip("empty_like", reason="Using zeros_like to simulate empty_like"),
    xfail("logcumsumexp", reason="naive implementation not numerically stable"),
    xfail("logsumexp", reason="ONNX Runtime 1.13 does not support ReduceLogSumExp-18"),
    xfail(
        "nn.functional.linear",
        reason="ONNX Runtime thinks the graph is invalid",
    ),
    xfail(
        "nn.functional.upsample_nearest2d",
        reason="enable when ONNX Runtime does support opset18",
    ),
    xfail("round", variant_name="decimals_0", reason="The op does not support decimals"),
    xfail("round", variant_name="decimals_3", reason="The op does not support decimals"),
    xfail("round", variant_name="decimals_neg_3", reason="The op does not support decimals"),
)


SKIP_SUBTESTS: tuple[DecorateMeta, ...] = (
    skip(
        "arange",
        matcher=lambda sample: len(sample.args) != 0,
        reason="arange overload takes single argument",
    ),
    skip(
        "arange",
        matcher=lambda sample: sample.kwargs.get("end") is not None,
        reason="arange overload does not support positional 'end' argument",
    ),
    skip(
        "arange_start",
        matcher=lambda sample: len(sample.args) != 1,
        reason="arange_start overload takes two arguments (input, start)",
    ),
    skip(
        "arange_start_step",
        matcher=lambda sample: len(sample.args) != 2,
        reason="arange_start_step overload takes three arguments (input, start, step)",
    ),
    skip(
        "div",
        matcher=lambda sample: sample.kwargs.get("rounding_mode") is not None,
        reason="rounding_mode is not yet supported",
    ),
    skip(
        "expand",
        matcher=lambda sample: (np.array(sample.args[0]) > 0).all() is np.bool_(False),
        reason="Negative value is not supported",
    ),
    skip(
        "nonzero",
        matcher=lambda sample: sample.kwargs.get("as_tuple") is not None,
        reason="as_tuple=True is not supported",
    ),
    skip(
        "nn.functional.adaptive_avg_pool1d",
        # Shape should be [N, C, D1]
        matcher=lambda sample: sample.args[0] not in {1, (1,)},
        reason="only global pooling is supported; only batched inputs are supported",
    ),
    skip(
        "nn.functional.adaptive_avg_pool2d",
        matcher=lambda sample: sample.args[0] != (1, 1),
        reason="only global pooling is supported; only batched inputs are supported",
    ),
    skip(
        "nn.functional.adaptive_avg_pool3d",
        matcher=lambda sample: sample.args[0] != (1, 1, 1),
        reason="only global pooling is supported; only batched inputs are supported",
    ),
    skip(
        "nn.functional.upsample_nearest2d",
        # Shape should be [N, C, H, W]
        matcher=lambda sample: len(sample.input.shape) != 2 + 2,
        reason="only test on 2d inputs",
    ),
    skip(
        "nn.functional.upsample_nearest2d",
        matcher=lambda sample: "scale_factor" in sample.kwargs,
        reason="fixme: the scale_factor tests",
    ),
    skip(
        "slice",
        # kwargs {dim, start, end, step} is empty, we cannot give the default value
        matcher=lambda sample: len(sample.kwargs) == 0,
        reason="start and end must be 1-D array, cannot be optional, due to ort 1.13 does not support yet",
    ),
)

duplicate_opinfo(
    OPS_DB,
    "arange",
    (
        "arange_start",
        "arange_start_step",
    ),
)

duplicate_opinfo(
    OPS_DB,
    "nn.functional.upsample_nearest",
    (
        "nn.functional.upsample_nearest1d",
        "nn.functional.upsample_nearest2d",
        "nn.functional.upsample_nearest3d",
    ),
)

duplicate_opinfo(OPS_DB, "new_full", ("full",))


# END OF SECTION TO MODIFY #####################################################


OP_WITH_SKIPPED_SUBTESTS = frozenset(meta.op_name for meta in SKIP_SUBTESTS)
ALL_OPS_IN_DB = frozenset(op_info.name for op_info in OPS_DB)
# Assert all ops in OPINFO_FUNCTION_MAPPING are in the OPS_DB
assert TESTED_OPS.issubset(ALL_OPS_IN_DB), f"{TESTED_OPS - ALL_OPS_IN_DB} not in OPS_DB"


TORCH_TYPE_TO_ONNX = {
    torch.bool: onnx.TensorProto.BOOL,
    torch.uint8: onnx.TensorProto.UINT8,
    torch.int8: onnx.TensorProto.INT8,
    torch.int16: onnx.TensorProto.INT16,
    torch.int32: onnx.TensorProto.INT32,
    torch.int64: onnx.TensorProto.INT64,
    torch.float16: onnx.TensorProto.FLOAT16,
    torch.float32: onnx.TensorProto.FLOAT,
    torch.float64: onnx.TensorProto.DOUBLE,
    torch.complex64: onnx.TensorProto.COMPLEX64,
    torch.complex128: onnx.TensorProto.COMPLEX128,
    torch.bfloat16: onnx.TensorProto.BFLOAT16,
}


def _convert_tensor_to_numpy(input: Any) -> Any:
    if isinstance(input, torch.Tensor):
        return input.detach().cpu().numpy()
    if isinstance(input, (tuple, list)):
        if len(input) == 0:
            return np.array((), dtype=np.int64)
        if isinstance(input[0], torch.Tensor):
            return [_convert_tensor_to_numpy(x) for x in input]
        if isinstance(input[0], (int, float)):
            # Just a tuple of numbers
            return np.array(input)
        return input

    return input


def _convert_kwargs_for_onnx(kwargs: dict[str, Any]) -> dict[str, Any]:
    """Converts kwargs to be compatible with ONNX Runtime.

    ONNX Runtime doesn't support torch.bool, so we convert them to torch.uint8.
    """
    new_kwargs = {}
    for key, value in kwargs.items():
        if key == "device":
            continue
        if key == "dtype":
            value = TORCH_TYPE_TO_ONNX[value]
        new_kwargs[key] = value
    return new_kwargs


def _should_skip_test_sample(op_name: str, sample) -> Optional[str]:
    """Returns a reason if a test sample should be skipped."""
    if op_name not in OP_WITH_SKIPPED_SUBTESTS:
        return None
    for decorator_meta in SKIP_SUBTESTS:
        # Linear search on SKIP_SUBTESTS. That's fine because the list is small.
        if decorator_meta.op_name == op_name:
            assert decorator_meta.matcher is not None, "Matcher must be defined"
            if decorator_meta.matcher(sample):
                return decorator_meta.reason
    return None


class TestOutputConsistency(unittest.TestCase):
    """Test output consistency between exported ONNX models and PyTorch eager mode.

    This is a parameterized test suite.
    """

    def setUp(self) -> None:
        torch.manual_seed(42)
        np.random.seed(42)

    def test_all_script_functions_are_onnx_functions(self):
        for func_with_wrangler in OPINFO_FUNCTION_MAPPING_SCRIPTED.values():
            if isinstance(func_with_wrangler, tuple):
                func = func_with_wrangler[0]
            else:
                func = func_with_wrangler
            self.assertIsInstance(func, onnxscript.OnnxFunction)

    @common_device_type.ops(  # type: ignore[misc]
        [info for info in OPS_DB if info.name in TESTED_OPS],
        allowed_dtypes=TESTED_DTYPES,
    )
    @add_decorate_info(
        OPS_DB,
        "TestOutputConsistency",
        "test_output_match",
        skip_or_xfails=EXPECTED_SKIPS_OR_FAILS,
    )
    def test_output_match(self, device: str, dtype: torch.dtype, op):
        """Base test method for testing each opset, used by instantiate_device_type_tests."""
        # device is provided by instantiate_device_type_tests, but we only want to run in cpu.
        assert device == "cpu"

        samples = op.sample_inputs(
            device,
            dtype,
            requires_grad=False,
        )

        onnx_function_and_wrangler = OPINFO_FUNCTION_MAPPING[op.name]
        input_wrangler = None
        if isinstance(onnx_function_and_wrangler, tuple):
            # Obtain the input_wrangler that manipulates the OpInfo inputs
            # to match the aten operator signature
            # An example is nn.functional.upsample_nearest2d, which has a different signature
            # than the aten operator upsample_nearest2d
            onnx_function, input_wrangler = onnx_function_and_wrangler
        else:
            assert callable(onnx_function_and_wrangler)
            onnx_function = onnx_function_and_wrangler

        for (i, cpu_sample) in enumerate(samples):
            inputs = (cpu_sample.input, *cpu_sample.args)
            # Provide the repr to subtest because tensors are not serializable in parallel test runs
            with self.subTest(
                sample_num=i,
                inputs=repr(inputs),
                kwargs=repr(cpu_sample.kwargs),
            ):
                skip_reason = _should_skip_test_sample(op.name, cpu_sample)
                if skip_reason is not None:
                    # Cannot use self.skip because pytest would skip the entire test
                    warnings.warn(f"skipped sample {i}. Reason: {skip_reason}")
                    continue
                input_onnx = [_convert_tensor_to_numpy(x) for x in inputs]
                kwargs_onnx = _convert_kwargs_for_onnx(cpu_sample.kwargs)
                if input_wrangler:
                    input_onnx, kwargs_onnx = input_wrangler(input_onnx, kwargs_onnx)
                torch_output = op(*inputs, **cpu_sample.kwargs)
                function_output = onnx_function(*input_onnx, **kwargs_onnx)

                # TODO: add pytree structure comparison.
                flattened_torch_outputs, _ = pytree.tree_flatten(torch_output)
                flattened_function_outputs, _ = pytree.tree_flatten(function_output)

                assert len(flattened_torch_outputs) > 0
                assert len(flattened_torch_outputs) == len(flattened_function_outputs)

                for torch_output, function_output in zip(
                    flattened_torch_outputs, flattened_function_outputs
                ):
                    if dtype == torch.float32:
                        # Relax atol and rtol for float32 based on empirical results
                        # The current most relaxed values are for aten::matmul
                        rtol = 3.7e-6
                        atol = 1.8e-5
                    else:
                        rtol = None
                        atol = None

                    if not isinstance(function_output, np.ndarray):
                        # An onnxscript tensor
                        function_output = function_output.value

                    # Use torch.testing as opposed to np.testing to ensure dtypes and shapes match
                    torch.testing.assert_close(
                        torch.tensor(function_output),
                        torch_output
                        if isinstance(torch_output, torch.Tensor)
                        else torch.tensor(torch_output),
                        rtol=rtol,
                        atol=atol,
                    )


common_device_type.instantiate_device_type_tests(
    TestOutputConsistency, globals(), only_for="cpu"
)


if __name__ == "__main__":
    unittest.main()<|MERGE_RESOLUTION|>--- conflicted
+++ resolved
@@ -316,11 +316,8 @@
     "sign": core_ops.aten_sign,
     "sin": core_ops.aten_sin,
     "sinh": core_ops.aten_sinh,
-<<<<<<< HEAD
     "split": core_ops.aten_split,
-=======
     "slice": core_ops.aten_slice,
->>>>>>> b29a9fed
     "sqrt": core_ops.aten_sqrt,
     "sub": core_ops.aten_sub,
     "t": core_ops.aten_t,
