--- conflicted
+++ resolved
@@ -688,15 +688,9 @@
                 ):
                     if dtype == torch.float32:
                         # Relax atol and rtol for float32 based on empirical results
-<<<<<<< HEAD
-                        # The current most relaxed values are for aten::conv2d
-                        rtol = 3.7e-5
-                        atol = 1.8e-5
-=======
                         # The current most relaxed values are for aten::native_layer_norm
                         rtol = 3.7e-5
                         atol = 1.8e-4
->>>>>>> e07a37d6
                     else:
                         rtol = None
                         atol = None
