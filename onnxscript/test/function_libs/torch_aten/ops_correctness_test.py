"""Test op correctness by comparing with PyTorch results."""
from __future__ import annotations

import copy
import dataclasses
import unittest
from typing import Any, Callable, Collection, Iterable, Optional, Sequence, TypeVar

import numpy as np
import onnx
import onnxruntime.capi.onnxruntime_pybind11_state
import torch
from torch.testing._internal import common_device_type, common_methods_invocations
from torch.testing._internal.opinfo import core as opinfo_core

import onnxscript
from onnxscript.function_libs.torch_aten.ops import core as core_ops
from onnxscript.function_libs.torch_aten.ops import nn as nn_ops
from onnxscript.function_libs.torch_aten.ops import special as special_ops

T = TypeVar("T")

# Test only float32 inputs. All dtypes will be tested on the generated symbolic functions.
TESTED_DTYPES = (torch.float32,)

# Convenience tuples for creating dtype lists when skipping or xfailing tests

BOOL_TYPES = (torch.bool,)

INT_TYPES = (
    torch.int8,
    torch.int16,
    torch.int32,
    torch.int64,
    torch.uint8,
)

FLOAT_TYPES = (
    torch.float16,
    torch.float32,
    torch.float64,
)


def dtypes_except(*dtypes: torch.dtype) -> Sequence[torch.dtype]:
    """Returns all dtypes except the ones specified."""
    return tuple(dtype for dtype in TESTED_DTYPES if dtype not in dtypes)


@dataclasses.dataclass
class DecorateMeta:
    """A dataclass for storing information about a test case to skip or xfail.

    Adapted from functorch: functorch/test/common_utils.py
    """

    op_name: str
    variant_name: str
    decorator: Callable[..., Any]
    dtypes: Optional[Collection[torch.dtype]]
    reason: str
    matcher: Optional[Callable[[Any], bool]] = None


def xfail(
    op_name: str,
    variant_name: str = "",
    *,
    reason: str,
    dtypes: Optional[Collection[torch.dtype]] = None,
) -> DecorateMeta:
    """Expects an OpInfo test to fail.

    Args:
        op_name: The name of the operator.
        variant_name: Optional OpInfo variant_test_name.
        dtypes: The dtypes to expect the failure.
        reason: The reason for the failure.
    """
    return DecorateMeta(
        op_name=op_name,
        variant_name=variant_name,
        decorator=unittest.expectedFailure,
        dtypes=dtypes,
        reason=reason,
    )


def skip(
    op_name: str,
    variant_name: str = "",
    *,
    reason: str,
    dtypes: Optional[Collection[torch.dtype]] = None,
    matcher: Optional[Callable[[Any], Any]] = None,
) -> DecorateMeta:
    """Skips an OpInfo test.

    Args:
        op_name: The name of the operator.
        variant_name: Optional OpInfo variant_test_name.
        dtypes: The dtypes to skip.
        reason: The reason for skipping.
        matcher: A function that matches the test sample input. It is used only when
            xfail is in the SKIP_SUBTESTS list.
    """
    return DecorateMeta(
        op_name=op_name,
        variant_name=variant_name,
        decorator=unittest.skip(f"Skip: {reason}"),
        dtypes=dtypes,
        reason=reason,
        matcher=matcher,
    )


def add_decorate_info(
    all_opinfos: Sequence[opinfo_core.OpInfo],
    test_class_name: str,
    base_test_name: str,
    skip_or_xfails: Iterable[DecorateMeta],
) -> Callable[[T], T]:
    """Decorates OpInfo tests with decorators based on the skip_or_xfails list."""
    ops_mapping = {(info.name, info.variant_test_name): info for info in all_opinfos}
    for decorate_meta in skip_or_xfails:
        opinfo = ops_mapping.get((decorate_meta.op_name, decorate_meta.variant_name))
        assert (
            opinfo is not None
        ), f"Couldn't find OpInfo for {decorate_meta}. Did you need to specify variant_name?"
        decorators = list(opinfo.decorators)
        new_decorator = opinfo_core.DecorateInfo(
            decorate_meta.decorator,
            test_class_name,
            base_test_name,
            dtypes=decorate_meta.dtypes,
        )
        decorators.append(new_decorator)
        opinfo.decorators = tuple(decorators)

    # This decorator doesn't modify fn in any way
    def wrapped(fn):
        return fn

    return wrapped


# Modify this section ##########################################################

# Ops to be tested for numerical consistency between onnx and pytorch
# Find the names of the OpInfos in torch/testing/_internal/common_methods_invocations.py
OPINFO_FUNCTION_MAPPING: dict[str, onnxscript.OnnxFunction] = {
    "abs": core_ops.aten_abs,
    "acos": core_ops.aten_acos,
    "acosh": core_ops.aten_acosh,
    "add": core_ops.aten_add,
    "addmm": core_ops.aten_addmm,
    "asin": core_ops.aten_asin,
    "asinh": core_ops.aten_asinh,
    "atan": core_ops.aten_atan,
    "atanh": core_ops.aten_atanh,
    "bmm": core_ops.aten_bmm,
    # "cat": core_ops.aten_cat,     # TODO(xiaowuhu): Enable after fix: it cannot parse Sequence[tensor] as input
    "ceil": core_ops.aten_ceil,
    "clamp_max": core_ops.aten_clamp_max,
    "clamp_min": core_ops.aten_clamp_min,
    "clamp": core_ops.aten_clamp,
    "clone": core_ops.aten_clone,
    "cos": core_ops.aten_cos,
    "cosh": core_ops.aten_cosh,
    "div": core_ops.aten_div,
    "dot": core_ops.aten_dot,
<<<<<<< HEAD
    "eq": core_ops.aten_eq,
    "equal": core_ops.aten_equal,
    "exp": core_ops.aten_exp,
    "exp2": core_ops.aten_exp2,
    "expand": core_ops.aten_expand,
=======
    "erf": core_ops.aten_erf,
    "exp": core_ops.aten_exp,
    "exp2": core_ops.aten_exp2,
    "fmod": core_ops.aten_fmod,
>>>>>>> 040c8119
    "gt": core_ops.aten_gt,
    "isinf": core_ops.aten_isinf,
    "lt": core_ops.aten_lt,
    "log_softmax": special_ops.aten_special_log_softmax,
    "matmul": core_ops.aten_matmul,
    "mm": core_ops.aten_mm,
    "mul": core_ops.aten_mul,
    "ne": core_ops.aten_ne,
    "neg": core_ops.aten_neg,
    "nn.functional.elu": nn_ops.aten_elu,
    "nn.functional.leaky_relu": nn_ops.aten_leaky_relu,
    "nn.functional.linear": nn_ops.aten_linear,
    "nn.functional.relu": nn_ops.aten_relu,
    "nn.functional.relu6": nn_ops.aten_relu6,
    "nn.functional.selu": core_ops.aten_selu,
    "nonzero": core_ops.aten_nonzero,
    "ones_like": core_ops.aten_ones_like,
    "ones": core_ops.aten_ones,
    "reciprocal": core_ops.aten_reciprocal,
    "remainder": core_ops.aten_remainder,
    "repeat": core_ops.aten_repeat,
    "reshape": core_ops.aten_reshape,
    "round": core_ops.aten_round,
    "rsqrt": core_ops.aten_rsqrt,
    "sigmoid": core_ops.aten_sigmoid,
    "sign": core_ops.aten_sign,
    "sin": core_ops.aten_sin,
    "sinh": core_ops.aten_sinh,
<<<<<<< HEAD
    "slice": core_ops.aten_slice,
=======
    "sqrt": core_ops.aten_sqrt,
>>>>>>> 040c8119
    "sub": core_ops.aten_sub,
    "sum": core_ops.aten_sum,
    "t": core_ops.aten_t,
    "tan": core_ops.aten_tan,
    "tanh": core_ops.aten_tanh,
    # "transpose": core_ops.aten_transpose,  # TODO(justinchuby): Enable when onnxscript errors are fixed,
<<<<<<< HEAD
    "view": core_ops.aten_view,
=======
    "unsqueeze": core_ops.aten_unsqueeze,
>>>>>>> 040c8119
    "zeros": core_ops.aten_zeros,
    "zeros_like": core_ops.aten_zeros_like,
}

TESTED_OPS = frozenset(OPINFO_FUNCTION_MAPPING)

EXPECTED_SKIPS_OR_FAILS = (
    skip("clamp", reason="Enable when onnxscript errors are fixed"),
    xfail(
        "nn.functional.linear",
        reason="ONNX Runtime thinks the graph is invalid",
    ),
<<<<<<< HEAD
    xfail(
        "nn.functional.relu6",
        dtypes=dtypes_except(torch.float16, torch.float32),
        reason="ONNX Runtime doesn't support float64 for Relu",
    ),
    xfail(
        "nn.functional.selu",
        dtypes=dtypes_except(torch.float16, torch.float32),
        reason="ONNX Runtime doesn't support float64 for Selu",
    ),
    xfail(
        "round",
        variant_name="",
        dtypes=dtypes_except(*FLOAT_TYPES),
        reason="Round is not defined on non-float tensors",
    ),
    xfail("round", variant_name="decimals_0", reason="The ATen op does not support decimals"),
    xfail("round", variant_name="decimals_3", reason="The ATen op does not support decimals"),
    xfail(
        "round", variant_name="decimals_neg_3", reason="The ATen op does not support decimals"
    ),
    xfail(
        "sin",
        dtypes=BOOL_TYPES + INT_TYPES,
        reason="Sin is not defined on bool or int tensors",
    ),
    xfail(
        "sinh",
        dtypes=BOOL_TYPES + INT_TYPES,
        reason="Sinh is not defined on bool or int tensors",
    ),
    xfail("sub", dtypes=BOOL_TYPES, reason="Sub is not defined on bool tensors"),
    xfail(
        "sum",
        dtypes=dtypes_except(torch.bfloat16, torch.int32, torch.int64, torch.double, torch.float32, torch.float16),
        reason="Sum is not defined on bool tensors",
    ),
    xfail(
        "tan",
        dtypes=BOOL_TYPES + INT_TYPES,
        reason="Tan is not defined on bool or int tensors",
    ),
    xfail(
        "tanh",
        dtypes=BOOL_TYPES + INT_TYPES,
        reason="Tanh is not defined on bool or int tensors",
    ),
=======
    xfail("round", variant_name="decimals_0", reason="The op does not support decimals"),
    xfail("round", variant_name="decimals_3", reason="The op does not support decimals"),
    xfail("round", variant_name="decimals_neg_3", reason="The op does not support decimals"),
>>>>>>> 040c8119
    xfail("transpose", reason="Enable when onnxscript errors are fixed"),
)


SKIP_SUBTESTS: tuple[DecorateMeta, ...] = (
    skip(
        "nonzero",
        matcher=lambda sample: sample.kwargs.get("as_tuple") is True,
        reason="as_tuple=True is not supported",
    ),
)
OP_WITH_SKIPPED_SUBTESTS = frozenset(meta.op_name for meta in SKIP_SUBTESTS)

# END OF SECTION TO MODIFY #####################################################


OPS_DB = copy.deepcopy(common_methods_invocations.op_db)

ALL_OPS_IN_DB = frozenset(op_info.name for op_info in OPS_DB)
# Assert all ops in OPINFO_FUNCTION_MAPPING are in the OPS_DB
assert TESTED_OPS.issubset(ALL_OPS_IN_DB), f"{TESTED_OPS - ALL_OPS_IN_DB} not in OPS_DB"


TORCH_TYPE_TO_ONNX = {
    torch.bool: onnx.TensorProto.BOOL,
    torch.uint8: onnx.TensorProto.UINT8,
    torch.int8: onnx.TensorProto.INT8,
    torch.int16: onnx.TensorProto.INT16,
    torch.int32: onnx.TensorProto.INT32,
    torch.int64: onnx.TensorProto.INT64,
    torch.float16: onnx.TensorProto.FLOAT16,
    torch.float32: onnx.TensorProto.FLOAT,
    torch.float64: onnx.TensorProto.DOUBLE,
    torch.complex64: onnx.TensorProto.COMPLEX64,
    torch.complex128: onnx.TensorProto.COMPLEX128,
    torch.bfloat16: onnx.TensorProto.BFLOAT16,
}


def _convert_tensor_to_numpy(input: Any) -> Any:
    if isinstance(input, torch.Tensor):
        return input.detach().cpu().numpy()
    if isinstance(input, (tuple, list)):
        if len(input) == 0:
            return np.array((), dtype=np.int64)
        if isinstance(input[0], torch.Tensor):
            return [_convert_tensor_to_numpy(x) for x in input]
        if isinstance(input[0], (int, float)):
            # Just a tuple of numbers
            return np.array(input)
        return input

    return input


def _convert_kwargs_for_onnx(kwargs: dict[str, Any]) -> dict[str, Any]:
    """Converts kwargs to be compatible with ONNX Runtime.

    ONNX Runtime doesn't support torch.bool, so we convert them to torch.uint8.
    """
    new_kwargs = {}
    for key, value in kwargs.items():
        if key == "device":
            continue
        if key == "dtype":
            value = TORCH_TYPE_TO_ONNX[value]
        new_kwargs[key] = value
    return new_kwargs


def _should_skip_test_sample(op_name: str, sample) -> Optional[str]:
    """Returns a reason if a test sample should be skipped."""
    if op_name not in OP_WITH_SKIPPED_SUBTESTS:
        return None
    for decorator_meta in SKIP_SUBTESTS:
        # Linear search on SKIP_SUBTESTS. That's fine because the list is small.
        if decorator_meta.op_name == op_name:
            assert decorator_meta.matcher is not None, "Matcher must be defined"
            if decorator_meta.matcher(sample):
                return decorator_meta.reason
    return None


class TestOutputConsistency(unittest.TestCase):
    """Test output consistency between exported ONNX models and PyTorch eager mode.

    This is a parameterized test suite.
    """

    def setUp(self) -> None:
        torch.manual_seed(42)
        np.random.seed(42)

    @common_device_type.ops(  # type: ignore[misc]
        [info for info in OPS_DB if info.name in TESTED_OPS],
        allowed_dtypes=TESTED_DTYPES,
    )
    @add_decorate_info(
        OPS_DB,
        "TestOutputConsistency",
        "test_output_match",
        skip_or_xfails=EXPECTED_SKIPS_OR_FAILS,
    )
    def test_output_match(self, device: str, dtype: torch.dtype, op):
        """Base test method for testing each opset, used by instantiate_device_type_tests."""
        # device is provided by instantiate_device_type_tests, but we only want to run in cpu.
        assert device == "cpu"

        samples = op.sample_inputs(
            device,
            dtype,
            requires_grad=False,
        )

        onnx_function = OPINFO_FUNCTION_MAPPING[op.name]

        for (i, cpu_sample) in enumerate(samples):
            inputs = (cpu_sample.input, *cpu_sample.args)
            # Provide the repr to subtest because tensors are not serializable in parallel test runs
            with self.subTest(
                sample_num=i,
                inputs=repr(inputs),
                kwargs=repr(cpu_sample.kwargs),
            ):
                skip_reason = _should_skip_test_sample(op.name, cpu_sample)
                if skip_reason is not None:
                    self.skipTest(skip_reason)
                input_onnx = [_convert_tensor_to_numpy(x) for x in inputs]
                kwargs_onnx = _convert_kwargs_for_onnx(cpu_sample.kwargs)
                output_torch = op(*inputs, **cpu_sample.kwargs)
                try:
                    function_output = onnx_function(*input_onnx, **kwargs_onnx)
                # pylint: disable=c-extension-no-member
                except onnxruntime.capi.onnxruntime_pybind11_state.NotImplemented:
                    self.skipTest(
                        f"ONNX Runtime doesn't support running {op.name} with dtype {dtype}",
                    )
                # pylint: enable=c-extension-no-member

                if dtype == torch.float32:
                    # Relax atol and rtol for float32 based on empirical results
                    # The current most relaxed values are for aten::matmul
                    rtol = 3.7e-6
                    atol = 1.8e-5
                else:
                    rtol = None
                    atol = None

                # Use torch testing to ensure dtypes and shapes match
                torch.testing.assert_close(
                    torch.tensor(function_output),
                    output_torch,
                    rtol=rtol,
                    atol=atol,
                )


common_device_type.instantiate_device_type_tests(
    TestOutputConsistency, globals(), only_for="cpu"
)


if __name__ == "__main__":
    unittest.main()<|MERGE_RESOLUTION|>--- conflicted
+++ resolved
@@ -169,18 +169,13 @@
     "cosh": core_ops.aten_cosh,
     "div": core_ops.aten_div,
     "dot": core_ops.aten_dot,
-<<<<<<< HEAD
     "eq": core_ops.aten_eq,
     "equal": core_ops.aten_equal,
     "exp": core_ops.aten_exp,
     "exp2": core_ops.aten_exp2,
     "expand": core_ops.aten_expand,
-=======
     "erf": core_ops.aten_erf,
-    "exp": core_ops.aten_exp,
-    "exp2": core_ops.aten_exp2,
     "fmod": core_ops.aten_fmod,
->>>>>>> 040c8119
     "gt": core_ops.aten_gt,
     "isinf": core_ops.aten_isinf,
     "lt": core_ops.aten_lt,
@@ -209,22 +204,16 @@
     "sign": core_ops.aten_sign,
     "sin": core_ops.aten_sin,
     "sinh": core_ops.aten_sinh,
-<<<<<<< HEAD
     "slice": core_ops.aten_slice,
-=======
     "sqrt": core_ops.aten_sqrt,
->>>>>>> 040c8119
     "sub": core_ops.aten_sub,
     "sum": core_ops.aten_sum,
     "t": core_ops.aten_t,
     "tan": core_ops.aten_tan,
     "tanh": core_ops.aten_tanh,
     # "transpose": core_ops.aten_transpose,  # TODO(justinchuby): Enable when onnxscript errors are fixed,
-<<<<<<< HEAD
     "view": core_ops.aten_view,
-=======
     "unsqueeze": core_ops.aten_unsqueeze,
->>>>>>> 040c8119
     "zeros": core_ops.aten_zeros,
     "zeros_like": core_ops.aten_zeros_like,
 }
@@ -237,7 +226,6 @@
         "nn.functional.linear",
         reason="ONNX Runtime thinks the graph is invalid",
     ),
-<<<<<<< HEAD
     xfail(
         "nn.functional.relu6",
         dtypes=dtypes_except(torch.float16, torch.float32),
@@ -285,11 +273,9 @@
         dtypes=BOOL_TYPES + INT_TYPES,
         reason="Tanh is not defined on bool or int tensors",
     ),
-=======
     xfail("round", variant_name="decimals_0", reason="The op does not support decimals"),
     xfail("round", variant_name="decimals_3", reason="The op does not support decimals"),
     xfail("round", variant_name="decimals_neg_3", reason="The op does not support decimals"),
->>>>>>> 040c8119
     xfail("transpose", reason="Enable when onnxscript errors are fixed"),
 )
 
