"""Test op correctness by comparing with PyTorch results."""
from __future__ import annotations

import copy
import dataclasses
import unittest
import warnings
from typing import Any, Callable, Collection, Iterable, Optional, Sequence, TypeVar

import numpy as np
import onnx
import torch
from torch.testing._internal import common_device_type, common_methods_invocations
from torch.testing._internal.opinfo import core as opinfo_core

import onnxscript
from onnxscript.function_libs.torch_aten.ops import core as core_ops
from onnxscript.function_libs.torch_aten.ops import nn as nn_ops
from onnxscript.function_libs.torch_aten.ops import special as special_ops

T = TypeVar("T")

# Test only float32 inputs. All dtypes will be tested on the generated symbolic functions.
TESTED_DTYPES = (torch.float32,)

# Convenience tuples for creating dtype lists when skipping or xfailing tests

BOOL_TYPES = (torch.bool,)

INT_TYPES = (
    torch.int8,
    torch.int16,
    torch.int32,
    torch.int64,
    torch.uint8,
)

FLOAT_TYPES = (
    torch.float16,
    torch.float32,
    torch.float64,
)


def dtypes_except(*dtypes: torch.dtype) -> Sequence[torch.dtype]:
    """Returns all dtypes except the ones specified."""
    return tuple(dtype for dtype in TESTED_DTYPES if dtype not in dtypes)


@dataclasses.dataclass
class DecorateMeta:
    """A dataclass for storing information about a test case to skip or xfail.

    Adapted from functorch: functorch/test/common_utils.py
    """

    op_name: str
    variant_name: str
    decorator: Callable[..., Any]
    dtypes: Optional[Collection[torch.dtype]]
    reason: str
    matcher: Optional[Callable[[Any], bool]] = None


def xfail(
    op_name: str,
    variant_name: str = "",
    *,
    reason: str,
    dtypes: Optional[Collection[torch.dtype]] = None,
) -> DecorateMeta:
    """Expects an OpInfo test to fail.

    Args:
        op_name: The name of the operator.
        variant_name: Optional OpInfo variant_test_name.
        dtypes: The dtypes to expect the failure.
        reason: The reason for the failure.
    """
    return DecorateMeta(
        op_name=op_name,
        variant_name=variant_name,
        decorator=unittest.expectedFailure,
        dtypes=dtypes,
        reason=reason,
    )


def skip(
    op_name: str,
    variant_name: str = "",
    *,
    reason: str,
    dtypes: Optional[Collection[torch.dtype]] = None,
    matcher: Optional[Callable[[Any], Any]] = None,
) -> DecorateMeta:
    """Skips an OpInfo test.

    Args:
        op_name: The name of the operator.
        variant_name: Optional OpInfo variant_test_name.
        dtypes: The dtypes to skip.
        reason: The reason for skipping.
        matcher: A function that matches the test sample input. It is used only when
            xfail is in the SKIP_SUBTESTS list.
    """
    return DecorateMeta(
        op_name=op_name,
        variant_name=variant_name,
        decorator=unittest.skip(f"Skip: {reason}"),
        dtypes=dtypes,
        reason=reason,
        matcher=matcher,
    )


def add_decorate_info(
    all_opinfos: Sequence[opinfo_core.OpInfo],
    test_class_name: str,
    base_test_name: str,
    skip_or_xfails: Iterable[DecorateMeta],
) -> Callable[[T], T]:
    """Decorates OpInfo tests with decorators based on the skip_or_xfails list."""
    ops_mapping = {(info.name, info.variant_test_name): info for info in all_opinfos}
    for decorate_meta in skip_or_xfails:
        opinfo = ops_mapping.get((decorate_meta.op_name, decorate_meta.variant_name))
        assert (
            opinfo is not None
        ), f"Couldn't find OpInfo for {decorate_meta}. Did you need to specify variant_name?"
        decorators = list(opinfo.decorators)
        new_decorator = opinfo_core.DecorateInfo(
            decorate_meta.decorator,
            test_class_name,
            base_test_name,
            dtypes=decorate_meta.dtypes,
        )
        decorators.append(new_decorator)
        opinfo.decorators = tuple(decorators)

    # This decorator doesn't modify fn in any way
    def wrapped(fn):
        return fn

    return wrapped


def duplicate_opinfo(opinfos: list[opinfo_core.OpInfo], name: str, new_names: tuple[str, ...]):
    """Duplicate an opinfo in the opinfo database and give it a new name."""
    duplicated = []
    for opinfo in opinfos:
        if opinfo.name == name:
            for new_name in new_names:
                new_opinfo = copy.deepcopy(opinfo)
                new_opinfo.name = new_name
                duplicated.append(new_opinfo)
    opinfos.extend(duplicated)


# Create a copy of the op_db to modify
OPS_DB = copy.deepcopy(common_methods_invocations.op_db)

# Modify this section ##########################################################


def _amax_amin_input_wrangler(
    args: list[Any], kwargs: dict[str, Any]
) -> tuple[list[Any], dict[str, Any]]:
    if "dim" not in kwargs:
        kwargs["dim"] = None
    return args, kwargs


def _full_input_wrangler(
    args: list[Any], kwargs: dict[str, Any]
) -> tuple[list[Any], dict[str, Any]]:
    # Remove the self argument
    args.pop(0)
    return args, kwargs


def _upsample_input_wrangler(
    args: list[Any], kwargs: dict[str, Any]
) -> tuple[list[Any], dict[str, Any]]:
    if "scale_factor" in kwargs:
        kwargs["scales_h"] = kwargs["scale_factor"]
        kwargs["scales_w"] = kwargs["scale_factor"]
        del kwargs["scale_factor"]
    if "size" in kwargs:
        kwargs["size"] = np.array(kwargs["size"])
    return args, kwargs


def _logcumsumexp_input_wrangler(
    args: list[Any], kwargs: dict[str, Any]
) -> tuple[list[Any], dict[str, Any]]:
    kwargs["keepdim"] = args.pop()
    return args, kwargs


# Ops to be tested for numerical consistency between onnx and pytorch
# Find the names of the OpInfos in torch/testing/_internal/common_methods_invocations.py
OPINFO_FUNCTION_MAPPING: dict[
    str,
    onnxscript.OnnxFunction
    | Callable[..., Any]
    | tuple[
        onnxscript.OnnxFunction | Callable[..., Any],
        Callable[[list[Any], dict[str, Any]], tuple[list[Any], dict[str, Any]]],
    ],
] = {
    "abs": core_ops.aten_abs,
    "acos": core_ops.aten_acos,
    "acosh": core_ops.aten_acosh,
    "add": core_ops.aten_add,
    "addmm": core_ops.aten_addmm,
<<<<<<< HEAD
    "amax": (core_ops.aten_amax, _amax_amin_input_wrangler),
    "amin": (core_ops.aten_amin, _amax_amin_input_wrangler),
=======
    "amax": (core_ops.aten_amax, _amax_amin_kwargs_wrangler),
    "amin": (core_ops.aten_amin, _amax_amin_kwargs_wrangler),
    "arange_start_step": core_ops.aten_arange_start_step,
    "arange_start": core_ops.aten_arange_start,
    "arange": core_ops.aten_arange,
>>>>>>> b8c11dc2
    "asin": core_ops.aten_asin,
    "asinh": core_ops.aten_asinh,
    "atan": core_ops.aten_atan,
    "atanh": core_ops.aten_atanh,
    "bmm": core_ops.aten_bmm,
    "ceil": core_ops.aten_ceil,
    "clamp_max": core_ops.aten_clamp_max,
    "clamp_min": core_ops.aten_clamp_min,
    "clamp": core_ops.aten_clamp,
    "clone": core_ops.aten_clone,
    "cos": core_ops.aten_cos,
    "cosh": core_ops.aten_cosh,
    "div": core_ops.aten_div,
    "dot": core_ops.aten_dot,
    "eq": core_ops.aten_eq,
    "equal": core_ops.aten_equal,
    "exp": core_ops.aten_exp,
    "exp2": core_ops.aten_exp2,
    "expand": core_ops.aten_expand,
    "erf": core_ops.aten_erf,
    "fmod": core_ops.aten_fmod,
    "full": (core_ops.aten_full, _full_input_wrangler),
    "full_like": core_ops.aten_full_like,
    "gt": core_ops.aten_gt,
    "index_select": core_ops.aten_index_select,
    "isinf": core_ops.aten_isinf,
    "log": core_ops.aten_log,
    "log10": core_ops.aten_log10,
    "log1p": core_ops.aten_log1p,
    "log2": core_ops.aten_log2,
    "logaddexp": core_ops.aten_logaddexp,
    "logaddexp2": core_ops.aten_logaddexp2,
    "logcumsumexp": core_ops.aten_logcumsumexp,
    "logdet": core_ops.aten_logdet,
    "logsumexp": (core_ops.aten_logsumexp, _logcumsumexp_input_wrangler),
    "lt": core_ops.aten_lt,
    "matmul": core_ops.aten_matmul,
    "mm": core_ops.aten_mm,
    "mul": core_ops.aten_mul,
    "ne": core_ops.aten_ne,
    "neg": core_ops.aten_neg,
    "new_full": core_ops.aten_new_full,
    "nn.functional.adaptive_avg_pool1d": nn_ops.aten_adaptive_avg_pool1d,
    "nn.functional.adaptive_avg_pool2d": nn_ops.aten_adaptive_avg_pool2d,
    "nn.functional.adaptive_avg_pool3d": nn_ops.aten_adaptive_avg_pool3d,
    "nn.functional.elu": nn_ops.aten_elu,
    "nn.functional.leaky_relu": nn_ops.aten_leaky_relu,
    "nn.functional.linear": nn_ops.aten_linear,
    "nn.functional.logsigmoid": nn_ops.aten_log_sigmoid,
    "nn.functional.relu": nn_ops.aten_relu,
    "nn.functional.relu6": nn_ops.aten_relu6,
    "nn.functional.selu": core_ops.aten_selu,
    "nn.functional.upsample_nearest2d": (
        nn_ops.aten_upsample_nearest2d,
        _upsample_input_wrangler,
    ),
    "nonzero": core_ops.aten_nonzero,
    "ones_like": core_ops.aten_ones_like,
    "ones": core_ops.aten_ones,
    "reciprocal": core_ops.aten_reciprocal,
    "remainder": core_ops.aten_remainder,
    "repeat": core_ops.aten_repeat,
    "reshape": core_ops.aten_reshape,
    "round": core_ops.aten_round,
    "rsqrt": core_ops.aten_rsqrt,
    "rsub": core_ops.aten_rsub,
    "sigmoid": core_ops.aten_sigmoid,
    "sign": core_ops.aten_sign,
    "sin": core_ops.aten_sin,
    "sinh": core_ops.aten_sinh,
    "sqrt": core_ops.aten_sqrt,
    "sub": core_ops.aten_sub,
    "t": core_ops.aten_t,
    "tan": core_ops.aten_tan,
    "tanh": core_ops.aten_tanh,
    "transpose": core_ops.aten_transpose,
    "unsqueeze": core_ops.aten_unsqueeze,
    "view": core_ops.aten_view,
    "where": core_ops.aten_where,
    "xlogy": special_ops.aten_special_xlogy,
    "zeros": core_ops.aten_zeros,
    "zeros_like": core_ops.aten_zeros_like,
}

TESTED_OPS = frozenset(OPINFO_FUNCTION_MAPPING)

EXPECTED_SKIPS_OR_FAILS = (
    xfail("amax", reason="ONNX Runtime 1.13 does not support ReduceMax-18"),
    xfail("amin", reason="ONNX Runtime 1.13 does not support ReduceMin-18"),
    skip("clamp", reason="enable when onnxscript supports optional inputs"),
    xfail("logcumsumexp", reason="naive implementation not numerically stable"),
    xfail("logsumexp", reason="ONNX Runtime 1.13 does not support ReduceLogSumExp-18"),
    xfail(
        "nn.functional.linear",
        reason="ONNX Runtime thinks the graph is invalid",
    ),
    xfail(
        "nn.functional.upsample_nearest2d",
        reason="enable when ONNX Runtime does support opset18",
    ),
    xfail("round", variant_name="decimals_0", reason="The op does not support decimals"),
    xfail("round", variant_name="decimals_3", reason="The op does not support decimals"),
    xfail("round", variant_name="decimals_neg_3", reason="The op does not support decimals"),
)


SKIP_SUBTESTS: tuple[DecorateMeta, ...] = (
    skip(
        "arange",
        matcher=lambda sample: len(sample.args) != 0,
        reason="arange overload takes single argument",
    ),
    skip(
        "arange",
        matcher=lambda sample: sample.kwargs.get("end") is not None,
        reason="arange overload does not support positional 'end' argument",
    ),
    skip(
        "arange_start",
        matcher=lambda sample: len(sample.args) != 1,
        reason="arange_start overload takes two arguments (input, start)",
    ),
    skip(
        "arange_start_step",
        matcher=lambda sample: len(sample.args) != 2,
        reason="arange_start_step overload takes three arguments (input, start, step)",
    ),
    skip(
        "div",
        matcher=lambda sample: sample.kwargs.get("rounding_mode") is not None,
        reason="rounding_mode is not yet supported",
    ),
    skip(
        "expand",
        matcher=lambda sample: (np.array(sample.args[0]) > 0).all() is np.bool_(False),
        reason="Negative value is not supported",
    ),
    skip(
        "nonzero",
        matcher=lambda sample: sample.kwargs.get("as_tuple") is not None,
        reason="as_tuple=True is not supported",
    ),
    skip(
        "nn.functional.adaptive_avg_pool1d",
        # Shape should be [N, C, D1]
        matcher=lambda sample: sample.args[0] not in {1, (1,)},
        reason="only global pooling is supported; only batched inputs are supported",
    ),
    skip(
        "nn.functional.adaptive_avg_pool2d",
        matcher=lambda sample: sample.args[0] != (1, 1),
        reason="only global pooling is supported; only batched inputs are supported",
    ),
    skip(
        "nn.functional.adaptive_avg_pool3d",
        matcher=lambda sample: sample.args[0] != (1, 1, 1),
        reason="only global pooling is supported; only batched inputs are supported",
    ),
    skip(
        "nn.functional.upsample_nearest2d",
        # Shape should be [N, C, H, W]
        matcher=lambda sample: len(sample.input.shape) != 2 + 2,
        reason="only test on 2d inputs",
    ),
    skip(
        "nn.functional.upsample_nearest2d",
        matcher=lambda sample: "scale_factor" in sample.kwargs,
        reason="fixme: the scale_factor tests",
    ),
)

duplicate_opinfo(
    OPS_DB,
    "nn.functional.upsample_nearest",
    (
        "nn.functional.upsample_nearest1d",
        "nn.functional.upsample_nearest2d",
        "nn.functional.upsample_nearest3d",
    ),
)

<<<<<<< HEAD
duplicate_opinfo(OPS_DB, "new_full", ("full",))
=======
duplicate_opinfo(
    OPS_DB,
    "arange",
    (
        "arange_start",
        "arange_start_step",
    ),
)
>>>>>>> b8c11dc2


# END OF SECTION TO MODIFY #####################################################


OP_WITH_SKIPPED_SUBTESTS = frozenset(meta.op_name for meta in SKIP_SUBTESTS)
ALL_OPS_IN_DB = frozenset(op_info.name for op_info in OPS_DB)
# Assert all ops in OPINFO_FUNCTION_MAPPING are in the OPS_DB
assert TESTED_OPS.issubset(ALL_OPS_IN_DB), f"{TESTED_OPS - ALL_OPS_IN_DB} not in OPS_DB"


TORCH_TYPE_TO_ONNX = {
    torch.bool: onnx.TensorProto.BOOL,
    torch.uint8: onnx.TensorProto.UINT8,
    torch.int8: onnx.TensorProto.INT8,
    torch.int16: onnx.TensorProto.INT16,
    torch.int32: onnx.TensorProto.INT32,
    torch.int64: onnx.TensorProto.INT64,
    torch.float16: onnx.TensorProto.FLOAT16,
    torch.float32: onnx.TensorProto.FLOAT,
    torch.float64: onnx.TensorProto.DOUBLE,
    torch.complex64: onnx.TensorProto.COMPLEX64,
    torch.complex128: onnx.TensorProto.COMPLEX128,
    torch.bfloat16: onnx.TensorProto.BFLOAT16,
}


def _convert_tensor_to_numpy(input: Any) -> Any:
    if isinstance(input, torch.Tensor):
        return input.detach().cpu().numpy()
    if isinstance(input, (tuple, list)):
        if len(input) == 0:
            return np.array((), dtype=np.int64)
        if isinstance(input[0], torch.Tensor):
            return [_convert_tensor_to_numpy(x) for x in input]
        if isinstance(input[0], (int, float)):
            # Just a tuple of numbers
            return np.array(input)
        return input

    return input


def _convert_kwargs_for_onnx(kwargs: dict[str, Any]) -> dict[str, Any]:
    """Converts kwargs to be compatible with ONNX Runtime.

    ONNX Runtime doesn't support torch.bool, so we convert them to torch.uint8.
    """
    new_kwargs = {}
    for key, value in kwargs.items():
        if key == "device":
            continue
        if key == "dtype":
            value = TORCH_TYPE_TO_ONNX[value]
        new_kwargs[key] = value
    return new_kwargs


def _should_skip_test_sample(op_name: str, sample) -> Optional[str]:
    """Returns a reason if a test sample should be skipped."""
    if op_name not in OP_WITH_SKIPPED_SUBTESTS:
        return None
    for decorator_meta in SKIP_SUBTESTS:
        # Linear search on SKIP_SUBTESTS. That's fine because the list is small.
        if decorator_meta.op_name == op_name:
            assert decorator_meta.matcher is not None, "Matcher must be defined"
            if decorator_meta.matcher(sample):
                return decorator_meta.reason
    return None


class TestOutputConsistency(unittest.TestCase):
    """Test output consistency between exported ONNX models and PyTorch eager mode.

    This is a parameterized test suite.
    """

    def setUp(self) -> None:
        torch.manual_seed(42)
        np.random.seed(42)

    @common_device_type.ops(  # type: ignore[misc]
        [info for info in OPS_DB if info.name in TESTED_OPS],
        allowed_dtypes=TESTED_DTYPES,
    )
    @add_decorate_info(
        OPS_DB,
        "TestOutputConsistency",
        "test_output_match",
        skip_or_xfails=EXPECTED_SKIPS_OR_FAILS,
    )
    def test_output_match(self, device: str, dtype: torch.dtype, op):
        """Base test method for testing each opset, used by instantiate_device_type_tests."""
        # device is provided by instantiate_device_type_tests, but we only want to run in cpu.
        assert device == "cpu"

        samples = op.sample_inputs(
            device,
            dtype,
            requires_grad=False,
        )

        onnx_function_and_wrangler = OPINFO_FUNCTION_MAPPING[op.name]
        input_wrangler = None
        if isinstance(onnx_function_and_wrangler, tuple):
            # Obtain the input_wrangler that manipulates the OpInfo inputs
            # to match the aten operator signature
            # An example is nn.functional.upsample_nearest2d, which has a different signature
            # than the aten operator upsample_nearest2d
            onnx_function, input_wrangler = onnx_function_and_wrangler
        else:
            assert callable(onnx_function_and_wrangler)
            onnx_function = onnx_function_and_wrangler

        for (i, cpu_sample) in enumerate(samples):
            inputs = (cpu_sample.input, *cpu_sample.args)
            # Provide the repr to subtest because tensors are not serializable in parallel test runs
            with self.subTest(
                sample_num=i,
                inputs=repr(inputs),
                kwargs=repr(cpu_sample.kwargs),
            ):
                skip_reason = _should_skip_test_sample(op.name, cpu_sample)
                if skip_reason is not None:
                    # Cannot use self.skip because pytest would skip the entire test
                    warnings.warn(f"skipped sample {i}. Reason: {skip_reason}")
                    continue
                input_onnx = [_convert_tensor_to_numpy(x) for x in inputs]
                kwargs_onnx = _convert_kwargs_for_onnx(cpu_sample.kwargs)
                if input_wrangler:
                    input_onnx, kwargs_onnx = input_wrangler(input_onnx, kwargs_onnx)
                torch_output = op(*inputs, **cpu_sample.kwargs)
                function_output = onnx_function(*input_onnx, **kwargs_onnx)

                if dtype == torch.float32:
                    # Relax atol and rtol for float32 based on empirical results
                    # The current most relaxed values are for aten::matmul
                    rtol = 3.7e-6
                    atol = 1.8e-5
                else:
                    rtol = None
                    atol = None

                if not isinstance(function_output, np.ndarray):
                    # An onnxscript tensor
                    function_output = function_output.value

                # Use torch.testing as opposed to np.testing to ensure dtypes and shapes match
                torch.testing.assert_close(
                    torch.tensor(function_output),
                    torch_output
                    if isinstance(torch_output, torch.Tensor)
                    else torch.tensor(torch_output),
                    rtol=rtol,
                    atol=atol,
                )


common_device_type.instantiate_device_type_tests(
    TestOutputConsistency, globals(), only_for="cpu"
)


if __name__ == "__main__":
    unittest.main()<|MERGE_RESOLUTION|>--- conflicted
+++ resolved
@@ -213,16 +213,11 @@
     "acosh": core_ops.aten_acosh,
     "add": core_ops.aten_add,
     "addmm": core_ops.aten_addmm,
-<<<<<<< HEAD
-    "amax": (core_ops.aten_amax, _amax_amin_input_wrangler),
-    "amin": (core_ops.aten_amin, _amax_amin_input_wrangler),
-=======
     "amax": (core_ops.aten_amax, _amax_amin_kwargs_wrangler),
     "amin": (core_ops.aten_amin, _amax_amin_kwargs_wrangler),
     "arange_start_step": core_ops.aten_arange_start_step,
     "arange_start": core_ops.aten_arange_start,
     "arange": core_ops.aten_arange,
->>>>>>> b8c11dc2
     "asin": core_ops.aten_asin,
     "asinh": core_ops.aten_asinh,
     "atan": core_ops.aten_atan,
@@ -396,6 +391,15 @@
 
 duplicate_opinfo(
     OPS_DB,
+    "arange",
+    (
+        "arange_start",
+        "arange_start_step",
+    ),
+)
+
+duplicate_opinfo(
+    OPS_DB,
     "nn.functional.upsample_nearest",
     (
         "nn.functional.upsample_nearest1d",
@@ -404,18 +408,7 @@
     ),
 )
 
-<<<<<<< HEAD
 duplicate_opinfo(OPS_DB, "new_full", ("full",))
-=======
-duplicate_opinfo(
-    OPS_DB,
-    "arange",
-    (
-        "arange_start",
-        "arange_start_step",
-    ),
-)
->>>>>>> b8c11dc2
 
 
 # END OF SECTION TO MODIFY #####################################################
