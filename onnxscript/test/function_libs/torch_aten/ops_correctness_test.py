--- conflicted
+++ resolved
@@ -209,13 +209,8 @@
     "cosh": core_ops.aten_cosh,
     "div": core_ops.aten_div,
     "dot": core_ops.aten_dot,
-<<<<<<< HEAD
-    "empty": core_ops.aten_empty,
-    "empty_like": core_ops.aten_empty_like,
-=======
     "eq": core_ops.aten_eq,
     "equal": core_ops.aten_equal,
->>>>>>> b635d246
     "exp": core_ops.aten_exp,
     "exp2": core_ops.aten_exp2,
     "expand": core_ops.aten_expand,
@@ -265,15 +260,10 @@
     "t": core_ops.aten_t,
     "tan": core_ops.aten_tan,
     "tanh": core_ops.aten_tanh,
-<<<<<<< HEAD
-    # "to_dense": core_ops.aten_to_dense,
-    # "transpose": core_ops.aten_transpose,  # TODO(justinchuby): Enable when onnxscript errors are fixed,
-=======
     "transpose": core_ops.aten_transpose,
     "unsqueeze": core_ops.aten_unsqueeze,
     "view": core_ops.aten_view,
     "where": core_ops.aten_where,
->>>>>>> b635d246
     "zeros": core_ops.aten_zeros,
     "zeros_like": core_ops.aten_zeros_like,
 }
@@ -281,113 +271,9 @@
 TESTED_OPS = frozenset(OPINFO_FUNCTION_MAPPING)
 
 EXPECTED_SKIPS_OR_FAILS = (
-<<<<<<< HEAD
-    xfail("add", dtypes=BOOL_TYPES, reason="Add is not defined on bool tensors"),
-    xfail(
-        "acos",
-        dtypes=BOOL_TYPES + INT_TYPES,
-        reason="Acos is not defined on bool or int tensors",
-    ),
-    xfail(
-        "acosh",
-        dtypes=BOOL_TYPES + INT_TYPES,
-        reason="Acosh is not defined on bool or int tensors",
-    ),
-    xfail(
-        "addmm",
-        dtypes=[torch.uint8, torch.int8, torch.int16],
-        reason="MatMul is not defined on int16/int8/uint8 tensors",
-        # TODO(justinchuby): Use MatMulInteger
-    ),
-    xfail(
-        "addmm",
-        variant_name="decomposed",
-        dtypes=[torch.uint8, torch.int8, torch.int16],
-        reason="MatMul is not defined on int16/int8/uint8 tensors",
-    ),
-    xfail(
-        "asin",
-        dtypes=BOOL_TYPES + INT_TYPES,
-        reason="Asin is not defined on bool or int tensors",
-    ),
-    xfail(
-        "asinh",
-        dtypes=BOOL_TYPES + INT_TYPES,
-        reason="Asinh is not defined on bool or int tensors",
-    ),
-    xfail(
-        "atan",
-        dtypes=BOOL_TYPES + INT_TYPES,
-        reason="Atan is not defined on bool or int tensors",
-    ),
-    xfail(
-        "atanh",
-        dtypes=BOOL_TYPES + INT_TYPES,
-        reason="Atanh is not defined on bool or int tensors",
-    ),
-    xfail(
-        "bmm",
-        dtypes=[torch.uint8, torch.int8, torch.int16],
-        reason="MatMul is not defined on int16/int8/uint8 tensors",
-    ),
-    xfail(
-        "ceil",
-        dtypes=BOOL_TYPES + INT_TYPES,
-        reason="Ceil is not defined on bool or int tensors",
-    ),
-    skip("clamp", reason="Enable when onnxscript errors are fixed"),
-    xfail("clamp_max", dtypes=BOOL_TYPES, reason="Min is not defined on bool tensors"),
-    xfail("clamp_min", dtypes=BOOL_TYPES, reason="Max is not defined on bool tensors"),
-    xfail(
-        "cos",
-        dtypes=BOOL_TYPES + INT_TYPES,
-        reason="Cos is not defined on bool or int tensors",
-    ),
-    xfail(
-        "cosh",
-        dtypes=BOOL_TYPES + INT_TYPES,
-        reason="Cosh is not defined on bool or int tensors",
-    ),
-    xfail(
-        "dot",
-        dtypes=[torch.uint8, torch.int8, torch.int16],
-        reason="MatMul is not defined on int16/int8/uint8 tensors",
-    ),
-    skip("empty", reason="random generated values are not close"),
-    skip("empty_like", reason="random generated values are not close"),
-    xfail(
-        "exp",
-        dtypes=BOOL_TYPES + INT_TYPES,
-        reason="Exp is not defined on bool or int tensors",
-    ),
-    xfail(
-        "exp2",
-        dtypes=BOOL_TYPES + INT_TYPES,
-        reason="Pow is not defined on bool or int tensors",
-    ),
-    xfail("gt", dtypes=BOOL_TYPES, reason="Greater is not defined on bool tensors"),
-    xfail("lt", dtypes=BOOL_TYPES, reason="Less is not defined on bool tensors"),
-    xfail(
-        "matmul",
-        dtypes=[torch.uint8, torch.int8, torch.int16],
-        reason="MatMul is not defined on int16/int8/uint8 tensors",
-    ),
-    xfail(
-        "mm",
-        dtypes=[torch.uint8, torch.int8, torch.int16],
-        reason="MatMul is not defined on int16/int8/uint8 tensors",
-    ),
-    xfail("mul", dtypes=BOOL_TYPES, reason="Mul is not defined on bool tensors"),
-    xfail(
-        "nn.functional.elu",
-        dtypes=dtypes_except(torch.float16, torch.float32),
-        reason="ONNX Runtime doesn't support float64 for Elu",
-    ),
-=======
     xfail("amax", reason="ONNX Runtime 1.13 does not support ReduceMax-18"),
     xfail("amin", reason="ONNX Runtime 1.13 does not support ReduceMin-18"),
     skip("clamp", reason="Enable when onnxscript supports optional inputs"),
->>>>>>> b635d246
     xfail(
         "nn.functional.linear",
         reason="ONNX Runtime thinks the graph is invalid",
