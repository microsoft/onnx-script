--- conflicted
+++ resolved
@@ -479,13 +479,8 @@
     def __iter__(self) -> Iterator[int | SymbolicDim]:
         return iter(self._dims)
 
-<<<<<<< HEAD
-    def __getitem__(self, index: int) -> int:
-        return self.numpy()[index]
-=======
     def __getitem__(self, index: int) -> int | SymbolicDim:
         return self._dims[index]
->>>>>>> 28f02197
 
     def __setitem__(self, index: int, value: int | SymbolicDim) -> None:
         if self._frozen:
