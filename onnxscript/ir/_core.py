# -------------------------------------------------------------------------
# Copyright (c) Microsoft Corporation. All rights reserved.
# Licensed under the MIT License.
# --------------------------------------------------------------------------
"""data structures for the intermediate representation."""

# NOTES for developers:
# NOTE: None of these classes will have a "to_onnx" or "from_protobuf" method because
# We cannot assume that the build tool chain has protoc installed and would like
# to keep this module protobuf free. This way we separate the concerns of the IR
# and the serialization/deserialization.
#
# NOTE: Do not import pathlib in the IR. It is slow. Use os.path methods instead.

from __future__ import annotations

import abc
import contextlib
import math
import mmap
import os
import sys
import textwrap
import typing
from typing import (
    Any,
    Collection,
    Generic,
    Iterable,
    Iterator,
    OrderedDict,
    Sequence,
    Union,
)

import numpy as np

from onnxscript.ir import (
    _display,
    _enums,
    _linked_list,
    _metadata,
    _name_authority,
    _protocols,
)

if typing.TYPE_CHECKING:
    from typing_extensions import TypeGuard

TArrayCompatible = typing.TypeVar(
    "TArrayCompatible",
    bound=Union[_protocols.ArrayCompatible, _protocols.DLPackCompatible],
)

# System is little endian
IS_LITTLE_ENDIAN = sys.byteorder == "little"


def _compatible_with_numpy(obj: Any) -> TypeGuard[_protocols.ArrayCompatible]:
    """Use this function to check if an object is compatible with numpy.

    Avoid isinstance checks with the ArrayCompatible protocol for performance reasons.
    """
    return hasattr(obj, "__array__")


def _compatible_with_dlpack(obj: Any) -> TypeGuard[_protocols.DLPackCompatible]:
    """Use this function to check if an object is compatible with DLPack.

    Avoid isinstance checks with the DLPackCompatible protocol for performance reasons.
    """
    return hasattr(obj, "__dlpack__")


class TensorBase(abc.ABC, _protocols.TensorProtocol, _display.PrettyPrintable):
    """Convenience Shared methods for classes implementing TensorProtocol."""

    __slots__ = ()

    def _printable_type_shape(self) -> str:
        """Return a string representation of the shape and data type."""
        return f"{self.dtype},{self.shape}"

    def _repr_base(self) -> str:
        """Base string for the repr method.

        Example: Tensor<FLOAT:=1,5x42>
        """
        return f"{self.__class__.__name__}<{self._printable_type_shape()}>"

    @property
    def size(self) -> int:
        """The number of elements in the tensor."""
        return np.prod(self.shape.numpy())  # type: ignore[return-value,attr-defined]

    @property
    def nbytes(self) -> int:
        """The number of bytes in the tensor."""
        # Use math.ceil because when dtype is INT4, the itemsize is 0.5
        return math.ceil(self.dtype.itemsize * self.size)

    def display(self, *, page: bool | None = None) -> None:
        rich = _display.require_rich()

        if rich is None:
            status_manager = contextlib.nullcontext()
        else:
            import rich.status  # type: ignore[import-not-found, no-redef]  # pylint: disable=import-outside-toplevel

            status_manager = rich.status.Status(f"Computing tensor stats for {self!r}")

        from onnxscript._thirdparty import (  # pylint: disable=import-outside-toplevel
            asciichartpy,
        )

        with status_manager:
            # Construct the text to display
            lines = []
            array = self.numpy().flatten()
            lines.append(repr(self))
            lines.append("")
            nan_values = np.isnan(array)
            nan_count = np.count_nonzero(nan_values)
            inf_count = np.count_nonzero(np.isinf(array))
            numbers = array[~nan_values]
            lines.append(
                f"Min: {np.min(numbers)}, Max: {np.max(numbers)}, "
                f"NaN count: {nan_count}, "
                f"Inf count: {inf_count}"
            )
            # Compute sparsity
            sparse_threathold = 1e-6
            # NOTE: count_nonzero() is faster than sum() for boolean arrays
            sparsity = np.count_nonzero(np.abs(array) < sparse_threathold) / array.size
            lines.append(f"Sparsity (abs<{sparse_threathold}): {sparsity:.2f}")

            # Compute histogram
            finite_numbers = array[np.isfinite(array)]
            lines.append("Histogram:")
            hist, bin_edges = np.histogram(finite_numbers, bins=80, density=False)
            lines.append(
                asciichartpy.plot(
                    hist, bin_edges=bin_edges, cfg={"height": 8, "format": "{:8.0f}"}
                )
            )

            text = "\n".join(lines)

        if rich is None:
            print(text)
        elif page:
            import rich.console  # type: ignore[import-not-found, no-redef]  # pylint: disable=import-outside-toplevel

            console = rich.console.Console()
            with console.pager(styles=True):
                console.print(text)
        else:
            rich.print(text)


class Tensor(TensorBase, _protocols.TensorProtocol, Generic[TArrayCompatible]):
    """An immutable concrete value."""

    __slots__ = (
        "_raw",
        "_dtype",
        "_shape",
        "name",
        "doc_string",
        "_metadata_props",
        "_metadata",
    )

    def __init__(
        self,
        value: TArrayCompatible,
        dtype: _enums.DataType | None = None,
        *,
        shape: Shape | None = None,
        name: str = "",
        doc_string: str | None = None,
        metadata_props: dict[str, str] | None = None,
    ) -> None:
        """Initialize a tensor.

        Args:
            value: The backing data of the tensor. It can be a numpy array or a DLPack compatible object.
            dtype: The data type of the tensor. It can be None only when value is a numpy array.
            shape: The shape of the tensor. If None, the shape is obtained from the value.
            name: The name of the tensor.
            doc_string: The documentation string.
            metadata_props: The metadata properties.
        """
        # NOTE: We should not do any copying here for performance reasons
        if not _compatible_with_numpy(value) and not _compatible_with_dlpack(value):
            raise TypeError(f"Expected an array compatible object, got {type(value)}")
        if shape is None:
            if not hasattr(value, "shape"):
                raise ValueError(
                    f"Expected an object with a shape attribute, but {type(value)} does not have shape. "
                    "Please specify the shape explicitly."
                )
<<<<<<< HEAD
            self._shape = Shape(getattr(value, "shape"), frozen=True)  # noqa: B009
        else:
            self._shape = shape
            self._shape._frozen = True
        self._raw = value
        self._dtype = dtype
=======
            self._shape = Shape(getattr(value, "shape"))  # noqa: B009
        else:
            self._shape = shape
        if dtype is None:
            if isinstance(value, np.ndarray):
                self._dtype = _enums.DataType.from_numpy(value.dtype)
            else:
                raise ValueError(
                    "The dtype must be specified when the value is not a numpy array."
                )
        else:
            self._dtype = dtype
        self._raw = value
>>>>>>> bf614c09
        self.name = name
        self.doc_string = doc_string
        self._metadata: _metadata.MetadataStore | None = None
        self._metadata_props = metadata_props

    def __array__(self, dtype: Any = None) -> np.ndarray:
        # TODO(justinchuby): Support numpy unsupported types
        if isinstance(self._raw, np.ndarray) or _compatible_with_numpy(self._raw):
            return self._raw.__array__(dtype)
        assert _compatible_with_dlpack(
            self._raw
        ), f"Bug: Expected DLPack or Numpy compatible objects, got {type(self._raw)}"
        return np.from_dlpack(self._raw)

    def __dlpack__(self, *, stream: Any = None) -> Any:
        if _compatible_with_dlpack(self._raw):
            return self._raw.__dlpack__(stream=stream)
        return self.__array__().__dlpack__(stream=stream)

    def __dlpack_device__(self) -> tuple[int, int]:
        if _compatible_with_dlpack(self._raw):
            return self._raw.__dlpack_device__()
        return self.__array__().__dlpack_device__()

    def __repr__(self) -> str:
        return f"{self._repr_base()}({self._raw!r})"

    @property
    def dtype(self) -> _enums.DataType:
        """The data type of the tensor. Immutable."""
        return self._dtype

    @property
    def shape(self) -> Shape:
        """The shape of the tensor. Immutable."""
        return self._shape

    @property
    def raw(self) -> TArrayCompatible:
        """Backing data of the tensor. Immutable."""
        return self._raw  # type: ignore[return-value]

    def numpy(self) -> np.ndarray:
        """Return the tensor as a numpy array."""
        if isinstance(self._raw, np.ndarray):
            return self._raw
        # We do not cache the value to save memory
        return self.__array__()

    def tobytes(self) -> bytes:
        """Returns the value as bytes encoded in little endian.

        Override this method for more efficient serialization when the raw
        value is not a numpy array.
        """
        # TODO(justinchuby): Support DLPack
        array = self.numpy()
        if not IS_LITTLE_ENDIAN:
            return array.view(array.dtype.newbyteorder("<")).tobytes()
        return array.tobytes()

    @property
    def metadata_props(self) -> dict[str, str]:
        if self._metadata_props is None:
            self._metadata_props = {}
        return self._metadata_props

    @property
    def meta(self) -> _metadata.MetadataStore:
        """The metadata store for intermediate analysis.

        Write to the :attribute:`metadata_props` if you would like the metadata to be serialized
        to the ONNX proto.
        """
        if self._metadata is None:
            self._metadata = _metadata.MetadataStore()
        return self._metadata


class ExternalTensor(TensorBase, _protocols.TensorProtocol):
    """An immutable concrete tensor with its data store on disk.

    This class uses memory mapping to avoid loading the tensor into memory,
    when the data type is supported by numpy. Otherwise, the tensor is loaded
    into memory lazily when accessed.

    Calling :attr:`shape` does not incur IO. Checking shape before loading
    the tensor is recommended if IO overhead and memory usage is a concern.

    To obtain an array, call :meth:`numpy`. To obtain the bytes,
    call :meth:`tobytes`.

    The :attribute:`path` can be a relative path or an absolute path.
    Serializers should handle the path correctly to conform with the ONNX spec.

    Attributes:
        path: The path to the data file. This can be a relative path or an absolute path.
        offset: The offset in bytes from the start of the file.
        length: The length of the data in bytes.
        dtype: The data type of the tensor.
        shape: The shape of the tensor.
        name: The name of the tensor. It must be specified.
        doc_string: The documentation string.
        metadata_props: The metadata properties.
    """

    __slots__ = (
        "_path",
        "_offset",
        "_length",
        "_dtype",
        "_shape",
        "name",
        "doc_string",
        "_array",
        "raw",
        "_metadata_props",
        "_metadata",
    )

    def __init__(
        self,
        path: os.PathLike | str,
        offset: int | None,
        length: int | None,
        dtype: _enums.DataType,
        *,
        shape: Shape,
        name: str,
        doc_string: str | None = None,
        metadata_props: dict[str, str] | None = None,
    ) -> None:
        self._path = path
        self._offset: int | None = offset
        self._length: int | None = length
        self._dtype: _enums.DataType = dtype
        self.name: str = name  # mutable
        self._shape: Shape = shape
        self._shape._frozen = True
        self.doc_string: str | None = doc_string  # mutable
        self._array: np.ndarray | None = None
        self.raw: mmap.mmap | None = None
        self._metadata_props = metadata_props
        self._metadata: _metadata.MetadataStore | None = None

    @property
    def path(self) -> str | os.PathLike:
        # Immutable
        return self._path

    @property
    def offset(self) -> int | None:
        # Immutable
        return self._offset

    @property
    def length(self) -> int | None:
        # Immutable
        return self._length

    @property
    def dtype(self) -> _enums.DataType:
        # Immutable
        return self._dtype

    @property
    def shape(self) -> Shape:
        # Immutable
        return self._shape

    def _load(self):
        assert self._array is None, "Bug: The array should be loaded only once."
        # Map the whole file into the memory
        # TODO(justinchuby): Verify if this would exhaust the memory address space
        with open(self._path, "rb") as f:
            self.raw = mmap.mmap(
                f.fileno(),
                0,
                access=mmap.ACCESS_READ,
            )
        # Handle the byte order correctly by always using little endian
        dt = np.dtype(self.dtype.numpy()).newbyteorder("<")
        self._array = np.frombuffer(
            self.raw, dtype=dt, offset=self.offset or 0, count=self.size
        ).reshape(self.shape.numpy())

    def __array__(self, dtype: Any = None) -> np.ndarray:
        if self._array is None:
            self._load()
        assert self._array is not None
        return self._array.__array__(dtype)

    def __dlpack__(self, *, stream: Any = None) -> Any:
        return self.numpy().__dlpack__(stream=stream)

    def __repr__(self) -> str:
        return f"{self._repr_base()}(path='{self._path}', name={self.name!r}, offset={self._offset!r}), length={self._length!r})"

    def numpy(self) -> np.ndarray:
        """Return the tensor as a numpy array.

        The data will be memory mapped into memory and will not taken up physical memory space.
        """
        if self._array is None:
            self._load()
        assert self._array is not None
        return self._array

    def tobytes(self) -> bytes:
        """Return the bytes of the tensor.

        This will load the tensor into memory.
        """
        if self.raw is None:
            self._load()
        assert self.raw is not None
        offset = self._offset or 0
        length = self._length or self.nbytes
        return self.raw[offset : offset + length]

    @property
    def metadata_props(self) -> dict[str, str]:
        if self._metadata_props is None:
            self._metadata_props = {}
        return self._metadata_props

    @property
    def meta(self) -> _metadata.MetadataStore:
        """The metadata store for intermediate analysis.

        Write to the :attribute:`metadata_props` if you would like the metadata to be serialized
        to the ONNX proto.
        """
        if self._metadata is None:
            self._metadata = _metadata.MetadataStore()
        return self._metadata


class SymbolicDim(_protocols.SymbolicDimProtocol, _display.PrettyPrintable):
    __slots__ = ("_value",)

    def __init__(self, value: str | None) -> None:
        """Initialize a symbolic dimension.

        Args:
            value: The value of the dimension. It should not be an int.
        """
        if isinstance(value, int):
            raise TypeError("The value of a SymbolicDim cannot be an int")
        self._value = value

    def __eq__(self, other: object) -> bool:
        if not isinstance(other, SymbolicDim):
            return self.value == other
        return self.value == other.value

    def __hash__(self) -> int:
        return hash(self.value)

    @property
    def value(self) -> str | None:
        return self._value

    def __str__(self) -> str:
        return f"{self._value}"

    def __repr__(self) -> str:
        return f"{self.__class__.__name__}({self._value})"


class Shape(_protocols.ShapeProtocol, _display.PrettyPrintable):
    __slots__ = ("_dims", "_frozen")

    def __init__(
        self,
        dims: Iterable[int | SymbolicDim | Any],
        /,
        denotations: Iterable[str | None] | None = None,
        frozen: bool = False,
    ) -> None:
        """Initialize a shape.

        Args:
            dims: The dimensions of the shape. Each dimension can be an integer or a
                SymbolicDim or any Python object. When a ``dim`` is not an integer or a
                SymbolicDim, it is converted to a SymbolicDim.
            denotations: The denotations of the dimensions. If None, the denotations are not set.
                Standard denotation can optionally be used to denote tensor
                dimensions with standard semantic descriptions to ensure
                that operations are applied to the correct axis of a tensor.
                Refer to https://github.com/onnx/onnx/blob/main/docs/DimensionDenotation.md#denotation-definition
                for pre-defined dimension denotations.
            frozen: If True, the shape is immutable and cannot be modified. This
                is useful when the shape is initialized by a Tensor.
        """
        self._dims: list[int | SymbolicDim] = [
            SymbolicDim(dim) if not isinstance(dim, (int, SymbolicDim)) else dim
            for dim in dims
        ]
        self._denotations: list[str | None] = (
            list(denotations) if denotations is not None else [None] * len(self._dims)
        )
        if len(self._denotations) != len(self._dims):
            raise ValueError(
                "The number of denotations, when provided, must be equal to the number of dimensions."
            )
        self._frozen: bool = frozen

    @property
    def dims(self) -> tuple[int | SymbolicDim, ...]:
        """All dimensions in the shape.

        This property is read-only. Use __getitem__ and __setitem__ to modify the shape or create a new shape.
        """
        return tuple(self._dims)

    def rank(self) -> int:
        """The rank of the shape."""
        return len(self._dims)

    def numpy(self) -> tuple[int, ...]:
        if any(not isinstance(dim, int) for dim in self._dims):
            raise ValueError(f"Cannot convert the shape {self} to a tuple of ints")
        return tuple(dim for dim in self._dims)  # type: ignore

    def __len__(self) -> int:
        return len(self._dims)

    def __iter__(self) -> Iterator[int | SymbolicDim]:
        return iter(self._dims)

    def __getitem__(self, index: int) -> int | SymbolicDim:
        return self._dims[index]

    def __setitem__(self, index: int, value: int | SymbolicDim) -> None:
        """Set the dimension at the index.

        Args:
            index: The index of the dimension.
            value: The value of the dimension.

        Raises:
            TypeError: If the shape is frozen and cannot be modified.
            TypeError: If the value is not an int or SymbolicDim.
        """
        if self._frozen:
            raise TypeError("The shape is frozen and cannot be modified.")
        if not isinstance(value, (int, SymbolicDim)):
            raise TypeError(f"Expected int or SymbolicDim, got '{type(value)}'")

        self._dims[index] = value

    def get_denotation(self, index: int) -> str | None:
        """Return the denotation of the dimension at the index.

        Args:
            index: The index of the dimension.

        Returns:
            The denotation of the dimension.
        """
        return self._denotations[index]

    def set_denotation(self, index: int, denotation: str | None) -> None:
        """Set the denotation of the dimension at the index.

        Args:
            index: The index of the dimension.
            denotation: The denotation of the dimension.
        """
        self._denotations[index] = denotation

    def __repr__(self) -> str:
        return f"{self.__class__.__name__}({self._dims!r})"

    def __str__(self) -> str:
        """Return a string representation of the shape.

        E.g. [n,1,3]
        """
        return f"[{','.join([str(dim) for dim in self._dims])}]"

    def __eq__(self, other: object) -> bool:
        """Return True if the shapes are equal.

        Two shapes are eqaul if all their dimensions are equal.
        """
        if isinstance(other, Shape):
            return self._dims == other._dims
        if not isinstance(other, Iterable):
            return False
        return self._dims == list(other)

    def __ne__(self, other: object) -> bool:
        return not self.__eq__(other)


def _quoted(string: str) -> str:
    """Return a quoted string.

    This function is used to quote value/node names in the IR for better readability.
    """
    return f'"{string}"'


class Node(_protocols.NodeProtocol, _display.PrettyPrintable):
    """IR Node.

    If the ``graph`` is provided, the node will be added to the graph. Otherwise,
    user is responsible to call ``graph.append(node)`` (or other mutation methods
    in :class:`Graph`) to add the node to the graph.

    After the node is initialized, it will add itself as a consumer of the input values.

    The output values of the node are created during node initialization and are immutable.
    To change the output values, create a new node and replace the each of the inputs of ``output.consumers`` with
    the new output values by calling :meth:`replace_input_with` on the consumer nodes
    of this node's outputs.
    """

    __slots__ = (
        "_name",
        "_domain",
        "_op_type",
        "_inputs",
        "_outputs",
        "_attributes",
        "_overload",
        "_version",
        "doc_string",
        "_metadata",
        "_metadata_props",
        "_graph",
    )

    def __init__(
        self,
        domain: str,
        op_type: str,
        inputs: Sequence[Value | None],
        attributes: Sequence[Attr | RefAttr] = (),
        *,
        overload: str = "",
        num_outputs: int = 1,
        version: int | None = None,
        graph: Graph | None = None,
        name: str | None = None,
        doc_string: str | None = None,
        metadata_props: dict[str, str] | None = None,
    ):
        """Initialize a node and add it as a consumer of the input values.

        Args:
            domain: The domain of the operator. For onnx operators, this is an empty string.
            op_type: The name of the operator.
            inputs: The input values. When an input is None, it is an empty input.
            attributes: The attributes. RefAttr can be used only when the node is defined in a Function.
            overload: The overload name when the node is invoking a function.
            num_outputs: The number of outputs of the node.
            version: The version of the operator. If None, the version is unspecified and will follow that of the graph.
            graph: The graph that the node belongs to. If None, the node is not added to any graph.
                A `Node` must belong to zero or one graph.
            name: The name of the node. If None, the node is anonymous.
            doc_string: The documentation string.
            metadata_props: The metadata properties.
        """
        self._name = name
        self._domain: str = domain
        self._op_type: str = op_type
        # NOTE: Make inputs immutable with the assumption that they are not mutated
        # very often. This way all mutations can be tracked.
        # If necessary, we can cache the inputs and outputs as tuples.
        self._inputs: tuple[Value | None, ...] = tuple(inputs)
        # Values belong to their defining nodes. The values list is immutable
        self._outputs: tuple[Value, ...] = tuple(
            Value(self, index=i) for i in range(num_outputs)
        )
        if attributes and not isinstance(attributes[0], (Attr, RefAttr)):
            raise TypeError(
                f"Expected the attributes to be Attr or RefAttr, got {type(attributes[0])}. "
                "If you are copying the attributes from another node, make sure you call "
                "node.attributes.values() because it is a dictionary."
            )
        self._attributes: OrderedDict[str, Attr | RefAttr] = OrderedDict(
            (attr.name, attr) for attr in attributes
        )
        self._overload: str = overload
        # TODO(justinchuby): Potentially support a version range
        self._version: int | None = version
        self._metadata: _metadata.MetadataStore | None = None
        self._metadata_props: dict[str, str] | None = metadata_props
        self._graph: Graph | None = graph
        self.doc_string = doc_string

        # Add the node as a consumer of the inputs
        for i, input_value in enumerate(self._inputs):
            if input_value is not None:
                input_value._add_consumer(self, i)  # pylint: disable=protected-access

        # Add the node to the graph if graph is specified
        if self._graph is not None:
            self._graph.append(self)

    def __str__(self) -> str:
        node_type_text = f"{self._domain}::{self._op_type}" + f":{self._overload}" * (
            self._overload != ""
        )
        inputs_text = (
            "("
            + ", ".join(
                [
                    (
                        f"%{_quoted(x.name) if x.name else 'anonymous:' + str(id(x))}"
                        if x is not None
                        else "None"
                    )
                    for x in self._inputs
                ]
            )
            + ")"
        )
        attributes_text = (
            (" {" + ", ".join([f"{k}={v}" for k, v in self._attributes.items()]) + "}")
            if self._attributes
            else ""
        )
        outputs_text = ", ".join(str(x) for x in self._outputs)

        return f"{outputs_text} ⬅️ {node_type_text}{inputs_text}{attributes_text}"

    def __repr__(self) -> str:
        return (
            f"{self.__class__.__name__}(name={self._name!r}, domain={self._domain!r}, "
            f"op_type={self._op_type!r}, inputs={self._inputs!r}, attributes={self._attributes!r}, "
            f"overload={self._overload!r}, outputs={self._outputs!r}, "
            f"version={self._version!r}, doc_string={self.doc_string!r})"
        )

    @property
    def name(self) -> str | None:
        return self._name

    @name.setter
    def name(self, value: str | None) -> None:
        self._name = value

    @property
    def domain(self) -> str:
        return self._domain

    @domain.setter
    def domain(self, value: str) -> None:
        self._domain = value

    @property
    def version(self) -> int | None:
        return self._version

    @version.setter
    def version(self, value: int | None) -> None:
        self._version = value

    @property
    def op_type(self) -> str:
        return self._op_type

    @op_type.setter
    def op_type(self, value: str) -> None:
        self._op_type = value

    @property
    def overload(self) -> str:
        return self._overload

    @overload.setter
    def overload(self, value: str) -> None:
        self._overload = value

    @property
    def inputs(self) -> Sequence[Value | None]:
        return self._inputs

    @inputs.setter
    def inputs(self, _: Any) -> None:
        raise AttributeError(
            "Directly mutating the input sequence is unsupported. Please use Node.replace_input_with() instead."
        )

    def replace_input_with(self, index: int, value: Value | None) -> None:
        """Replace an input with a new value."""
        if index < 0 or index >= len(self.inputs):
            raise ValueError(f"Index out of range: {index}")
        old_input = self.inputs[index]
        self._inputs = tuple(
            value if i == index else old_input for i, old_input in enumerate(self.inputs)
        )
        if old_input is not None:
            old_input._remove_consumer(self, index)  # pylint: disable=protected-access
        if value is not None:
            value._add_consumer(self, index)  # pylint: disable=protected-access

    def prepend(self, /, nodes: Node | Iterable[Node]) -> None:
        """Insert a node before this node in the list of nodes in the graph.

        It is the same as calling ``graph.insert_before(self, nodes)``.

        Example::

            Before: previous_node -> self
                    previous_node' -> node -> next_node'
            After:  previous_node -> node -> self
                    previous_node' -> next_node'

        Args:
            nodes: A node or a sequence of nodes to put before this node.
        """
        if self._graph is None:
            raise ValueError("The node to prepend to does not belong to any graph.")
        self._graph.insert_before(self, nodes)

    def append(self, /, nodes: Node | Iterable[Node]) -> None:
        """Insert a node after this node in the list of nodes in the graph.

        It is the same as calling ``graph.insert_after(self, nodes)``.

        Example::

            Before: previous_node -> self
                    previous_node' -> node -> next_node'
            After:  previous_node -> self -> node
                    previous_node' -> next_node'

        Args:
            nodes:  A node or a sequence of nodes to put after this node.
        """
        if self._graph is None:
            raise ValueError("The node to append to does not belong to any graph.")
        self._graph.insert_after(self, nodes)

    @property
    def outputs(self) -> Sequence[Value]:
        return self._outputs

    @outputs.setter
    def outputs(self, _: Sequence[Value]) -> None:
        raise AttributeError("outputs is immutable. Please create a new node instead.")

    @property
    def attributes(self) -> OrderedDict[str, Attr | RefAttr]:
        return self._attributes

    @property
    def meta(self) -> _metadata.MetadataStore:
        """The metadata store for intermediate analysis.

        Write to the :attribute:`metadata_props` if you would like the metadata to be serialized
        to the ONNX proto.
        """
        if self._metadata is None:
            self._metadata = _metadata.MetadataStore()
        return self._metadata

    @property
    def metadata_props(self) -> dict[str, str]:
        if self._metadata_props is None:
            self._metadata_props = {}
        return self._metadata_props

    @property
    def graph(self) -> Graph | None:
        return self._graph

    @graph.setter
    def graph(self, value: Graph | None) -> None:
        self._graph = value

    def op_identifier(self) -> _protocols.OperatorIdentifier:
        return self.domain, self.op_type, self.overload

    def display(self, *, page: bool | None = None) -> None:
        # Add the node's name to the displayed text
        print(f"Node: {self.name!r}")
        if self.doc_string:
            print(f"Doc: {self.doc_string}")
        super().display(page=page)


class _TensorTypeBase(_protocols.TypeProtocol, _display.PrettyPrintable):
    """Tensor types that are non recursive types."""

    __slots__ = ("_dtype", "denotation")

    def __init__(self, dtype: _enums.DataType, *, denotation: str | None = None) -> None:
        self._dtype = dtype
        self.denotation = denotation

    @property
    def dtype(self) -> _enums.DataType:
        return self._dtype

    @dtype.setter
    def dtype(self, value: _enums.DataType) -> None:
        self._dtype = value

    @property
    def elem_type(self) -> _enums.DataType:
        """Return the element type of the tensor type"""
        return self.dtype

    def __eq__(self, other: object) -> bool:
        if self.__class__ is not other.__class__:
            return False
        return self.dtype == other.dtype  # type: ignore[attr-defined]

    def __repr__(self) -> str:
        # Remove "Type" from name for display
        short_name = self.__class__.__name__[:-4]
        return f"{short_name}({self.dtype!r})"


class TensorType(_TensorTypeBase):
    """A type that represents a tensor."""

    def __str__(self) -> str:
        return f"{self.dtype}"


class SparseTensorType(_TensorTypeBase):
    """A type that represents a sparse tensor."""


class _RecursiveTypeBase(_protocols.TypeProtocol, _display.PrettyPrintable):
    """Base for recursive types like Optional and Sequence."""

    __slots__ = ("_elem_type", "denotation")

    def __init__(
        self, elem_type: _protocols.TypeProtocol, *, denotation: str | None = None
    ) -> None:
        self._elem_type = elem_type
        self.denotation = denotation

    @property
    def dtype(self) -> _enums.DataType:
        return self._elem_type.dtype

    @dtype.setter
    def dtype(self, value: _enums.DataType) -> None:
        self._elem_type.dtype = value

    @property
    def elem_type(self) -> _protocols.TypeProtocol:
        return self._elem_type

    def __eq__(self, other: object) -> bool:
        if not isinstance(other, _RecursiveTypeBase):
            return False
        if self.__class__ != other.__class__:
            return False
        # Recursively compare the type of the elements
        return self.elem_type == other.elem_type

    def __repr__(self) -> str:
        # Remove "Type" from name for display
        short_name = self.__class__.__name__[:-4]
        return f"{short_name}({self.elem_type!r})"


class SequenceType(_RecursiveTypeBase):
    """A type that represents a sequence of elements."""


class OptionalType(_RecursiveTypeBase):
    """A type that represents an optional element."""


class Value(_protocols.ValueProtocol, _display.PrettyPrintable):
    """IR Value.

    A value is a named entity that can be used to represent an input or output of a graph,
    a function, or a node. The information it stores generalizes over ``ValueInfoProto``
    in the ONNX specification.

    A :class:`Value` is always not owned or owned by exactly one node. When the value is not
    owned, it must be an input of a graph or a function. ``producer`` and ``index``
    are ``None``.

    When the value is owned by a node, it is an output of the node.
    The node that produces the value can be accessed with :meth:`producer`.
    The index of the output of the node that produces the value can be accessed with
    :meth:`index`.

    To find all the nodes that use this value as an input, call :meth:`consumers`.

    To check if the value is an output of a graph, call :meth:`is_graph_output`.

    Attributes:
        name: The name of the value. A value is always named when it is part of a graph.
        shape: The shape of the value.
        type: The type of the value.
        metadata_props: Metadata.
    """

    __slots__ = (
        "_producer",
        "_index",
        "_metadata",
        "_metadata_props",
        "_name",
        "_shape",
        "_type",
        "_const_value",
        "_consumers",
    )

    def __init__(
        self,
        producer: Node | None,
        *,
        index: int | None,
        name: str | None = None,
        shape: Shape | None = None,
        type: _protocols.TypeProtocol | None = None,
        const_value: _protocols.TensorProtocol
        | Sequence[_protocols.TensorProtocol]
        | None = None,
    ) -> None:
        # producer is None when the value is an input or an initializer
        self._producer: Node | None = producer
        self._index: int | None = index
        self._metadata: _metadata.MetadataStore | None = None
        self._metadata_props: dict[str, str] | None = None

        self._name: str | None = name
        self._shape: Shape | None = shape
        self._type: _protocols.TypeProtocol | None = type
        # TODO(justinchuby): Handle initialization when a const value is provided
        # We can get shape and type information from the const value
        self._const_value = const_value
        # Use a collection of (Node, int) to store consumers. This is needed
        # because a single consumer can use the same value multiple times.
        # Use a dictionary to preserve insertion order so that the visiting order is deterministic
        self._consumers: dict[tuple[Node, int], None] = {}

    def __repr__(self) -> str:
        value_name = self.name if self.name else "anonymous:" + str(id(self))
        producer = self.producer()
        producer_text = (
            producer.name or "anonymous_node:" + str(id(producer))
            if producer is not None
            else None
        )
        return f"{self.__class__.__name__}({value_name!r}, type={self.type!r}, shape={self.shape}, producer={producer_text}, index={self.index()})"

    def __str__(self) -> str:
        value_name = self.name if self.name else "anonymous:" + str(id(self))
        shape_text = str(self.shape) if self.shape is not None else "?"
        type_text = str(self.type) if self.type is not None else "?"

        # Quote the name because in reality the names can have invalid characters
        # that make them hard to read
        return f"%{_quoted(value_name)}<{type_text},{shape_text}>"

    def producer(self) -> Node | None:
        """The node that produces this value."""
        return self._producer

    def index(self) -> int | None:
        """The index of the output of the defining node."""
        return self._index

    def consumers(self) -> Collection[tuple[Node, int]]:
        """Return a set of consumers of the value.

        The set contains tuples of ``(Node, index)`` where the index is the index of the input
        of the node. For example, if ``node.inputs[1] == value``, then the consumer is ``(node, 1)``.
        """
        return self._consumers.keys()

    def _add_consumer(self, consumer: Node, index: int) -> None:
        """Add a consumer node.

        This is an internal method. It should only be called by the Node class.
        """
        self._consumers[(consumer, index)] = None

    def _remove_consumer(self, consumer: Node, index: int) -> None:
        """Remove a node from the consumers of this value.

        This is an internal method. It should only be called by the Node class.
        """
        self._consumers.pop((consumer, index))

    @property
    def name(self) -> str | None:
        return self._name

    @name.setter
    def name(self, value: str | None) -> None:
        self._name = value

    @property
    def type(self) -> _protocols.TypeProtocol | None:
        """The type of the tensor.

        Example types can be ``TensorType``, ``SparseTensorType``, ``SequenceType``, ``OptionalType``.
        To obtain the data type of the tensor, use ``type.dtype`` or conveniently
        :attribute:`dtype`.
        """
        return self._type

    @type.setter
    def type(self, value: _protocols.TypeProtocol | None) -> None:
        self._type = value

    @property
    def dtype(self) -> _enums.DataType | None:
        """The data type of the tensor."""
        if self._type is None:
            return None
        return self._type.dtype

    @dtype.setter
    def dtype(self, value: _enums.DataType) -> None:
        """Set the data type of the tensor.

        If the type is not set, it will be initialized to a new TensorType. To
        set the type as other types like ``SequenceType``, initialize the type
        then set :attribute:`type` instead.
        """
        if self._type is None:
            self._type = TensorType(value)
        else:
            self._type.dtype = value

    @property
    def shape(self) -> Shape | None:
        return self._shape

    @shape.setter
    def shape(self, value: Shape | None) -> None:
        if value is None:
            self._shape = None
            return
        if isinstance(value, Shape):
            self._shape = value
            return
        raise TypeError(f"Expected value to be a Shape or None, got '{type(value)}'")

    @property
    def const_value(
        self,
    ) -> _protocols.TensorProtocol | Sequence[_protocols.TensorProtocol] | None:
        """A concrete value.

        The value can be backed by different raw data types, such as numpy arrays.
        The only guarantee is that it conforms TensorProtocol.
        """
        return self._const_value

    @const_value.setter
    def const_value(
        self,
        value: _protocols.TensorProtocol | Sequence[_protocols.TensorProtocol] | None,
    ) -> None:
        self._const_value = value

    @property
    def meta(self) -> _metadata.MetadataStore:
        """The metadata store for intermediate analysis.

        Write to the :attribute:`metadata_props` if you would like the metadata to be serialized
        to the ONNX proto.
        """
        if self._metadata is None:
            self._metadata = _metadata.MetadataStore()
        return self._metadata

    @property
    def metadata_props(self) -> dict[str, str]:
        if self._metadata_props is None:
            self._metadata_props = {}
        return self._metadata_props

    def is_graph_output(self) -> bool:
        """Whether the value is an output of a graph."""
        if (producer := self.producer()) is None:
            return False
        if (graph := producer.graph) is None:
            return False
        # Cannot use `in` because __eq__ may be defined by subclasses, even though
        # it is not recommended
        return any(output is self for output in graph.outputs)


class Input(Value):
    """Input of a Graph or a Function."""

    # Slots already defined in Value
    __slots__ = ()

    def __init__(
        self,
        name: str | None = None,
        shape: Shape | None = None,
        type: _protocols.TypeProtocol | None = None,
    ) -> None:
        super().__init__(None, index=None)
        self._name = name
        self._shape = shape
        self._type = type


class Graph(_protocols.GraphProtocol, Sequence[Node], _display.PrettyPrintable):
    """IR Graph.

    Graph represents a computation graph. In addition to the ONNX specification
    specified fields, it also contains a mapping of :attr:`opset_imports`. This
    allows different subgraphs to import different opsets. It is the responsibility
    of the deserializer to reconcile the different opsets.

    The `nodes` are not guaranteed to be topologically sorted. But the
    iteration order should be deterministic across different runs. It is the
    responsibility of the user to maintain a topological order of the nodes.

    Note that there is not a ``node`` attribute in the Graph. The Graph can be
    seen as a Sequence of nodes and should be used as such. For example, to obtain
    all nodes as a list, call ``list(graph)``.

    Attributes:
        name: The name of the graph.
        inputs: The input values of the graph.
        outputs: The output values of the graph.
        initializers: The initializers in the graph.
        doc_string: Documentation string.
        opset_imports: Opsets imported by the graph.
        metadata_props: Metadata that will be serialized to the ONNX file.
        meta: Metadata store for graph transform passes.
    """

    __slots__ = (
        "name",
        "_inputs",
        "_outputs",
        "_initializers",
        "_doc_string",
        "_opset_imports",
        "_nodes",
        "_metadata",
        "_metadata_props",
        "_name_authority",
    )

    def __init__(
        self,
        inputs: Sequence[Input],
        outputs: Sequence[Value],
        *,
        nodes: Iterable[Node],
        initializers: Sequence[_protocols.TensorProtocol] = (),
        doc_string: str | None = None,
        opset_imports: dict[str, int] | None = None,
        name: str | None = None,
        metadata_props: dict[str, str] | None = None,
    ):
        self.name = name

        # Private fields that are not to be accessed by any other classes
        self._inputs = list(inputs)
        self._outputs = list(outputs)
        for initializer in initializers:
            if isinstance(initializer, str):
                raise TypeError(
                    "Initializer must be a TensorProtocol, not a string. "
                    "If you are copying the initializers from another graph, "
                    "make sure you call graph.initializers.values() because it is a dictionary."
                )
            if initializer.name is None:
                raise ValueError(f"Initializer must have a name: {initializer}")
        self._initializers = {tensor.name: tensor for tensor in initializers}
        self._doc_string = doc_string
        self._opset_imports = opset_imports or {}
        self._metadata: _metadata.MetadataStore | None = None
        self._metadata_props: dict[str, str] | None = metadata_props
        self._nodes: _linked_list.DoublyLinkedSet[Node] = _linked_list.DoublyLinkedSet()
        # Be sure the initialize the name authority before extending the nodes
        # because it is used to name the nodes and their outputs
        self._name_authority = _name_authority.NameAuthority()
        # Call self.extend not self._nodes.extend so the graph reference is added to the nodes
        self.extend(nodes)

    @property
    def inputs(self) -> list[Input]:
        return self._inputs

    @property
    def outputs(self) -> list[Value]:
        return self._outputs

    @property
    def initializers(self) -> dict[str, _protocols.TensorProtocol]:
        return self._initializers

    @property
    def doc_string(self) -> str | None:
        return self._doc_string

    @doc_string.setter
    def doc_string(self, value: str | None) -> None:
        self._doc_string = value

    @property
    def opset_imports(self) -> dict[str, int]:
        return self._opset_imports

    def __getitem__(self, index: int) -> Node:
        return self._nodes[index]

    def __len__(self) -> int:
        return len(self._nodes)

    def __iter__(self) -> Iterator[Node]:
        return iter(self._nodes)

    def __reversed__(self) -> Iterator[Node]:
        return reversed(self._nodes)

    def _set_node_graph_to_self_and_assign_names(self, node: Node) -> Node:
        """Set the graph reference for the node and assign names to it and its outputs if they don't have one."""
        if node.graph is not None and node.graph is not self:
            raise ValueError(
                f"The node {node} belongs to another graph. Please remove it first with Graph.remove()."
            )
        # Give the node and its output values names if they don't not have one
        if node.name is None:
            self._name_authority.name_node(node)
        for value in node._outputs:  # pylint: disable=protected-access
            if value.name is None:
                self._name_authority.name_value(value)
        node.graph = self
        return node

    # Mutation methods
    def append(self, node: Node, /) -> None:
        """Append a node to the graph in O(1) time.

        Args:
            node: The node to append.

        Raises:
            ValueError: If the node belongs to another graph.
        """
        self._set_node_graph_to_self_and_assign_names(node)
        self._nodes.append(node)

    def extend(self, nodes: Iterable[Node], /) -> None:
        """Extend the graph with the given nodes in O(#new_nodes) time.

        Args:
            nodes: The nodes to extend the graph with.

        Raises:
            ValueError: If any node belongs to another graph.
        """
        nodes = [self._set_node_graph_to_self_and_assign_names(node) for node in nodes]
        self._nodes.extend(nodes)

    def remove(self, node: Node, /) -> None:
        """Remove a node from the graph in O(1) time.

        Args:
            node: The node to remove.

        Raises:
            ValueError: If the node does not belong to this graph.
        """
        if node.graph is not self:
            raise ValueError(f"The node {node} does not belong to this graph.")
        node.graph = None
        self._nodes.remove(node)

    def insert_after(self, node: Node, new_nodes: Iterable[Node] | Node, /) -> None:
        """Insert new nodes after the given node in O(#new_nodes) time.

        Args:
            node: The node to insert after.
            new_nodes: The new nodes to insert.

        Raises:
            ValueError: If any node belongs to another graph.
        """
        if isinstance(new_nodes, Node):
            new_nodes = (new_nodes,)
        new_nodes = [self._set_node_graph_to_self_and_assign_names(node) for node in new_nodes]
        self._nodes.insert_after(node, new_nodes)

    def insert_before(self, node: Node, new_nodes: Iterable[Node] | Node, /) -> None:
        """Insert new nodes before the given node in O(#new_nodes) time.

        Args:
            node: The node to insert before.
            new_nodes: The new nodes to insert.

        Raises:
            ValueError: If any node belongs to another graph.
        """
        if isinstance(new_nodes, Node):
            new_nodes = (new_nodes,)
        new_nodes = [self._set_node_graph_to_self_and_assign_names(node) for node in new_nodes]
        self._nodes.insert_before(node, new_nodes)

    def sort(self) -> None:
        """Topologically sort the nodes in the graph."""
        raise NotImplementedError("Not implemented yet")

    # End of mutation methods

    @property
    def meta(self) -> _metadata.MetadataStore:
        """The metadata store for intermediate analysis.

        Write to the :attribute:`metadata_props` if you would like the metadata to be serialized
        to the ONNX proto.
        """
        if self._metadata is None:
            self._metadata = _metadata.MetadataStore()
        return self._metadata

    @property
    def metadata_props(self) -> dict[str, str]:
        if self._metadata_props is None:
            self._metadata_props = {}
        return self._metadata_props

    def __str__(self) -> str:
        return _graph_str(self)

    def __repr__(self) -> str:
        return _graph_repr(self)


def _graph_str(graph: Graph | GraphView) -> str:
    """Return a string representation of the graph."""
    # TODO(justinchuby): Show docstrings and metadata
    inputs_text = "\n" + ",\n".join(str(x) for x in graph.inputs)
    outputs_text = "\n" + ",\n".join(str(x) for x in graph.outputs)
    initializers_text = ",\n".join(str(x) for x in graph.initializers.values())
    if initializers_text:
        initializers_text = (
            "\ninitializers=(\n" + textwrap.indent(initializers_text, " " * 4) + "\n),"
        )
    signature = f"""\
graph(
    name={graph.name or 'anonymous_graph:' + str(id(graph))},
    inputs=({textwrap.indent(inputs_text, ' '*8)}
    ),
    outputs=({textwrap.indent(outputs_text, ' '*8)}
    ),{textwrap.indent(initializers_text, ' '*4)}
)"""
    node_count = len(graph)
    number_width = len(str(node_count))
    node_lines = []
    for i, node in enumerate(graph):
        node_name = node.name if node.name else f":anonymous_node:{id(node)}"
        node_text = f"# {node_name}\n{node}"
        indented_node_text = textwrap.indent(node_text, " " * (number_width + 4))
        # Remove the leading spaces
        indented_node_text = indented_node_text.strip()
        node_lines.append(f"{i:>{number_width}} |  {indented_node_text}")
    returns = ", ".join(str(x) for x in graph.outputs)
    body = (
        "{\n"
        + textwrap.indent("\n".join(node_lines), " " * 4)
        + textwrap.indent(f"\nreturn {returns}", " " * 4)
        + "\n}"
    )

    return f"{signature} {body}"


def _graph_repr(graph: Graph | GraphView) -> str:
    """Return an repr string of the graph."""
    inputs_text = "\n" + ",\n".join(str(x) for x in graph.inputs)
    outputs_text = "\n" + ",\n".join(str(x) for x in graph.outputs)
    initializers_text = ",\n".join(str(x) for x in graph.initializers.values())
    if initializers_text:
        initializers_text = (
            "\ninitializers=(\n" + textwrap.indent(initializers_text, " " * 4) + "\n),"
        )
    return f"""\
{graph.__class__.__name__}(
    name={graph.name or 'anonymous_graph:' + str(id(graph))!r},
    inputs=({textwrap.indent(inputs_text, ' '*8)}
    ),
    outputs=({textwrap.indent(outputs_text, ' '*8)}
    ),{textwrap.indent(initializers_text, ' '*4)}
    len()={len(graph)}
)"""


class GraphView(Sequence[Node], _display.PrettyPrintable):
    """A read-only view on a graph.

    The GraphView is useful for analysis of a subgraph. It can be initialized
    with a subset of nodes from a :class:`Graph`. Creating GraphView does not
    change the ownership of the nodes, and so it is possible to create multiple
    GraphViews that contain the same nodes. If the underlying nodes / connections
    are mutated, the mutation will be reflected in all views as well.

    The graph view can be serialized to ONNX::

            graph_proto = ir.serde.serialize_graph(graph_view)

    It can also be used to create a model::

            model = ir.Model(graph_view, ir_version=8)
            model_proto = ir.serde.serialize_model(model)

    The model created with a GraphView will have a fixed topology, and its graph
    will remain read-only as a GraphView. No copying will be done during the
    initialization process.

    Attributes:
        name: The name of the graph.
        inputs: The input values of the graph.
        outputs: The output values of the graph.
        initializers: The initializers in the graph.
        doc_string: Documentation string.
        opset_imports: Opsets imported by the graph.
        metadata_props: Metadata that will be serialized to the ONNX file.
        meta: Metadata store for graph transform passes.
    """

    __slots__ = (
        "name",
        "inputs",
        "outputs",
        "initializers",
        "doc_string",
        "opset_imports",
        "nodes",
        "_metadata",
        "_metadata_props",
    )

    def __init__(
        self,
        inputs: Sequence[Value],
        outputs: Sequence[Value],
        *,
        nodes: Iterable[Node],
        initializers: Sequence[_protocols.TensorProtocol] = (),
        doc_string: str | None = None,
        opset_imports: dict[str, int] | None = None,
        name: str | None = None,
        metadata_props: dict[str, str] | None = None,
    ):
        self.name = name
        self.inputs = tuple(inputs)
        self.outputs = tuple(outputs)
        for initializer in initializers:
            if initializer.name is None:
                raise ValueError(f"Initializer must have a name: {initializer}")
        self.initializers = {tensor.name: tensor for tensor in initializers}
        self.doc_string = doc_string
        self.opset_imports = opset_imports or {}
        self._metadata: _metadata.MetadataStore | None = None
        self._metadata_props: dict[str, str] | None = metadata_props
        self._nodes: tuple[Node, ...] = tuple(nodes)

    def __getitem__(self, index: int) -> Node:
        return self._nodes[index]

    def __len__(self) -> int:
        return len(self._nodes)

    def __iter__(self) -> Iterator[Node]:
        return iter(self._nodes)

    def __reversed__(self) -> Iterator[Node]:
        return reversed(self._nodes)

    @property
    def meta(self) -> _metadata.MetadataStore:
        """The metadata store for intermediate analysis.

        Write to the :attribute:`metadata_props` if you would like the metadata to be serialized
        to the ONNX proto.
        """
        if self._metadata is None:
            self._metadata = _metadata.MetadataStore()
        return self._metadata

    @property
    def metadata_props(self) -> dict[str, str]:
        if self._metadata_props is None:
            self._metadata_props = {}
        return self._metadata_props

    def __str__(self) -> str:
        return _graph_str(self)

    def __repr__(self) -> str:
        return _graph_repr(self)


class Model(_protocols.ModelProtocol, _display.PrettyPrintable):
    __slots__ = (
        "graph",
        "ir_version",
        "producer_name",
        "producer_version",
        "domain",
        "model_version",
        "doc_string",
        "_functions",
        "_metadata",
        "_metadata_props",
    )
    """IR Model.

    A model is a container for a graph and metadata.

    Attributes:
        graph: The graph of the model.
        ir_version: The version of the IR.
        producer_name: The name of the producer.
        producer_version: The version of the producer.
        domain: The domain of the model.
        model_version: The version of the model.
        doc_string: Documentation string.
        functions: The functions defined in the model.
        metadata_props: Metadata.
    """

    def __init__(
        self,
        graph: Graph,
        *,
        ir_version: int,
        producer_name: str | None = None,
        producer_version: str | None = None,
        domain: str | None = None,
        model_version: int | None = None,
        doc_string: str | None = None,
        functions: Sequence[Function] = (),
        meta_data_props: dict[str, str] | None = None,
    ) -> None:
        self.graph: Graph = graph
        self.ir_version = ir_version
        self.producer_name = producer_name
        self.producer_version = producer_version
        self.domain = domain
        self.model_version = model_version
        self.doc_string = doc_string
        self._functions = {func.identifier(): func for func in functions}
        self._metadata: _metadata.MetadataStore | None = None
        self._metadata_props: dict[str, str] | None = meta_data_props

    @property
    def functions(self) -> dict[_protocols.OperatorIdentifier, Function]:
        return self._functions

    @property
    def opset_imports(self) -> dict[str, int]:
        return self.graph.opset_imports

    @property
    def meta(self) -> _metadata.MetadataStore:
        """The metadata store for intermediate analysis.

        Write to the :attribute:`metadata_props` if you would like the metadata to be serialized
        to the ONNX proto.
        """
        if self._metadata is None:
            self._metadata = _metadata.MetadataStore()
        return self._metadata

    @property
    def metadata_props(self) -> dict[str, str]:
        if self._metadata_props is None:
            self._metadata_props = {}
        return self._metadata_props

    def __str__(self) -> str:
        # TODO(justinchuby): Show docstrings and metadata
        signature = f"""\
<
    ir_version={self.ir_version!r},
    opset_imports={self.opset_imports!r},
    producer_name={self.producer_name!r},
    producer_version={self.producer_version!r},
    domain={self.domain!r},
    model_version={self.model_version!r},
>"""
        graph_text = str(self.graph)
        functions_text = ",\n\n".join(str(func) for func in self.functions.values())
        return f"{signature}\n{graph_text}" + f"\n\n{functions_text}" * len(self.functions)

    def __repr__(self) -> str:
        return f"""\
Model(
    ir_version={self.ir_version!r},
    opset_imports={self.opset_imports!r},
    producer_name={self.producer_name!r},
    producer_version={self.producer_version!r},
    domain={self.domain!r},
    model_version={self.model_version!r},
    functions={self.functions!r},
    graph={textwrap.indent(repr(self.graph), ' ' * 4).strip()}
)"""


class Function(_protocols.FunctionProtocol, Sequence[Node], _display.PrettyPrintable):
    """IR functions.

    Like a graph, a function can have nodes that are not topologically sorted. It is
    the responsibility of the user to maintain a topological order of the nodes.

    Note that there is not a ``node`` attribute in the Function. The Function can be
    seen as a Sequence of nodes and should be used as such. For example, to obtain
    all nodes as a list, call ``list(function)``.

    Attributes:
        name: The function name.
        domain: The domain this function is defined in.
        overload: The overload name when the function is overloaded.
        inputs: The input values of the function.
        attributes: The attributes this function defines.
        outputs: The output values of the function.
        opset_imports: Opsets imported by the function.
        doc_string: Documentation string.
        metadata_props: Metadata that will be serialized to the ONNX file.
        meta: Metadata store for graph transform passes.
    """

    __slots__ = (
        "_domain",
        "_name",
        "_overload",
        "_graph",
        "_attributes",
        "_metadata",
        "_metadata_props",
    )

    def __init__(
        self,
        domain: str,
        name: str,
        overload: str = "",
        *,
        # Ensure the inputs and outputs of the function belong to a graph
        # and not from an outer scope
        graph: Graph,
        attributes: Sequence[Attr],
        metadata_props: dict[str, str] | None = None,
    ) -> None:
        self._domain = domain
        self._name = name
        self._overload = overload
        self._graph = graph
        self._attributes = OrderedDict((attr.name, attr) for attr in attributes)
        self._metadata: _metadata.MetadataStore | None = None
        self._metadata_props: dict[str, str] | None = metadata_props

    def identifier(self) -> _protocols.OperatorIdentifier:
        return self.domain, self.name, self.overload

    @property
    def name(self) -> str:
        return self._name

    @name.setter
    def name(self, value: str) -> None:
        self._name = value

    @property
    def domain(self) -> str:
        return self._domain

    @domain.setter
    def domain(self, value: str) -> None:
        self._domain = value

    @property
    def overload(self) -> str:
        return self._overload

    @overload.setter
    def overload(self, value: str) -> None:
        self._overload = value

    @property
    def inputs(self) -> list[Input]:
        return self._graph.inputs

    @property
    def outputs(self) -> list[Value]:
        return self._graph.outputs

    @property
    def attributes(self) -> OrderedDict[str, Attr]:
        return self._attributes

    def __getitem__(self, index: int) -> Node:
        return self._graph.__getitem__(index)

    def __len__(self) -> int:
        return self._graph.__len__()

    def __iter__(self) -> Iterator[Node]:
        return self._graph.__iter__()

    def __reversed__(self) -> Iterator[Node]:
        return self._graph.__reversed__()

    @property
    def doc_string(self) -> str | None:
        return self._graph.doc_string

    @doc_string.setter
    def doc_string(self, value: str | None) -> None:
        self._graph.doc_string = value

    @property
    def opset_imports(self) -> dict[str, int]:
        return self._graph.opset_imports

    @property
    def meta(self) -> _metadata.MetadataStore:
        """The metadata store for intermediate analysis.

        Write to the :attribute:`metadata_props` if you would like the metadata to be serialized
        to the ONNX proto.
        """
        if self._metadata is None:
            self._metadata = _metadata.MetadataStore()
        return self._metadata

    @property
    def metadata_props(self) -> dict[str, str]:
        if self._metadata_props is None:
            self._metadata_props = {}
        return self._metadata_props

    # Mutation methods
    def append(self, node: Node, /) -> None:
        """Append a node to the function in O(1) time."""
        self._graph.append(node)

    def extend(self, nodes: Iterable[Node], /) -> None:
        """Extend the function with the given nodes in O(#new_nodes) time."""
        self._graph.extend(nodes)

    def remove(self, node: Node, /) -> None:
        """Remove a node from the function in O(1) time."""
        self._graph.remove(node)

    def insert_after(self, node: Node, new_nodes: Iterable[Node], /) -> None:
        """Insert new nodes after the given node in O(#new_nodes) time."""
        self._graph.insert_after(node, new_nodes)

    def insert_before(self, node: Node, new_nodes: Iterable[Node], /) -> None:
        """Insert new nodes before the given node in O(#new_nodes) time."""
        self._graph.insert_before(node, new_nodes)

    def sort(self) -> None:
        """Topologically sort the nodes in the function."""
        self._graph.sort()

    # End of mutation methods

    def __str__(self) -> str:
        full_name = f"{self.domain}::{self.name}" + f":{self.overload}" * (self.overload != "")
        inputs_text = ",\n".join(str(x) for x in self.inputs)
        outputs_text = ",\n".join(str(x) for x in self.outputs)
        attributes_text = ",\n".join(
            f"{attr.name}: {attr.type}" + f" = {attr.value}" * (attr.value is None)
            for attr in self.attributes.values()
        )
        if attributes_text:
            attributes_text = (
                "\nattributes={\n" + textwrap.indent(attributes_text, " " * 4) + "\n}"
            )
        signature = f"""\
<
    opset_imports={self.opset_imports!r},
>
def {full_name}(
    inputs=(
{textwrap.indent(inputs_text, ' '*8)}
    ),{textwrap.indent(attributes_text, ' '*4)}
    outputs=(
{textwrap.indent(outputs_text, ' '*8)}
    ),
)"""
        node_count = len(self)
        number_width = len(str(node_count))
        node_lines = []
        for i, node in enumerate(self):
            node_name = node.name if node.name else f":anonymous_node:{id(node)}"
            node_text = f"# {node_name}\n{node}"
            indented_node_text = textwrap.indent(node_text, " " * (number_width + 4))
            # Remove the leading spaces
            indented_node_text = indented_node_text.strip()
            node_lines.append(f"{i:>{number_width}} |  {indented_node_text}")
        returns = ", ".join(str(x) for x in self.outputs)
        body = (
            "{\n"
            + textwrap.indent("\n".join(node_lines), " " * 4)
            + textwrap.indent(f"\nreturn {returns}", " " * 4)
            + "\n}"
        )

        return f"{signature} {body}"

    def __repr__(self) -> str:
        return f"{self.__class__.__name__}({self.domain!r}, {self.name!r}, {self.overload!r}, inputs={self.inputs!r}, attributes={self.attributes!r}), outputs={self.outputs!r})"


class RefAttr(_protocols.ReferenceAttributeProtocol, _display.PrettyPrintable):
    """Reference attribute."""

    __slots__ = ("_name", "_ref_attr_name", "_type", "doc_string")

    def __init__(
        self,
        name: str,
        ref_attr_name: str,
        type: _enums.AttributeType,
        *,
        doc_string: str | None = None,
    ) -> None:
        self._name = name
        self._ref_attr_name = ref_attr_name
        self._type = type
        self.doc_string = doc_string

    @property
    def name(self) -> str:
        return self._name

    @name.setter
    def name(self, value: str) -> None:
        self._name = value

    @property
    def ref_attr_name(self) -> str:
        return self._ref_attr_name

    @ref_attr_name.setter
    def ref_attr_name(self, value: str) -> None:
        self._ref_attr_name = value

    @property
    def type(self) -> _enums.AttributeType:
        return self._type

    @type.setter
    def type(self, value: _enums.AttributeType) -> None:
        self._type = value

    def __repr__(self) -> str:
        return f"{self.__class__.__name__}({self._name!r}, {self._type!r}, ref_attr_name={self.ref_attr_name!r})"


class Attr(_protocols.AttributeProtocol, _display.PrettyPrintable):
    """Base class for ONNX attributes."""

    __slots__ = ("name", "type", "value", "doc_string")

    def __init__(
        self,
        name: str,
        type: _enums.AttributeType,
        value: Any,
        *,
        doc_string: str | None = None,
    ):
        self.name = name
        self.type = type
        self.value = value
        self.doc_string = doc_string

    def __eq__(self, other: object) -> bool:
        if not isinstance(other, _protocols.AttributeProtocol):
            return False

        if self.name != other.name:
            return False
        if self.type != other.type:
            return False
        if self.value != other.value:
            return False
        if self.doc_string != other.doc_string:
            return False
        return True

    def __str__(self) -> str:
        return str(self.value)

    def __repr__(self) -> str:
        return f"{self.__class__.__name__}({self.name!r}, {self.type!r}, {self.value!r})"


# NOTE: The following classes are just supporting classes (partially applied) for convenience
# But I think they would be useful to have in the IR by having the type info
# explicitly in the class type.
class AttrFloat32(Attr):
    def __init__(self, name: str, value: float, doc_string: str | None = None):
        super().__init__(
            name,
            _enums.AttributeType.FLOAT,
            value,
            doc_string=doc_string,
        )


class AttrInt64(Attr):
    def __init__(self, name: str, value: int, doc_string: str | None = None):
        super().__init__(
            name,
            _enums.AttributeType.INT,
            value,
            doc_string=doc_string,
        )


class AttrString(Attr):
    def __init__(self, name: str, value: str, doc_string: str | None = None):
        super().__init__(
            name,
            _enums.AttributeType.STRING,
            value,
            doc_string=doc_string,
        )


class AttrTensor(Attr):
    def __init__(
        self,
        name: str,
        value: _protocols.TensorProtocol,
        doc_string: str | None = None,
    ):
        super().__init__(
            name,
            _enums.AttributeType.TENSOR,
            value,
            doc_string=doc_string,
        )


class AttrGraph(Attr):
    def __init__(
        self,
        name: str,
        value: Graph,
        doc_string: str | None = None,
    ):
        super().__init__(
            name,
            _enums.AttributeType.GRAPH,
            value,
            doc_string=doc_string,
        )

    def __str__(self) -> str:
        return textwrap.indent("\n" + super().__str__(), " " * 4)


class AttrFloat32s(Attr):
    def __init__(
        self,
        name: str,
        value: Sequence[float],
        doc_string: str | None = None,
    ):
        super().__init__(
            name,
            _enums.AttributeType.FLOATS,
            value,
            doc_string=doc_string,
        )


class AttrInt64s(Attr):
    def __init__(
        self,
        name: str,
        value: Sequence[int],
        doc_string: str | None = None,
    ):
        super().__init__(
            name,
            _enums.AttributeType.INTS,
            value,
            doc_string=doc_string,
        )


class AttrStrings(Attr):
    def __init__(
        self,
        name: str,
        value: Sequence[str],
        doc_string: str | None = None,
    ):
        super().__init__(
            name,
            _enums.AttributeType.STRINGS,
            value,
            doc_string=doc_string,
        )


class AttrTensors(Attr):
    def __init__(
        self,
        name: str,
        value: Sequence[_protocols.TensorProtocol],
        doc_string: str | None = None,
    ):
        super().__init__(
            name,
            _enums.AttributeType.TENSORS,
            value,
            doc_string=doc_string,
        )


class AttrGraphs(Attr):
    def __init__(
        self,
        name: str,
        value: Sequence[Graph],
        doc_string: str | None = None,
    ):
        super().__init__(
            name,
            _enums.AttributeType.GRAPHS,
            value,
            doc_string=doc_string,
        )


# NOTE: SparseTensor should be a sparse tensor proto
class AttrSparseTensor(Attr):
    def __init__(
        self,
        name: str,
        value: Sequence[_protocols.SparseTensorProtocol],
        doc_string: str | None = None,
    ):
        super().__init__(
            name,
            _enums.AttributeType.SPARSE_TENSOR,
            value,
            doc_string=doc_string,
        )


class AttrSparseTensors(Attr):
    def __init__(
        self,
        name: str,
        value: Sequence[_protocols.SparseTensorProtocol],
        doc_string: str | None = None,
    ):
        super().__init__(
            name,
            _enums.AttributeType.SPARSE_TENSORS,
            value,
            doc_string=doc_string,
        )


class AttrTypeProto(Attr):
    def __init__(
        self,
        name: str,
        value: _protocols.TypeProtocol,
        doc_string: str | None = None,
    ):
        # TODO(justinchuby): Include shape as well
        super().__init__(
            name,
            _enums.AttributeType.TYPE_PROTO,
            value,
            doc_string=doc_string,
        )<|MERGE_RESOLUTION|>--- conflicted
+++ resolved
@@ -200,17 +200,10 @@
                     f"Expected an object with a shape attribute, but {type(value)} does not have shape. "
                     "Please specify the shape explicitly."
                 )
-<<<<<<< HEAD
             self._shape = Shape(getattr(value, "shape"), frozen=True)  # noqa: B009
         else:
             self._shape = shape
             self._shape._frozen = True
-        self._raw = value
-        self._dtype = dtype
-=======
-            self._shape = Shape(getattr(value, "shape"))  # noqa: B009
-        else:
-            self._shape = shape
         if dtype is None:
             if isinstance(value, np.ndarray):
                 self._dtype = _enums.DataType.from_numpy(value.dtype)
@@ -221,7 +214,6 @@
         else:
             self._dtype = dtype
         self._raw = value
->>>>>>> bf614c09
         self.name = name
         self.doc_string = doc_string
         self._metadata: _metadata.MetadataStore | None = None
@@ -458,7 +450,6 @@
         if self._metadata is None:
             self._metadata = _metadata.MetadataStore()
         return self._metadata
-
 
 class SymbolicDim(_protocols.SymbolicDimProtocol, _display.PrettyPrintable):
     __slots__ = ("_value",)
