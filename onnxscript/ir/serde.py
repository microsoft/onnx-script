--- conflicted
+++ resolved
@@ -633,22 +633,6 @@
             doc_string=proto.doc_string,
             metadata_props=deserialize_metadata_props(proto.metadata_props),
         )
-<<<<<<< HEAD
-    # Check for the raw_data filed first. The rest of the repeating fields can be
-    # empty and still valid, so we don't need to check their length
-    # For example, int32_data can be empty and still be a valid tensor.
-    if proto.HasField("raw_data"):
-        return TensorProtoTensor(proto)
-    if proto.data_type in FloatDataTensor.compatible_types:
-        return FloatDataTensor(proto)
-    if proto.data_type in Int32DataTensor.compatible_types:
-        return Int32DataTensor(proto)
-    if proto.data_type in Int64DataTensor.compatible_types:
-        return Int64DataTensor(proto)
-    if proto.data_type in DoubleDataTensor.compatible_types:
-        return DoubleDataTensor(proto)
-    if proto.data_type in UInt64DataTensor.compatible_types:
-        return UInt64DataTensor(proto)
     if proto.data_type == _enums.DataType.STRING:
         name = _get_field(proto, "name")
         doc_string = _get_field(proto, "doc_string")
@@ -660,12 +644,7 @@
             doc_string=doc_string,
             metadata_props=metadata_props,
         )
-    raise ValueError(
-        f"TensorProto(name={proto.name}) does not have any data fields set and is not an external tensor."
-    )
-=======
     return TensorProtoTensor(proto)
->>>>>>> bca6a64a
 
 
 def deserialize_metadata_props(
