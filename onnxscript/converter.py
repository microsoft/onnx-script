--- conflicted
+++ resolved
@@ -11,14 +11,10 @@
 from . import analysis as analysis
 from . import type_annotation as ta
 from . import values as values
-<<<<<<< HEAD
-from .onnx import opset15
-from .values import ConstValue, AttrRef, Dynamic, Op, DynamicKind, DebugInfo
-=======
+from .onnx import opset15 as default_opset
 from .values import (
     ConstValue, AttrRef, Dynamic, Op, OpFunction, DynamicKind,
-    DebugInfo, opset15 as default_opset, CustomOpset)
->>>>>>> c6254c48
+    DebugInfo, CustomOpset)
 
 
 logger = logging.getLogger("onnx-script")
@@ -125,7 +121,7 @@
         self.ir_builder = ir_builder or IRBuilder()
         self.known_modules = _known_modules()
         self.globals = {"int": int, "float": float,
-                        "str": str, "oxs": opset15,
+                        "str": str, "oxs": default_opset,
                         "msdomain": values.msdomain1}  # 'os' : onnxscript
         self.pure_modules = ["onnxscript"]
         self.default_type = types.FLOAT[...]
@@ -372,14 +368,6 @@
             warn(f"'{opname}' is not a known op in '{str(module)}'")
             return Op(module, node.attr)
         if isinstance(node, ast.Name):
-<<<<<<< HEAD
-            try:
-                self.lookup(node.id)
-            except BaseException:
-                default_opset = opset15
-                if (node.id not in default_opset):
-                    warn(f"Unknown function name {node.id}.")
-=======
             function_name = node.id
             if function_name in self.this_module:
                 # Calls a function within this module.
@@ -388,11 +376,10 @@
                 return opf
             found = self.lookup(node.id, DebugInfo(node), raise_exception=False)
             if not found:
-                default_opset = values.opset15
+                default_opset = default_opset
                 if node.id not in default_opset:
                     # local function
                     warn(f"Unknown function name {node.id}. The ONNX graph may not work.")
->>>>>>> c6254c48
                 return Op(default_opset, node.id)
         fail("Invalid callee")
 
