# SPDX-License-Identifier: Apache-2.0

import os
import inspect
import ast
import logging
<<<<<<< HEAD
import pprint
=======
>>>>>>> 050a3b8d
import onnx
import onnx.helper as helper
from . import onnx_types as types
from .irbuilder import IRBuilder
from . import analysis as analysis
from . import type_annotation as ta
from . import values as values
<<<<<<< HEAD
from .values import ConstValue, AttrRef, Dynamic, Op, OpFunction, DynamicKind, DebugInfo
=======
from .values import (
    ConstValue, AttrRef, Dynamic, Op, OpFunction, DynamicKind,
    DebugInfo, opset15 as default_opset, CustomOpset)
>>>>>>> 050a3b8d


logger = logging.getLogger("onnx-script")


# Python-to-IR converter:


def not_allowed(construct):
    return construct + "not supported."


class TranslationError(Exception):
    def __init__(self, *args: object) -> None:
        super().__init__(*args)


def warn(msg):
    logger.warning(msg)


def fail(msg):
    raise TranslationError(msg)


def fail_if(cond, msg):
    if cond:
        raise TranslationError(msg)


def ignore(cond, msg):
    if cond:
        warn(msg)

# Utility to convert a python value to TensorProto:


<<<<<<< HEAD
def pyvalue_to_tensor(tensor_name: str, pyvalue, info):
=======
def pyvalue_to_tensor(tensor_name: str, pyvalue):
>>>>>>> 050a3b8d
    if isinstance(pyvalue, bool):
        return helper.make_tensor(tensor_name, onnx.TensorProto.BOOL, [], [int(pyvalue)])
    if isinstance(pyvalue, int):
        return helper.make_tensor(tensor_name, onnx.TensorProto.INT64, [], [pyvalue])
    if isinstance(pyvalue, float):
        return helper.make_tensor(tensor_name, onnx.TensorProto.FLOAT, [], [pyvalue])
    # TODO: str, sequences of values
<<<<<<< HEAD
    fail(info.msg("pyvalue_to_tensor is not implemented for type %r." % type(pyvalue)))
=======
    fail("Unimplemented")
>>>>>>> 050a3b8d


# map from python operators to ONNX ops
primop_map = {
    ast.Add: "Add",
<<<<<<< HEAD
    ast.And: "And",
    ast.Div: "Div",
    ast.Eq: "Equal",
    ast.Gt: "Greater",
    ast.GtE: "GreaterOrEqual",
    ast.Lt: "Less",
    ast.LtE: "LessOrEqual",
    ast.MatMult: "MatMul",
    ast.Mod: "Mod",
    ast.Mult: "Mul",
    ast.Or: "Or",
    ast.Pow: "Pow",
    ast.Sub: "Sub",
    ast.USub: "Neg",
=======
    ast.Sub: "Sub",
    ast.Mult: "Mul",
    ast.Div: "Div",
    ast.USub: "Neg",
    ast.Lt: "Less",
    ast.Gt: "Greater",
    ast.LtE: "LessOrEqual",
    ast.GtE: "GreaterOrEqual",
    ast.MatMult: "MatMul",
    ast.Mod: "Mod",
    ast.Pow: "Pow"
>>>>>>> 050a3b8d
}


def _known_modules():
    import onnxscript
    import onnxscript.onnx_types
    return {
        'onnxscript': onnxscript,
        'onnxscript.onnx_types': onnxscript.onnx_types,
        'onnxscript.onnx.opset15': values.opset15
    }


<<<<<<< HEAD
class Scope:

    def __init__(self, name, node):
        self.name = name
        self.node = node
        self.vars = {}

    def __contains__(self, name):
        return name in self.vars

    def __getitem__(self, name):
        return self.vars[name]

    def add(self, name, val):
        self.vars[name] = val

    def __repr__(self):
        return ", ".join(self.vars)


class Converter:
    def __init__(self, ir_builder=IRBuilder()):
        self.ir_builder = ir_builder
=======
class Converter:
    """
    Main class to translate python code into ONNX operators.

    :param ir_builder: convert AST node into ONNX structures,
        if None, class :class:`onnxscript.irbuilder.IRBuilder` is used

    The class uses logger `onnx-script`. Logging can be enabled with the following code:

    ::

        import logging
        logging.basicConfig(level=logging.DEBUG)

    Or if you need to enable only the logger used by this module:

    ::

        import logging
        logger = logging.getLogger('onnx-script')
        logger.setLevel(logging.DEBUG)
        console = logging.StreamHandler()
        logger.addHandler(console)
    """

    def __init__(self, ir_builder=None):
        self.ir_builder = ir_builder or IRBuilder()
>>>>>>> 050a3b8d
        self.known_modules = _known_modules()
        self.globals = {"int": int, "float": float,
                        "str": str, "oxs": values.opset15,
                        "msdomain": values.msdomain1}  # 'os' : onnxscript
        self.pure_modules = ["onnxscript"]
        self.default_type = types.FLOAT[...]
<<<<<<< HEAD
        self.this_module = {}
=======
        self.this_module = CustomOpset('this', 1)
>>>>>>> 050a3b8d

    def init_function_translation(self):
        """Initialize self for translating a new function."""
        self.outer = []
        self.current_fn = None
        self.nextvar = 0
        self.used_vars = set()
<<<<<<< HEAD
        self.locals = [Scope(None, None)]

    def enter_scope(self, name, node):
        self.outer.insert(0, self.current_fn)
        self.current_fn = self.ir_builder.new_function(name)
        self.locals.insert(0, Scope(name, node))

    def exit_scope(self):
=======
        self.locals = [{}]

    def enter_scope(self, name):
        self.outer.insert(0, self.current_fn)
        self.current_fn = self.ir_builder.new_function(name)
        self.locals.insert(0, {})
        logger.debug("Converter:enter_scope:%d", len(self.locals))

    def exit_scope(self):
        logger.debug("Converter:exit_scope:%d", len(self.locals))
>>>>>>> 050a3b8d
        graph = self.current_fn
        self.current_fn = self.outer[0]
        self.outer.pop(0)
        self.locals.pop(0)
        return graph

<<<<<<< HEAD
    def current_scope_variables(self):
        def iter_scope():
            yield self.locals[0]
            if isinstance(self.locals[0], ast.If):
                for i in range(1, len(self.locals)):
                    if not isinstance(self.locals[i].node, ast.If):
                        break
                    yield self.locals[i]
        vars = dict()
        scopes = list(iter_scope())
        for scope in reversed(scopes):
            vars.update(scope.vars)
        return vars

    def bind(self, name, val):
        self.locals[0].add(name, val)

    def lookup(self, name, info, raise_exc=True):
=======
    def current_scope(self):
        return self.locals[0]

    def bind(self, name, val):
        logger.debug("Converter:bind:%s", name)
        self.locals[0][name] = val

    def lookup(self, name, info, raise_exception=True):
>>>>>>> 050a3b8d
        for scope in self.locals:
            if name in scope:
                return scope[name]
        if name in self.globals:
            return self.globals[name]
<<<<<<< HEAD
        if raise_exc:
=======
        if raise_exception:
>>>>>>> 050a3b8d
            raise ValueError(info.msg(f"Unbound name: {name}."))
        return None

    def generate_unique_name(self, candidate="tmp"):
        r = candidate
        while r in self.used_vars:
            r = candidate + "_" + str(self.nextvar)
            self.nextvar = self.nextvar + 1
        self.used_vars.add(r)
        return r

    def to_onnx_attr_ref(self, val: AttrRef):
        pytype = val.typeinfo
        attrname = "value_float" if (pytype is float) else (
            "value_int" if (pytype is int) else "value_string")
        return self.ir_builder.attr_ref(attrname, val.value, pytype)

<<<<<<< HEAD
    def to_onnx_var(self, val, target=None, info=None):
=======
    def to_onnx_var(self, val, target=None):
>>>>>>> 050a3b8d
        if isinstance(val, AttrRef):
            # promote attribute to value
            result = self.generate_unique_name(target if target else "tmp")
            attr = self.to_onnx_attr_ref(val)
<<<<<<< HEAD
            self.emit([result], Op("", "Constant"), [], [attr])
            return result
        if isinstance(val, ConstValue) and isinstance(val.value, float):  # TODO
            result = self.generate_unique_name(target if target else "tmp")
            return self.emit_const(val.value, result, info=info)
=======
            self.emit([result], Op(default_opset, "Constant"), [], [attr])
            return result
        if isinstance(val, ConstValue) and isinstance(val.value, float):  # TODO
            result = self.generate_unique_name(target if target else "tmp")
            return self.emit_const(val.value, result)
>>>>>>> 050a3b8d
        if isinstance(val, Dynamic):
            return val.value
        fail("Cannot convert to onnx variable")

    def py_var_to_onnx_var(self, py_var, info):
<<<<<<< HEAD
        return self.to_onnx_var(self.lookup(py_var, info=info), info=info)
=======
        return self.to_onnx_var(self.lookup(py_var, info))
>>>>>>> 050a3b8d

    def emit_docstring(self, docstring):
        self.ir_builder.add_docstring(self.current_fn, docstring)

    def emit(self, outputs, callee, inputs, attrs):
        self.ir_builder.add_stmt(
<<<<<<< HEAD
            self.current_fn, outputs, callee.opset, callee.domain,
=======
            self.current_fn, outputs, callee.opset,
>>>>>>> 050a3b8d
            callee.opname, inputs, attrs)

    def emit_loop(self, outputs, callee, inputs, attrs, info):
        def rename(x):
            r = self.generate_unique_name(x)
            self.bind(x, Dynamic(r, DynamicKind.Output, info))
            return r

<<<<<<< HEAD
        onnx_inputs = inputs
        onnx_outputs = [rename(x) for x in outputs]
        self.emit(onnx_outputs, Op("", callee), onnx_inputs, attrs)

    def emit_const(self, pyvalue, suggested_name, info):
        ovar = self.generate_unique_name(suggested_name)
        tensor = pyvalue_to_tensor(ovar, pyvalue, info)
        attr = self.ir_builder.attr("value", tensor)
        self.emit([ovar], Op("", "Constant"), [], [attr])
=======
        # [ self.to_onnx_var(self.lookup(pvar)) for pvar in inputs ]
        onnx_inputs = inputs
        onnx_outputs = [rename(x) for x in outputs]
        self.emit(onnx_outputs, Op(default_opset, callee), onnx_inputs, attrs)

    def emit_const(self, pyvalue, suggested_name):
        ovar = self.generate_unique_name(suggested_name)
        tensor = pyvalue_to_tensor(ovar, pyvalue)
        attr = self.ir_builder.attr("value", tensor)
        self.emit([ovar], Op(default_opset, "Constant"), [], [attr])
>>>>>>> 050a3b8d
        return ovar

    def is_pure_module(self, m):
        return (m in self.pure_modules)

    def is_constant_expr(self, node):
        if isinstance(node, ast.Name):
<<<<<<< HEAD
            val = self.lookup(node.id, DebugInfo(node), False)
=======
            val = self.lookup(node.id, DebugInfo(node))
>>>>>>> 050a3b8d
            return isinstance(val, ConstValue) and self.is_pure_module(val.value)
        if isinstance(node, (ast.Call, ast.BinOp, ast.UnaryOp, ast.Compare,
                             ast.Num, ast.Str, ast.Attribute)):
            return all([self.is_constant_expr(c) for c in ast.iter_child_nodes(node)])
        return False

    def eval_constant_expr(self, node):
        # TODO: assert (self.is_constant_expr(node))
        locals = {}  # TODO
        return (eval(compile(ast.Expression(node), filename="<ast>", mode="eval"),
                self.globals, locals))

    def eval_attr(self, node):
        if isinstance(node, ast.Num):
            return node.n
        if isinstance(node, ast.Str):
            return node.s
        if isinstance(node, ast.NameConstant):
            if not isinstance(node.value, bool):
                raise ValueError(f"Unsupported NameConstant attribute: {node.value}.")
            return 1 if node.value else 0
        if isinstance(node, ast.List):
            return [self.eval_attr(x) for x in node.elts]
        if isinstance(node, (ast.Call, ast.Attribute)):
            return self.eval_constant_expr(node)
<<<<<<< HEAD
        raise ValueError(DebugInfo(node).msg(
            f"Unsupported attribute type: {type(node).__name__}."))
=======
        raise ValueError(f"Unsupported attribute type: {type(node).__name__}.")
>>>>>>> 050a3b8d

    def translate_attr(self, attr_name, node):
        if isinstance(node, ast.Name):
            val = self.lookup(node.id, DebugInfo(node))
            if (isinstance(val, AttrRef)):
                return self.to_onnx_attr_ref(val)
            else:
                # TODO: lookup value; if func.def., compile it to Graph; if a
                # constant; etc.
                fail("Unimplemented attribute construct")
        return self.ir_builder.attr(attr_name, self.eval_attr(node))

    def translate_docstring(self, node):
<<<<<<< HEAD
        return self.emit_docstring(node.value.value)
=======
        if hasattr(node.value, 'value'):
            # python 3.8+
            return self.emit_docstring(node.value.value)
        if hasattr(node.value, 's'):
            # python 3.7
            return self.emit_docstring(node.value.s)
        raise TypeError("Unexpected type %r for node. "
                        "Unsupoorted version of python." % type(node))
>>>>>>> 050a3b8d

    # Expression-translation generates "IR statements/nodes" that compute the value of
    # the expression into a target-variable, and returns the variable that is
    # assigned this value.
    def translate_expr(self, node, target="tmp"):
        if isinstance(node, ast.Call):
            r = self.translate_call_expr(node)
        elif isinstance(node, ast.BinOp):
            r = self.translate_bin_op_expr(node)
        elif isinstance(node, ast.UnaryOp):
            r = self.translate_unary_op_expr(node)
        elif isinstance(node, ast.Compare):
            r = self.translate_compare_expr(node)
        elif isinstance(node, ast.Name):
            r = self.translate_name_expr(node)
        elif isinstance(node, ast.Num):
<<<<<<< HEAD
            r = self.emit_const(node.n, target, DebugInfo(node))
        elif isinstance(node, ast.NameConstant):
            r = self.emit_const(node.value, target, DebugInfo(node))
        elif isinstance(node, ast.BoolOp):
            r = self.translate_bool_op_expr(node)
        else:
            raise ValueError(DebugInfo(node).msg(
                f"Unsupported expression type: {type(node).__name__}."))
=======
            r = self.emit_const(node.n, target)
        elif isinstance(node, ast.NameConstant):
            r = self.emit_const(node.value, target)
        else:
            raise ValueError(f"Unsupported expression type: {type(node).__name__}.")
>>>>>>> 050a3b8d
        if isinstance(r, tuple):
            if isinstance(target, str):
                result = self.generate_unique_name(target)
                callee, args, attrs = r
                self.emit([result], callee, args, attrs)
                return result
            assert isinstance(target, list)
            results = [self.generate_unique_name(x) for x in target]
            callee, args, attrs = r
            self.emit(results, callee, args, attrs)
            return results
        return r

    def translate_call_expr(self, node):
        # TODO: for now, we map named arguments to attributes, and positional
        # arguments to inputs.
        callee = self.translate_callee_expr(node.func)
        args = [self.translate_expr(x) for x in node.args]
        attrs = [self.translate_attr(x.arg, x.value) for x in node.keywords]
        return callee, args, attrs

    def translate_bin_op_expr(self, node):
        op = type(node.op)
        assert op in primop_map
        opname = primop_map[op]
        left = self.translate_expr(node.left)
        right = self.translate_expr(node.right)
<<<<<<< HEAD
        return Op("", opname), [left, right], []

    def translate_bool_op_expr(self, node):
        op = type(node.op)
        assert op in primop_map
        opname = primop_map[op]
        if len(node.values) != 2:
            raise SyntaxError(DebugInfo(node).msg(
                "Boolean operator must have two operands not %d." % len(node.values)))
        left, right = node.values
        left = self.translate_expr(left)
        right = self.translate_expr(right)
        return Op("", opname), [left, right], []
=======
        return Op(default_opset, opname), [left, right], []
>>>>>>> 050a3b8d

    def translate_unary_op_expr(self, node):
        op = type(node.op)
        assert op in primop_map
        opname = primop_map[op]
        operand = self.translate_expr(node.operand)
<<<<<<< HEAD
        return Op("", opname), [operand], []
=======
        return Op(default_opset, opname), [operand], []
>>>>>>> 050a3b8d

    def translate_compare_expr(self, node):
        # TODO: handle multiple comparisons in one expression
        assert len(node.ops) == 1
        assert len(node.comparators) == 1
        op = type(node.ops[0])
<<<<<<< HEAD
        if op not in primop_map:
            raise ValueError(DebugInfo(node).msg("Unsupported operator %r." % op))
        opname = primop_map[op]
        left = self.translate_expr(node.left)
        right = self.translate_expr(node.comparators[0])
        return Op("", opname), [left, right], []

    def translate_name_expr(self, node):
        return self.py_var_to_onnx_var(node.id, info=DebugInfo(node))
=======
        assert op in primop_map
        opname = primop_map[op]
        left = self.translate_expr(node.left)
        right = self.translate_expr(node.comparators[0])
        return Op(default_opset, opname), [left, right], []

    def translate_name_expr(self, node):
        return self.py_var_to_onnx_var(node.id, DebugInfo(node))
>>>>>>> 050a3b8d

    def translate_opset_expr(self, node) -> values.Opset:
        """Return an Opset"""
        if isinstance(node, ast.Name):
            try:
                val = self.lookup(node.id, DebugInfo(node))
                if isinstance(val, ConstValue):  # TODO
                    val = val.value
                if isinstance(val, values.Opset):
                    return val
                fail(f"{node.id} has value of type {type(node.id)} and used as opset.")
            except BaseException:
                warn(f"Unknown opset name {node.id}.")
                return values.Opset(node.id, 1)
        elif isinstance(node, ast.Attribute):
            fail("Nested module unimplemented")  # TODO
        else:
            fail("Invalid opset expression.")

    def translate_callee_expr(self, node) -> values.Op:
        """Return an Op"""
        if isinstance(node, ast.Attribute):
            module = self.translate_opset_expr(node.value)
            opname = node.attr
<<<<<<< HEAD
            if opname in self.this_module:
                # Calls a function within this module.
                opf = OpFunction(self.this_module, node.attr, 'this')
                self.current_fn.append_function(opf)
                return opf
=======
>>>>>>> 050a3b8d
            if opname in module:
                return Op(module, node.attr)
            warn(f"'{opname}' is not a known op in '{str(module)}'")
            return Op(module, node.attr)
        if isinstance(node, ast.Name):
<<<<<<< HEAD
            try:
                self.lookup(node.id)
            except BaseException:
                default_opset = values.opset15
                if (node.id not in default_opset):
                    warn(f"Unknown function name {node.id}.")
=======
            function_name = node.id
            if function_name in self.this_module:
                # Calls a function within this module.
                opf = OpFunction(self.this_module, function_name)
                self.current_fn.append_function(opf)
                return opf
            found = self.lookup(node.id, DebugInfo(node), raise_exception=False)
            if not found:
                default_opset = values.opset15
                if node.id not in default_opset:
                    # local function
                    warn(f"Unknown function name {node.id}. The ONNX graph may not work.")
>>>>>>> 050a3b8d
                return Op(default_opset, node.id)
        fail("Invalid callee")

    # Statement translation: A single Python statement is mapped into a
    # sequence of IR statements.

    def translate_stmt(self, node, index_of_stmt=None):
        if isinstance(node, ast.Assign):
            return self.translate_assign_stmt(node)
        if isinstance(node, ast.Return):
            return self.translate_return_stmt(node)
        if isinstance(node, ast.If):
            return self.translate_if_stmt(node)
        if isinstance(node, ast.For):
            return self.translate_for_stmt(node)
        if isinstance(node, ast.Expr):
<<<<<<< HEAD
            if (index_of_stmt == 0 and hasattr(node, 'value') and isinstance(
                    node.value.value, str)):
                return self.translate_docstring(node)
=======
            if index_of_stmt == 0 and hasattr(node, 'value'):
                if hasattr(node.value, 'value') and isinstance(node.value.value, str):
                    # python 3.8+
                    return self.translate_docstring(node)
                if hasattr(node.value, 's') and isinstance(node.value.s, str):
                    # python 3.7
                    return self.translate_docstring(node)
>>>>>>> 050a3b8d
        raise ValueError(DebugInfo(node).msg(
            f"Unsupported statement type: {type(node).__name__}."))

    def translate_assign_stmt(self, stmt: ast.Assign):
        def assign(lhs, rhs):
            info = DebugInfo(lhs)
            if isinstance(lhs, ast.Name):
                lhs = lhs.id
                if self.is_constant_expr(rhs):
                    self.bind(lhs, ConstValue(self.eval_constant_expr(rhs), info))
                else:
                    t = self.translate_expr(rhs, lhs)
                    self.bind(lhs, Dynamic(t, DynamicKind.Intermediate, info))
            elif isinstance(lhs, ast.Tuple):
                def id(x):
                    assert isinstance(x, ast.Name)
                    return x.id
                ids = [id(x) for x in lhs.elts]
                onnxids = self.translate_expr(rhs, ids)
                for x, y in zip(ids, onnxids):
                    self.bind(x, Dynamic(y, DynamicKind.Intermediate))
            else:
                fail("Unsupported construct in LHS of assignment.")

        assert len(stmt.targets) == 1, "Multi-assignment not supported."
        lhs = stmt.targets[0]
        rhs = stmt.value
        if isinstance(rhs, ast.Tuple):
            assert isinstance(lhs, ast.Tuple)
            assert len(lhs.elts) == len(rhs.elts), \
                   "Expected same number of elements on lhs and rhs of assignments."
            for p, r in zip(lhs.elts, rhs.elts):
                assign(p, r)
        else:
            assign(lhs, rhs)

    def translate_return_stmt(self, stmt: ast.Return):
        def ret(exp, suffix=""):
            ovar = self.translate_expr(exp, "return_val" + suffix)
            # if hasattr(self, returntype) and self.num_outputs <
            # len(self.returntype):
            try:
                t = self.returntype[self.num_outputs]
            except Exception:
                t = self.default_type
            self.ir_builder.add_output(self.current_fn, ovar, t)
            self.num_outputs += 1
            return ovar

        val = stmt.value
        assert val is not None, "Return statement without return-value not supported."
        if (isinstance(val, ast.Tuple)):
            return [ret(exp, str(i)) for i, exp in enumerate(val.elts)]
        else:
            return ret(val)

    def translate_if_stmt(self, stmt: ast.If):
<<<<<<< HEAD
        live_defs = list(analysis.defs(stmt))
        test = self.translate_expr(stmt.test, "cond")
        if len(stmt.body) == 0:
            fail(DebugInfo(stmt).msg("Branch then cannot be empty."))
        thenGraph = self.translate_block(stmt.body, "thenGraph", live_defs, stmt, 'body')
        thenAttr = self.ir_builder.attr("then_branch", thenGraph)
        elseGraph = self.translate_block(stmt.orelse, "elseGraph", live_defs, stmt, 'orelse')
=======
        live_defs = list(stmt.live_out.intersection(analysis.defs(stmt)))
        test = self.translate_expr(stmt.test, "cond")
        thenGraph = self.translate_block(stmt.body, "thenGraph", live_defs)
        thenAttr = self.ir_builder.attr("then_branch", thenGraph)
        elseGraph = self.translate_block(stmt.orelse, "elseGraph", live_defs)
>>>>>>> 050a3b8d
        elseAttr = self.ir_builder.attr("else_branch", elseGraph)

        def rename(x):
            r = self.generate_unique_name(x)
            self.bind(x, Dynamic(r, DynamicKind.Intermediate, DebugInfo(stmt)))
            return r

        renamed = [rename(x) for x in live_defs]
<<<<<<< HEAD
        self.emit(renamed, Op("", "If"), [test], [thenAttr, elseAttr])
=======
        self.emit(renamed, Op(default_opset, "If"), [test], [thenAttr, elseAttr])
>>>>>>> 050a3b8d

    def translate_for_stmt(self, for_stmt: ast.For):
        # loop-variable
        assert isinstance(for_stmt.target, ast.Name), \
               "For loop target must be a single variable."
        p_loop_var = for_stmt.target.id
        # iter
        iter = for_stmt.iter
        assert isinstance(iter, ast.Call), "Loop bound not a call."
        assert isinstance(iter.func, ast.Name), "Unsupported loop bound."
        assert iter.func.id == "range", "Unsupported loop bound."
        assert iter.args and len(iter.args) == 1, "Unsupported loop bound."
        assert not iter.keywords, "Unsupported loop bound."
        o_loop_bound = self.translate_expr(iter.args[0], "loop_bound")
        # analyze loop body
        exposed_uses = analysis.exposed_uses(for_stmt.body)
        vars_def_in_loop = analysis.defs(for_stmt.body)
        loop_state_vars = vars_def_in_loop.intersection(
            exposed_uses | for_stmt.live_out)
        scan_outputs = set()  # TODO
        outputs = list(loop_state_vars | scan_outputs)

        # loop-condition:
<<<<<<< HEAD
        o_true = self.emit_const(True, "true", DebugInfo(for_stmt))
        # o_loop_bound = self.emit_const(3, "loop_bound")

        # build loop_body
        self.enter_scope("loop_body", for_stmt)
=======
        o_true = self.emit_const(True, "true")
        # o_loop_bound = self.emit_const(3, "loop_bound")

        # build loop_body
        self.enter_scope("loop_body")
>>>>>>> 050a3b8d
        o_loop_var = self.generate_unique_name(p_loop_var)
        self.ir_builder.add_input(self.current_fn, o_loop_var, types.INT64)
        self.bind(p_loop_var, Dynamic(o_loop_var, DynamicKind.Loop, DebugInfo(for_stmt)))
        o_cond_var = self.generate_unique_name("cond_in")
        self.ir_builder.add_input(self.current_fn, o_cond_var, types.BOOL)
        for pv in loop_state_vars:
            ov = self.generate_unique_name(pv)
            self.ir_builder.add_input(self.current_fn, ov, self.default_type)
            self.bind(pv, Dynamic(ov, DynamicKind.Loop, DebugInfo(for_stmt)))
        for s in for_stmt.body:
            self.translate_stmt(s)
        o_cond_out = self.generate_unique_name("cond_out")
<<<<<<< HEAD
        self.emit([o_cond_out], Op("", "Identity"), [o_cond_var], [])
        self.ir_builder.add_output(self.current_fn, o_cond_out, types.BOOL)
        for pv in loop_state_vars:
            ov = self.py_var_to_onnx_var(pv, info=DebugInfo(for_stmt))
=======
        self.emit([o_cond_out], Op(default_opset, "Identity"), [o_cond_var], [])
        self.ir_builder.add_output(self.current_fn, o_cond_out, types.BOOL)
        for pv in loop_state_vars:
            ov = self.py_var_to_onnx_var(pv, DebugInfo(for_stmt))
>>>>>>> 050a3b8d
            self.ir_builder.add_output(
                self.current_fn, ov, self.default_type)  # TODO: type
        body = self.exit_scope()

        inputs = [o_loop_bound, o_true] + \
<<<<<<< HEAD
                 [self.py_var_to_onnx_var(pv, info=DebugInfo(for_stmt))
                  for pv in loop_state_vars]
=======
                 [self.py_var_to_onnx_var(pv, DebugInfo(for_stmt)) for pv in loop_state_vars]
>>>>>>> 050a3b8d
        attrs = [self.ir_builder.attr("body", body.to_graph_proto())]
        return self.emit_loop(outputs, "Loop", inputs, attrs, DebugInfo(for_stmt))

    # Translation of a statement-block to GraphProto attribute
<<<<<<< HEAD
    def translate_block(self, stmts, name, live_defs, parent_stmt, attribute_name):
        self.enter_scope(name, parent_stmt)
        for s in stmts:
            self.translate_stmt(s)
        n_outputs = 0
        current_vars = self.current_scope_variables()
        for pvar in live_defs:
            if pvar in current_vars:
                pv_val = current_vars[pvar]
                output = self.to_onnx_var(pv_val, pvar, info=DebugInfo(parent_stmt))
                self.ir_builder.add_output(
                    self.current_fn, output, self.default_type)  # TODO: need type!
                n_outputs += 1
=======
    def translate_block(self, stmts, name, live_defs):
        self.enter_scope(name)
        for s in stmts:
            self.translate_stmt(s)
        for pvar in live_defs:
            if pvar in self.current_scope():
                pv_val = self.current_scope()[pvar]
                output = self.to_onnx_var(pv_val, pvar)
                self.ir_builder.add_output(
                    self.current_fn, output, self.default_type)  # TODO: need type!
>>>>>>> 050a3b8d
            else:
                pv_val = None
                for scope in self.locals:  # TODO: skip current_scope
                    if pvar in scope:
                        pv_val = scope[pvar]
                        break
                if pv_val is None:
<<<<<<< HEAD
                    fail(DebugInfo(stmts[0]).msg(
                        f"Variable '{pvar}' is not assigned a value along a conditional "
                        f"branch, known variables: {pprint.pformat(self.locals)}."))
                # introduce a copy
                ovar = self.generate_unique_name(pvar)
                self.emit([ovar], Op("", "Identity"),
                          [self.to_onnx_var(pv_val, pvar, info=DebugInfo(parent_stmt))], [])
                # TODO: need type!
                self.ir_builder.add_output(self.current_fn, ovar, self.default_type)
                n_outputs += 1
        if n_outputs == 0 and isinstance(parent_stmt, ast.If):
            fail(DebugInfo(parent_stmt).msg(
                "No output was detected in branch %r of if statement, "
                "live_defs=%r, scoped variables=%r, live_out=%r." % (
                    attribute_name, live_defs, list(sorted(current_vars)),
                    getattr(parent_stmt, 'live_out', []))))
=======
                    fail(f"Variable {pvar} is not assigned a value along a conditional "
                         f"branch, known variables: {list(sorted(self.locals))}.")
                # introduce a copy
                ovar = self.generate_unique_name(pvar)
                self.emit([ovar], Op(default_opset, "Identity"),
                          [self.to_onnx_var(pv_val, pvar)], [])
                # TODO: need type!
                self.ir_builder.add_output(self.current_fn, ovar, self.default_type)
>>>>>>> 050a3b8d
        graph = self.exit_scope()
        return graph.to_graph_proto()

    def translate_function_def(self, fn: ast.FunctionDef):
        args = fn.args
        if args.defaults:
            warn(f"{fn.name}: Default values not yet implemented.")
        if args.vararg or args.kwonlyargs or args.kw_defaults or args.kwarg:
            warn(f"{fn.name}: Unsupported feature in function signature.")
<<<<<<< HEAD
=======
        logger.debug("Converter:translate_function_def:%s", fn.name)
>>>>>>> 050a3b8d
        if fn.name in self.this_module:
            warn(f"{fn.name}: Already defined.")
        self.current_fn = self.ir_builder.new_function(fn.name)
        for x in args.args:
            if x.annotation:
                typeinfo = self.eval_constant_expr(x.annotation)
            else:
                typeinfo = self.default_type
            assert ta.is_valid(typeinfo)
            if ta.is_attr(typeinfo):
                self.ir_builder.add_attr(self.current_fn, x.arg, typeinfo)
                self.bind(x.arg, AttrRef(x.arg, typeinfo, DebugInfo(x)))
            else:
                self.ir_builder.add_input(self.current_fn, x.arg, typeinfo)
                self.bind(x.arg, Dynamic(x.arg, DynamicKind.Input, DebugInfo(x)))
        if fn.returns:
            returntype = self.eval_constant_expr(fn.returns)
            if isinstance(returntype, tuple):
                assert all([ta.is_valid(t) for t in returntype])
                self.returntype = returntype
            else:
                assert ta.is_valid(returntype)
                self.returntype = (returntype,)
        else:
            self.returntype = None
        self.num_outputs = 0
        for i, s in enumerate(fn.body):
            self.translate_stmt(s, index_of_stmt=i)
        if self.returntype is not None:
            assert self.num_outputs == len(self.returntype), \
                   "Mismatch in number of return values and types"
        return self.current_fn

    def do_import(self, alias):
        logger.debug("Importing %r as %r.", alias.name, alias.asname)
        fail_if(alias.name not in self.known_modules,
                f"Import: unsupported module {alias.name}")
        asname = alias.asname if alias.asname else alias.name
        self.globals[asname] = self.known_modules[alias.name]

    def top_level_stmt(self, stmt):
        if isinstance(stmt, ast.FunctionDef):
            self.init_function_translation()
            analysis.do_liveness_analysis(stmt)
            fn_ir = self.translate_function_def(stmt)
            fn_ir.debug_print()
            self.this_module[stmt.name] = fn_ir
            return fn_ir

        if isinstance(stmt, ast.Import):
            for alias in stmt.names:
                self.do_import(alias)
        elif isinstance(stmt, ast.ImportFrom):
            fail_if(stmt.module is None, "Import: module unspecified.")
            fail_if(stmt.module not in self.known_modules,
                    f"Import: unsupported module '{stmt.module}' in "
                    f"{list(sorted(self.known_modules))}")
            module = self.known_modules[stmt.module]
            for alias in stmt.names:
                asname = alias.asname if alias.asname else alias.name
                self.globals[asname] = getattr(module, alias.name)
        else:
<<<<<<< HEAD
            raise ValueError(DebugInfo(stmt).msg(
                f"Unsupported top-level statement type: {type(stmt).__name__}."))
=======
            raise ValueError(f"Unsupported top-level statement type: {type(stmt).__name__}.")
>>>>>>> 050a3b8d

    def convert_source(self, src):
        module = ast.parse(src)
        assert type(module) == ast.Module
        converted = [self.top_level_stmt(d) for d in module.body]
        return [x for x in converted if x is not None]

    def convert_file(self, filename):
        with open(filename) as f:
            src = f.read()
        return self.convert_source(src)

    def convert(self, f):
        if isinstance(f, str):
            if '\n' not in f and os.path.exists(f):
                return self.convert_file(f)
            return self.convert_source(f)
        if inspect.isfunction(f):
            src = inspect.getsource(f)
            return self.convert_source(src)
        fail("Unknown type of input to converter.")


def convert(script):
    converter = Converter()
    return converter.convert(script)<|MERGE_RESOLUTION|>--- conflicted
+++ resolved
@@ -4,10 +4,7 @@
 import inspect
 import ast
 import logging
-<<<<<<< HEAD
 import pprint
-=======
->>>>>>> 050a3b8d
 import onnx
 import onnx.helper as helper
 from . import onnx_types as types
@@ -15,13 +12,9 @@
 from . import analysis as analysis
 from . import type_annotation as ta
 from . import values as values
-<<<<<<< HEAD
-from .values import ConstValue, AttrRef, Dynamic, Op, OpFunction, DynamicKind, DebugInfo
-=======
 from .values import (
     ConstValue, AttrRef, Dynamic, Op, OpFunction, DynamicKind,
     DebugInfo, opset15 as default_opset, CustomOpset)
->>>>>>> 050a3b8d
 
 
 logger = logging.getLogger("onnx-script")
@@ -59,11 +52,7 @@
 # Utility to convert a python value to TensorProto:
 
 
-<<<<<<< HEAD
 def pyvalue_to_tensor(tensor_name: str, pyvalue, info):
-=======
-def pyvalue_to_tensor(tensor_name: str, pyvalue):
->>>>>>> 050a3b8d
     if isinstance(pyvalue, bool):
         return helper.make_tensor(tensor_name, onnx.TensorProto.BOOL, [], [int(pyvalue)])
     if isinstance(pyvalue, int):
@@ -71,17 +60,12 @@
     if isinstance(pyvalue, float):
         return helper.make_tensor(tensor_name, onnx.TensorProto.FLOAT, [], [pyvalue])
     # TODO: str, sequences of values
-<<<<<<< HEAD
     fail(info.msg("pyvalue_to_tensor is not implemented for type %r." % type(pyvalue)))
-=======
-    fail("Unimplemented")
->>>>>>> 050a3b8d
 
 
 # map from python operators to ONNX ops
 primop_map = {
     ast.Add: "Add",
-<<<<<<< HEAD
     ast.And: "And",
     ast.Div: "Div",
     ast.Eq: "Equal",
@@ -96,19 +80,6 @@
     ast.Pow: "Pow",
     ast.Sub: "Sub",
     ast.USub: "Neg",
-=======
-    ast.Sub: "Sub",
-    ast.Mult: "Mul",
-    ast.Div: "Div",
-    ast.USub: "Neg",
-    ast.Lt: "Less",
-    ast.Gt: "Greater",
-    ast.LtE: "LessOrEqual",
-    ast.GtE: "GreaterOrEqual",
-    ast.MatMult: "MatMul",
-    ast.Mod: "Mod",
-    ast.Pow: "Pow"
->>>>>>> 050a3b8d
 }
 
 
@@ -122,31 +93,6 @@
     }
 
 
-<<<<<<< HEAD
-class Scope:
-
-    def __init__(self, name, node):
-        self.name = name
-        self.node = node
-        self.vars = {}
-
-    def __contains__(self, name):
-        return name in self.vars
-
-    def __getitem__(self, name):
-        return self.vars[name]
-
-    def add(self, name, val):
-        self.vars[name] = val
-
-    def __repr__(self):
-        return ", ".join(self.vars)
-
-
-class Converter:
-    def __init__(self, ir_builder=IRBuilder()):
-        self.ir_builder = ir_builder
-=======
 class Converter:
     """
     Main class to translate python code into ONNX operators.
@@ -174,18 +120,13 @@
 
     def __init__(self, ir_builder=None):
         self.ir_builder = ir_builder or IRBuilder()
->>>>>>> 050a3b8d
         self.known_modules = _known_modules()
         self.globals = {"int": int, "float": float,
                         "str": str, "oxs": values.opset15,
                         "msdomain": values.msdomain1}  # 'os' : onnxscript
         self.pure_modules = ["onnxscript"]
         self.default_type = types.FLOAT[...]
-<<<<<<< HEAD
-        self.this_module = {}
-=======
         self.this_module = CustomOpset('this', 1)
->>>>>>> 050a3b8d
 
     def init_function_translation(self):
         """Initialize self for translating a new function."""
@@ -193,16 +134,6 @@
         self.current_fn = None
         self.nextvar = 0
         self.used_vars = set()
-<<<<<<< HEAD
-        self.locals = [Scope(None, None)]
-
-    def enter_scope(self, name, node):
-        self.outer.insert(0, self.current_fn)
-        self.current_fn = self.ir_builder.new_function(name)
-        self.locals.insert(0, Scope(name, node))
-
-    def exit_scope(self):
-=======
         self.locals = [{}]
 
     def enter_scope(self, name):
@@ -213,33 +144,12 @@
 
     def exit_scope(self):
         logger.debug("Converter:exit_scope:%d", len(self.locals))
->>>>>>> 050a3b8d
         graph = self.current_fn
         self.current_fn = self.outer[0]
         self.outer.pop(0)
         self.locals.pop(0)
         return graph
 
-<<<<<<< HEAD
-    def current_scope_variables(self):
-        def iter_scope():
-            yield self.locals[0]
-            if isinstance(self.locals[0], ast.If):
-                for i in range(1, len(self.locals)):
-                    if not isinstance(self.locals[i].node, ast.If):
-                        break
-                    yield self.locals[i]
-        vars = dict()
-        scopes = list(iter_scope())
-        for scope in reversed(scopes):
-            vars.update(scope.vars)
-        return vars
-
-    def bind(self, name, val):
-        self.locals[0].add(name, val)
-
-    def lookup(self, name, info, raise_exc=True):
-=======
     def current_scope(self):
         return self.locals[0]
 
@@ -248,17 +158,12 @@
         self.locals[0][name] = val
 
     def lookup(self, name, info, raise_exception=True):
->>>>>>> 050a3b8d
         for scope in self.locals:
             if name in scope:
                 return scope[name]
         if name in self.globals:
             return self.globals[name]
-<<<<<<< HEAD
-        if raise_exc:
-=======
         if raise_exception:
->>>>>>> 050a3b8d
             raise ValueError(info.msg(f"Unbound name: {name}."))
         return None
 
@@ -276,49 +181,29 @@
             "value_int" if (pytype is int) else "value_string")
         return self.ir_builder.attr_ref(attrname, val.value, pytype)
 
-<<<<<<< HEAD
     def to_onnx_var(self, val, target=None, info=None):
-=======
-    def to_onnx_var(self, val, target=None):
->>>>>>> 050a3b8d
         if isinstance(val, AttrRef):
             # promote attribute to value
             result = self.generate_unique_name(target if target else "tmp")
             attr = self.to_onnx_attr_ref(val)
-<<<<<<< HEAD
-            self.emit([result], Op("", "Constant"), [], [attr])
+            self.emit([result], Op(default_opset, "Constant"), [], [attr])
             return result
         if isinstance(val, ConstValue) and isinstance(val.value, float):  # TODO
             result = self.generate_unique_name(target if target else "tmp")
             return self.emit_const(val.value, result, info=info)
-=======
-            self.emit([result], Op(default_opset, "Constant"), [], [attr])
-            return result
-        if isinstance(val, ConstValue) and isinstance(val.value, float):  # TODO
-            result = self.generate_unique_name(target if target else "tmp")
-            return self.emit_const(val.value, result)
->>>>>>> 050a3b8d
         if isinstance(val, Dynamic):
             return val.value
         fail("Cannot convert to onnx variable")
 
     def py_var_to_onnx_var(self, py_var, info):
-<<<<<<< HEAD
         return self.to_onnx_var(self.lookup(py_var, info=info), info=info)
-=======
-        return self.to_onnx_var(self.lookup(py_var, info))
->>>>>>> 050a3b8d
 
     def emit_docstring(self, docstring):
         self.ir_builder.add_docstring(self.current_fn, docstring)
 
     def emit(self, outputs, callee, inputs, attrs):
         self.ir_builder.add_stmt(
-<<<<<<< HEAD
-            self.current_fn, outputs, callee.opset, callee.domain,
-=======
             self.current_fn, outputs, callee.opset,
->>>>>>> 050a3b8d
             callee.opname, inputs, attrs)
 
     def emit_loop(self, outputs, callee, inputs, attrs, info):
@@ -327,28 +212,16 @@
             self.bind(x, Dynamic(r, DynamicKind.Output, info))
             return r
 
-<<<<<<< HEAD
+        # [ self.to_onnx_var(self.lookup(pvar)) for pvar in inputs ]
         onnx_inputs = inputs
         onnx_outputs = [rename(x) for x in outputs]
-        self.emit(onnx_outputs, Op("", callee), onnx_inputs, attrs)
+        self.emit(onnx_outputs, Op(default_opset, callee), onnx_inputs, attrs)
 
     def emit_const(self, pyvalue, suggested_name, info):
         ovar = self.generate_unique_name(suggested_name)
         tensor = pyvalue_to_tensor(ovar, pyvalue, info)
         attr = self.ir_builder.attr("value", tensor)
-        self.emit([ovar], Op("", "Constant"), [], [attr])
-=======
-        # [ self.to_onnx_var(self.lookup(pvar)) for pvar in inputs ]
-        onnx_inputs = inputs
-        onnx_outputs = [rename(x) for x in outputs]
-        self.emit(onnx_outputs, Op(default_opset, callee), onnx_inputs, attrs)
-
-    def emit_const(self, pyvalue, suggested_name):
-        ovar = self.generate_unique_name(suggested_name)
-        tensor = pyvalue_to_tensor(ovar, pyvalue)
-        attr = self.ir_builder.attr("value", tensor)
         self.emit([ovar], Op(default_opset, "Constant"), [], [attr])
->>>>>>> 050a3b8d
         return ovar
 
     def is_pure_module(self, m):
@@ -356,11 +229,7 @@
 
     def is_constant_expr(self, node):
         if isinstance(node, ast.Name):
-<<<<<<< HEAD
-            val = self.lookup(node.id, DebugInfo(node), False)
-=======
             val = self.lookup(node.id, DebugInfo(node))
->>>>>>> 050a3b8d
             return isinstance(val, ConstValue) and self.is_pure_module(val.value)
         if isinstance(node, (ast.Call, ast.BinOp, ast.UnaryOp, ast.Compare,
                              ast.Num, ast.Str, ast.Attribute)):
@@ -386,12 +255,8 @@
             return [self.eval_attr(x) for x in node.elts]
         if isinstance(node, (ast.Call, ast.Attribute)):
             return self.eval_constant_expr(node)
-<<<<<<< HEAD
         raise ValueError(DebugInfo(node).msg(
             f"Unsupported attribute type: {type(node).__name__}."))
-=======
-        raise ValueError(f"Unsupported attribute type: {type(node).__name__}.")
->>>>>>> 050a3b8d
 
     def translate_attr(self, attr_name, node):
         if isinstance(node, ast.Name):
@@ -405,9 +270,6 @@
         return self.ir_builder.attr(attr_name, self.eval_attr(node))
 
     def translate_docstring(self, node):
-<<<<<<< HEAD
-        return self.emit_docstring(node.value.value)
-=======
         if hasattr(node.value, 'value'):
             # python 3.8+
             return self.emit_docstring(node.value.value)
@@ -416,7 +278,6 @@
             return self.emit_docstring(node.value.s)
         raise TypeError("Unexpected type %r for node. "
                         "Unsupoorted version of python." % type(node))
->>>>>>> 050a3b8d
 
     # Expression-translation generates "IR statements/nodes" that compute the value of
     # the expression into a target-variable, and returns the variable that is
@@ -433,22 +294,11 @@
         elif isinstance(node, ast.Name):
             r = self.translate_name_expr(node)
         elif isinstance(node, ast.Num):
-<<<<<<< HEAD
-            r = self.emit_const(node.n, target, DebugInfo(node))
-        elif isinstance(node, ast.NameConstant):
-            r = self.emit_const(node.value, target, DebugInfo(node))
-        elif isinstance(node, ast.BoolOp):
-            r = self.translate_bool_op_expr(node)
-        else:
-            raise ValueError(DebugInfo(node).msg(
-                f"Unsupported expression type: {type(node).__name__}."))
-=======
             r = self.emit_const(node.n, target)
         elif isinstance(node, ast.NameConstant):
             r = self.emit_const(node.value, target)
         else:
             raise ValueError(f"Unsupported expression type: {type(node).__name__}.")
->>>>>>> 050a3b8d
         if isinstance(r, tuple):
             if isinstance(target, str):
                 result = self.generate_unique_name(target)
@@ -476,60 +326,29 @@
         opname = primop_map[op]
         left = self.translate_expr(node.left)
         right = self.translate_expr(node.right)
-<<<<<<< HEAD
-        return Op("", opname), [left, right], []
-
-    def translate_bool_op_expr(self, node):
-        op = type(node.op)
-        assert op in primop_map
-        opname = primop_map[op]
-        if len(node.values) != 2:
-            raise SyntaxError(DebugInfo(node).msg(
-                "Boolean operator must have two operands not %d." % len(node.values)))
-        left, right = node.values
-        left = self.translate_expr(left)
-        right = self.translate_expr(right)
-        return Op("", opname), [left, right], []
-=======
         return Op(default_opset, opname), [left, right], []
->>>>>>> 050a3b8d
 
     def translate_unary_op_expr(self, node):
         op = type(node.op)
         assert op in primop_map
         opname = primop_map[op]
         operand = self.translate_expr(node.operand)
-<<<<<<< HEAD
-        return Op("", opname), [operand], []
-=======
         return Op(default_opset, opname), [operand], []
->>>>>>> 050a3b8d
 
     def translate_compare_expr(self, node):
         # TODO: handle multiple comparisons in one expression
         assert len(node.ops) == 1
         assert len(node.comparators) == 1
         op = type(node.ops[0])
-<<<<<<< HEAD
         if op not in primop_map:
             raise ValueError(DebugInfo(node).msg("Unsupported operator %r." % op))
         opname = primop_map[op]
         left = self.translate_expr(node.left)
         right = self.translate_expr(node.comparators[0])
-        return Op("", opname), [left, right], []
+        return Op(default_opset, opname), [left, right], []
 
     def translate_name_expr(self, node):
         return self.py_var_to_onnx_var(node.id, info=DebugInfo(node))
-=======
-        assert op in primop_map
-        opname = primop_map[op]
-        left = self.translate_expr(node.left)
-        right = self.translate_expr(node.comparators[0])
-        return Op(default_opset, opname), [left, right], []
-
-    def translate_name_expr(self, node):
-        return self.py_var_to_onnx_var(node.id, DebugInfo(node))
->>>>>>> 050a3b8d
 
     def translate_opset_expr(self, node) -> values.Opset:
         """Return an Opset"""
@@ -554,27 +373,11 @@
         if isinstance(node, ast.Attribute):
             module = self.translate_opset_expr(node.value)
             opname = node.attr
-<<<<<<< HEAD
-            if opname in self.this_module:
-                # Calls a function within this module.
-                opf = OpFunction(self.this_module, node.attr, 'this')
-                self.current_fn.append_function(opf)
-                return opf
-=======
->>>>>>> 050a3b8d
             if opname in module:
                 return Op(module, node.attr)
             warn(f"'{opname}' is not a known op in '{str(module)}'")
             return Op(module, node.attr)
         if isinstance(node, ast.Name):
-<<<<<<< HEAD
-            try:
-                self.lookup(node.id)
-            except BaseException:
-                default_opset = values.opset15
-                if (node.id not in default_opset):
-                    warn(f"Unknown function name {node.id}.")
-=======
             function_name = node.id
             if function_name in self.this_module:
                 # Calls a function within this module.
@@ -587,7 +390,6 @@
                 if node.id not in default_opset:
                     # local function
                     warn(f"Unknown function name {node.id}. The ONNX graph may not work.")
->>>>>>> 050a3b8d
                 return Op(default_opset, node.id)
         fail("Invalid callee")
 
@@ -604,11 +406,6 @@
         if isinstance(node, ast.For):
             return self.translate_for_stmt(node)
         if isinstance(node, ast.Expr):
-<<<<<<< HEAD
-            if (index_of_stmt == 0 and hasattr(node, 'value') and isinstance(
-                    node.value.value, str)):
-                return self.translate_docstring(node)
-=======
             if index_of_stmt == 0 and hasattr(node, 'value'):
                 if hasattr(node.value, 'value') and isinstance(node.value.value, str):
                     # python 3.8+
@@ -616,7 +413,6 @@
                 if hasattr(node.value, 's') and isinstance(node.value.s, str):
                     # python 3.7
                     return self.translate_docstring(node)
->>>>>>> 050a3b8d
         raise ValueError(DebugInfo(node).msg(
             f"Unsupported statement type: {type(node).__name__}."))
 
@@ -674,21 +470,11 @@
             return ret(val)
 
     def translate_if_stmt(self, stmt: ast.If):
-<<<<<<< HEAD
-        live_defs = list(analysis.defs(stmt))
-        test = self.translate_expr(stmt.test, "cond")
-        if len(stmt.body) == 0:
-            fail(DebugInfo(stmt).msg("Branch then cannot be empty."))
-        thenGraph = self.translate_block(stmt.body, "thenGraph", live_defs, stmt, 'body')
-        thenAttr = self.ir_builder.attr("then_branch", thenGraph)
-        elseGraph = self.translate_block(stmt.orelse, "elseGraph", live_defs, stmt, 'orelse')
-=======
         live_defs = list(stmt.live_out.intersection(analysis.defs(stmt)))
         test = self.translate_expr(stmt.test, "cond")
         thenGraph = self.translate_block(stmt.body, "thenGraph", live_defs)
         thenAttr = self.ir_builder.attr("then_branch", thenGraph)
         elseGraph = self.translate_block(stmt.orelse, "elseGraph", live_defs)
->>>>>>> 050a3b8d
         elseAttr = self.ir_builder.attr("else_branch", elseGraph)
 
         def rename(x):
@@ -697,11 +483,7 @@
             return r
 
         renamed = [rename(x) for x in live_defs]
-<<<<<<< HEAD
-        self.emit(renamed, Op("", "If"), [test], [thenAttr, elseAttr])
-=======
         self.emit(renamed, Op(default_opset, "If"), [test], [thenAttr, elseAttr])
->>>>>>> 050a3b8d
 
     def translate_for_stmt(self, for_stmt: ast.For):
         # loop-variable
@@ -725,19 +507,11 @@
         outputs = list(loop_state_vars | scan_outputs)
 
         # loop-condition:
-<<<<<<< HEAD
         o_true = self.emit_const(True, "true", DebugInfo(for_stmt))
         # o_loop_bound = self.emit_const(3, "loop_bound")
 
         # build loop_body
         self.enter_scope("loop_body", for_stmt)
-=======
-        o_true = self.emit_const(True, "true")
-        # o_loop_bound = self.emit_const(3, "loop_bound")
-
-        # build loop_body
-        self.enter_scope("loop_body")
->>>>>>> 050a3b8d
         o_loop_var = self.generate_unique_name(p_loop_var)
         self.ir_builder.add_input(self.current_fn, o_loop_var, types.INT64)
         self.bind(p_loop_var, Dynamic(o_loop_var, DynamicKind.Loop, DebugInfo(for_stmt)))
@@ -750,33 +524,21 @@
         for s in for_stmt.body:
             self.translate_stmt(s)
         o_cond_out = self.generate_unique_name("cond_out")
-<<<<<<< HEAD
-        self.emit([o_cond_out], Op("", "Identity"), [o_cond_var], [])
-        self.ir_builder.add_output(self.current_fn, o_cond_out, types.BOOL)
-        for pv in loop_state_vars:
-            ov = self.py_var_to_onnx_var(pv, info=DebugInfo(for_stmt))
-=======
         self.emit([o_cond_out], Op(default_opset, "Identity"), [o_cond_var], [])
         self.ir_builder.add_output(self.current_fn, o_cond_out, types.BOOL)
         for pv in loop_state_vars:
             ov = self.py_var_to_onnx_var(pv, DebugInfo(for_stmt))
->>>>>>> 050a3b8d
             self.ir_builder.add_output(
                 self.current_fn, ov, self.default_type)  # TODO: type
         body = self.exit_scope()
 
         inputs = [o_loop_bound, o_true] + \
-<<<<<<< HEAD
                  [self.py_var_to_onnx_var(pv, info=DebugInfo(for_stmt))
                   for pv in loop_state_vars]
-=======
-                 [self.py_var_to_onnx_var(pv, DebugInfo(for_stmt)) for pv in loop_state_vars]
->>>>>>> 050a3b8d
         attrs = [self.ir_builder.attr("body", body.to_graph_proto())]
         return self.emit_loop(outputs, "Loop", inputs, attrs, DebugInfo(for_stmt))
 
     # Translation of a statement-block to GraphProto attribute
-<<<<<<< HEAD
     def translate_block(self, stmts, name, live_defs, parent_stmt, attribute_name):
         self.enter_scope(name, parent_stmt)
         for s in stmts:
@@ -790,18 +552,6 @@
                 self.ir_builder.add_output(
                     self.current_fn, output, self.default_type)  # TODO: need type!
                 n_outputs += 1
-=======
-    def translate_block(self, stmts, name, live_defs):
-        self.enter_scope(name)
-        for s in stmts:
-            self.translate_stmt(s)
-        for pvar in live_defs:
-            if pvar in self.current_scope():
-                pv_val = self.current_scope()[pvar]
-                output = self.to_onnx_var(pv_val, pvar)
-                self.ir_builder.add_output(
-                    self.current_fn, output, self.default_type)  # TODO: need type!
->>>>>>> 050a3b8d
             else:
                 pv_val = None
                 for scope in self.locals:  # TODO: skip current_scope
@@ -809,7 +559,6 @@
                         pv_val = scope[pvar]
                         break
                 if pv_val is None:
-<<<<<<< HEAD
                     fail(DebugInfo(stmts[0]).msg(
                         f"Variable '{pvar}' is not assigned a value along a conditional "
                         f"branch, known variables: {pprint.pformat(self.locals)}."))
@@ -826,16 +575,6 @@
                 "live_defs=%r, scoped variables=%r, live_out=%r." % (
                     attribute_name, live_defs, list(sorted(current_vars)),
                     getattr(parent_stmt, 'live_out', []))))
-=======
-                    fail(f"Variable {pvar} is not assigned a value along a conditional "
-                         f"branch, known variables: {list(sorted(self.locals))}.")
-                # introduce a copy
-                ovar = self.generate_unique_name(pvar)
-                self.emit([ovar], Op(default_opset, "Identity"),
-                          [self.to_onnx_var(pv_val, pvar)], [])
-                # TODO: need type!
-                self.ir_builder.add_output(self.current_fn, ovar, self.default_type)
->>>>>>> 050a3b8d
         graph = self.exit_scope()
         return graph.to_graph_proto()
 
@@ -845,10 +584,7 @@
             warn(f"{fn.name}: Default values not yet implemented.")
         if args.vararg or args.kwonlyargs or args.kw_defaults or args.kwarg:
             warn(f"{fn.name}: Unsupported feature in function signature.")
-<<<<<<< HEAD
-=======
         logger.debug("Converter:translate_function_def:%s", fn.name)
->>>>>>> 050a3b8d
         if fn.name in self.this_module:
             warn(f"{fn.name}: Already defined.")
         self.current_fn = self.ir_builder.new_function(fn.name)
@@ -911,12 +647,8 @@
                 asname = alias.asname if alias.asname else alias.name
                 self.globals[asname] = getattr(module, alias.name)
         else:
-<<<<<<< HEAD
             raise ValueError(DebugInfo(stmt).msg(
                 f"Unsupported top-level statement type: {type(stmt).__name__}."))
-=======
-            raise ValueError(f"Unsupported top-level statement type: {type(stmt).__name__}.")
->>>>>>> 050a3b8d
 
     def convert_source(self, src):
         module = ast.parse(src)
