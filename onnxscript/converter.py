# -------------------------------------------------------------------------
# Copyright (c) Microsoft Corporation. All rights reserved.
# Licensed under the MIT License.
# --------------------------------------------------------------------------

import ast
import logging
from enum import IntEnum
import numpy
import onnx
import onnx.helper as helper
import typing
from . import onnx_types as types
from .irbuilder import IRBuilder
from . import analysis as analysis
from . import type_annotation as ta
from . import values as values
from .values import (
    ConstValue, AttrRef, Dynamic, OnnxFunction, Op, DynamicKind,
    DebugInfo)


logger = logging.getLogger("onnx-script")


# Python-to-IR converter:


def not_allowed(construct):
    return construct + "not supported."


class TranslationError(Exception):
    def __init__(self, *args: object) -> None:
        super().__init__(*args)


def warn(msg):
    logger.warning(msg)


def fail(msg):
    raise TranslationError(msg)


def fail_if(cond, msg):
    if cond:
        raise TranslationError(msg)


def ignore(cond, msg):
    if cond:
        warn(msg)


# Utility to convert a python value to TensorProto:
def py_type_to_onnx_type(pytype: type, converter, info: DebugInfo):
    if pytype is bool:
        return onnx.TensorProto.BOOL
    if pytype is int:
        return onnx.TensorProto.INT64
    if pytype is float:
        return onnx.TensorProto.FLOAT
    if pytype is str:
        return onnx.TensorProto.STRING
    fail(info.msg(
        f"Tensor conversion of element of type {pytype} is not implemented"))


def pyvalue_to_tensor(tensor_name: str, pyvalue, converter, info: DebugInfo):
    if pyvalue is None:
        fail(info.msg("Cannot convert None to tensor."))
    if isinstance(pyvalue, list):
        if len(pyvalue) == 0:
            fail(info.msg(
                "Cannot convert an empty list to tensor"))
        pytype = type(pyvalue[0])
        if not all([isinstance(e, pytype) for e in pyvalue]):
            fail(info.msg(
                "Cannot convert an list with elements of different types to tensor"))
        return helper.make_tensor(
            tensor_name, py_type_to_onnx_type(pytype, converter, info),
            [len(pyvalue)], pyvalue)

    onnx_type = py_type_to_onnx_type(type(pyvalue), converter, info)
    if onnx_type is onnx.TensorProto.BOOL:
        return helper.make_tensor(
            tensor_name, onnx_type, [], [int(pyvalue)])
    if onnx_type is onnx.TensorProto.STRING:
        return helper.make_tensor(
            tensor_name, onnx_type, [], vals=[pyvalue.encode('utf-8')])

    return helper.make_tensor(tensor_name, onnx_type, [], [pyvalue])


# map from python operators to ONNX ops
primop_map = {
    ast.Add: "Add",
    ast.And: "And",
    ast.BitAnd: "And",
    ast.BitOr: "Or",
    ast.Div: "Div",
    ast.Eq: "Equal",
    ast.Gt: "Greater",
    ast.GtE: "GreaterOrEqual",
    ast.Lt: "Less",
    ast.LtE: "LessOrEqual",
    ast.MatMult: "MatMul",
    ast.Mod: "Mod",
    ast.Mult: "Mul",
    ast.Not: "Not",
    ast.NotEq: 'NotEqual',
    ast.Or: "Or",
    ast.Pow: "Pow",
    ast.Sub: "Sub",
    ast.USub: "Neg",
}


def _known_modules():
    import onnxscript
    import onnxscript.onnx_types
    import onnxscript.onnx_opset
    res = {
        'numpy': numpy,
        'np': numpy,
        'onnx': onnx,
        'onnx.helper': onnx.helper,
        'onnxscript': onnxscript,
        'onnxscript.onnx_opset': onnxscript.onnx_opset,
        'onnxscript.values': onnxscript.values,
        'onnxscript.onnx_types': onnxscript.onnx_types,
    }
    for att in dir(onnxscript.onnx_opset):
        if att.startswith('opset'):
            res['onnxscript.onnx_opset.%s' % att] = getattr(onnxscript.onnx_opset, att)
    return res


class ConverterExpressionKind(IntEnum):
    ANY = 0
    CONST = 1
    ASSIGN = 2


class ConverterExpression:

    def __init__(self, name: typing.Union[str, typing.List[str]],
                 kind: ConverterExpressionKind, args=None):
        self.name = name
        self.kind = kind
        self.args = args

    def is_const(self):
        return self.kind == ConverterExpressionKind.CONST

    def __str__(self):
        return self.name

    def __repr__(self):
        if self.args is None:
            return f"ConverterExpression({self.name}, {self.kind})"
        return f"ConverterExpression({self.name}, {self.kind}, ...)"


class Converter:
    """
    Main class to translate python code into ONNX operators.

    :param ir_builder: convert AST node into ONNX structures,
        if None, class :class:`onnxscript.irbuilder.IRBuilder` is used

    The class uses logger `onnx-script`. Logging can be enabled with the following code:

    ::

        import logging
        logging.basicConfig(level=logging.DEBUG)

    Or if you need to enable only the logger used by this module:

    ::

        import logging
        logger = logging.getLogger('onnx-script')
        logger.setLevel(logging.DEBUG)
        console = logging.StreamHandler()
        logger.addHandler(console)
    """

    def __init__(self, ir_builder=None, opset=None, global_names=None, source=None,
                 default_opset=None):
        self.ir_builder = ir_builder or IRBuilder()
        self.known_modules = _known_modules()
        self.source = source
        if global_names is None:
            # TODO: Cleanup: This should be eventually removed.
            self.globals = {"int": int, "float": float, "str": str}
        else:
            # We make a copy in case function eval modifies it.
            self.globals = global_names.copy()
        self.pure_modules = ["onnxscript"]
        self.this_module = opset
        self.default_opset_ = default_opset
        self.stacked_test_conditions = []
        self.break_conditions = []

    @property
    def default_opset(self):
        if self.default_opset_ is None:
            if self.current_fn is None:
                raise RuntimeError("Unable to return a default opset, None was detected yet.")
            warn("No default opset was defined or detected in function %r, "
                 "the converter uses opset 15." % (self.current_fn.name, ))
            from .onnx_opset import opset15
            return opset15
        return self.default_opset_

    def set_default_opset(self, opset, node):
        if opset.domain != '':
            return
        if self.default_opset_ is not None:
            if (opset.domain != self.default_opset_.domain or
                    opset.version != self.default_opset_.version):
                fail(DebugInfo(node, self).msg(
                    "Two distincts opset were used (%r != %r)." % (
                        opset, self.default_opset_)))
        else:
            self.default_opset_ = opset

    def init_function_translation(self):
        """Initialize self for translating a new function."""
        self.outer = []
        self.current_fn = None
        self.nextvar = 0
        self.used_vars = set()
        self.locals = [{}]

    def enter_scope(self, name, parent_node):
        self.outer.insert(0, self.current_fn)
        self.current_fn = self.ir_builder.new_function(name)
        self.locals.insert(0, {})
        logger.debug("Converter:enter_scope:%d:node:%s", len(self.locals), type(parent_node))

    def exit_scope(self):
        logger.debug("Converter:exit_scope:%d", len(self.locals))
        graph = self.current_fn
        self.current_fn = self.outer[0]
        self.outer.pop(0)
        self.locals.pop(0)
        return graph

    def current_scope(self):
        return self.locals[0]

    def bind(self, name, val):
        logger.debug("Converter:bind:%s:%r", name, val)
        self.locals[0][name] = val

    def lookup(self, name, info, raise_exception=True):
        for scope in self.locals:
            if name in scope:
                return scope[name]
        if name in self.globals:
            return self.globals[name]
        if raise_exception:
            raise ValueError(info.msg(f"Unbound name: {name}."))
        return None

    def generate_unique_name(self, candidate="tmp"):
        r = candidate
        while r in self.used_vars:
            r = candidate + "_" + str(self.nextvar)
            self.nextvar = self.nextvar + 1
        self.used_vars.add(r)
        return r

    def to_onnx_attr_ref(self, val: AttrRef):
        pytype = val.typeinfo
        attrname = None
        if pytype is float:
            attrname = "value_float"
        elif pytype is int:
            attrname = "value_int"
        elif pytype is str:
            attrname = "value_string"
        elif pytype is typing.List[int]:
            attrname = "value_ints"
        else:
            fail(DebugInfo(val, self).msg(f"Unsupported attribute type {pytype!r}."))
        return self.ir_builder.attr_ref(attrname, val.value, pytype)

    def to_onnx_var(self, val, target=None, info=None):
        if isinstance(val, AttrRef):
            # promote attribute to value
            result = self.generate_unique_name(target if target else "tmp")
            attr = self.to_onnx_attr_ref(val)
            self.emit([result], Op(self.default_opset, "Constant"), [], [attr])
            return result
        if isinstance(val, ConstValue) and isinstance(val.value, float):  # TODO
            result = self.generate_unique_name(target if target else "tmp")
            return self.emit_const(val.value, result, info)
        if isinstance(val, Dynamic):
            return val.value
        # Assume value is a python-value convertible to a tensor
        # TODO: check if value is convertible to a TensorProto, so that we can
        # produce a better error message otherwise
        return self.emit_const(val, target if target else "tmp", info)

    def py_var_to_onnx_var(self, py_var, info):
        return self.to_onnx_var(self.lookup(py_var, info), info=info)

    def emit_docstring(self, docstring):
        self.ir_builder.add_docstring(self.current_fn, docstring)

    def emit(self, outputs, callee, inputs, attrs, sub_functions=None):
        if callee.opname == 'NotEqual':
            if len(attrs) != 0:
                raise RuntimeError(
                    "Operator %r does not support attributes." % callee.opname)
            tmp = self.generate_unique_name()
            self.ir_builder.add_stmt(
                self.current_fn, [tmp], callee.opset, "Equal", inputs, attrs)
            self.ir_builder.add_stmt(
                self.current_fn, outputs, callee.opset, "Not", [tmp], attrs)
        else:
            self.ir_builder.add_stmt(
                self.current_fn, outputs, callee.opset,
                callee.opname, inputs, attrs, sub_functions)

    def emit_loop(self, outputs, callee, inputs, attrs, info, sub_functions=None):
        def rename(x):
            r = self.generate_unique_name(x)
            self.bind(x, Dynamic(r, DynamicKind.Output, info))
            return r

        # [ self.to_onnx_var(self.lookup(pvar)) for pvar in inputs ]
        onnx_inputs = inputs
        onnx_outputs = [rename(x) for x in outputs]
        self.emit(onnx_outputs, Op(self.default_opset, callee), onnx_inputs, attrs,
                  sub_functions=sub_functions)

    def emit_const(self, pyvalue, suggested_name, info):
        ovar = self.generate_unique_name(suggested_name)
        tensor = pyvalue_to_tensor(ovar, pyvalue, self, info)
        attr = self.ir_builder.attr("value", tensor)
        self.emit([ovar], Op(self.default_opset, "Constant"), [], [attr])
        return ConverterExpression(ovar, ConverterExpressionKind.CONST)

    def is_pure_module(self, m):
        return (m in self.pure_modules)

    def is_constant_expr(self, node):
        if isinstance(node, ast.Name):
            val = self.lookup(node.id, DebugInfo(node, self), raise_exception=False)
            if val is None:
                # A function...
                return False
            return isinstance(val, ConstValue) and self.is_pure_module(val.value)
        if isinstance(node, (ast.Call, ast.BinOp, ast.UnaryOp, ast.Compare,
                             ast.Num, ast.Str, ast.Attribute, ast.List, ast.Load,
                             ast.NameConstant, ast.Constant, ast.Str)):
            return all([self.is_constant_expr(c) for c in ast.iter_child_nodes(node)])
        return False

    def eval_constant_expr(self, node):
        # TODO: assert (self.is_constant_expr(node))
        locals = {}  # TODO
        expr = ast.Expression(node)
        cpl = compile(expr, filename="<ast>", mode="eval")
        try:
            return eval(cpl, self.globals, locals)
        except NameError as e:
            raise NameError(
                DebugInfo(node).msg(
                    "Missing names, globals contains %r, locals %r." % (
                        list(self.globals), list(locals)))) from e

    def eval_attr(self, node):
        if isinstance(node, ast.Num):
            return node.n
        if isinstance(node, ast.Str):
            return node.s
        if isinstance(node, ast.NameConstant):
            if not isinstance(node.value, bool):
                raise ValueError(f"Unsupported NameConstant attribute: {node.value}.")
            return 1 if node.value else 0
        if isinstance(node, ast.List):
            return [self.eval_attr(x) for x in node.elts]
        if isinstance(node, (ast.Call, ast.Attribute, ast.UnaryOp)):
            try:
                return self.eval_constant_expr(node)
            except NameError as e:
                raise NameError(DebugInfo(node, self).msg(
                    "Unable to evaluate a constant in node type %r "
                    "due to %r." % (type(node), str(e))))
        raise ValueError(DebugInfo(node).msg(
            f"Unsupported attribute type '{type(node)!r}'."))

    def translate_attr(self, attr_name, node):
        '''
        Translate an (attribute-name, value) pair.
        node must represent an AST that evaluates to a python-value that can be mapped
        into an ONNX attribute value or it must be an attribute-reference.
        '''
        if isinstance(node, ast.Name):
            val = self.lookup(node.id, DebugInfo(node, self))
            if (isinstance(val, AttrRef)):
                return self.ir_builder.attr_ref(attr_name, val.value, val.typeinfo)
        return self.ir_builder.attr(attr_name, self.eval_constant_expr(node))

    def translate_docstring(self, node):
        if hasattr(node.value, 'value'):
            # python 3.8+
            return self.emit_docstring(node.value.value)
        if hasattr(node.value, 's'):
            # python 3.7
            return self.emit_docstring(node.value.s)
        raise TypeError("Unexpected type %r for node. "
                        "Unsupoorted version of python." % type(node))

    # Expression-translation generates "IR statements/nodes" that compute the value of
    # the expression into a target-variable, and returns the variable that is
    # assigned this value.
    def translate_expr(self, node, target="tmp"):
        if isinstance(node, ast.Call):
            r = self.translate_call_expr(node)
        elif isinstance(node, (ast.BinOp, ast.BoolOp, ast.BitAnd, ast.BitOr)):
            r = self.translate_bin_op_expr(node)
        elif isinstance(node, ast.UnaryOp):
            r = self.translate_unary_op_expr(node)
        elif isinstance(node, ast.Compare):
            r = self.translate_compare_expr(node)
        elif isinstance(node, ast.Name):
            r = self.translate_name_expr(node)
        elif self.is_constant_expr(node):
            cst = self.eval_constant_expr(node)
            if cst is None:
                fail(DebugInfo(node).msg(
                    "None is not allowed as a constant, node type is %r." % type(node)))
            r = self.emit_const(cst, target, DebugInfo(node, self))
        else:
            raise ValueError(DebugInfo(node, self).msg(
                f"Unsupported expression type {type(node)!r}."))
        if isinstance(r, ConverterExpression):
            return r
        if isinstance(r, tuple):
            if isinstance(target, str):
                result = self.generate_unique_name(target)
                callee, args, attrs = r
                self.emit([result], callee, args, attrs)
                return ConverterExpression(result, ConverterExpressionKind.ANY)
            results = [self.generate_unique_name(x) for x in target]
            callee, args, attrs = r
            self.emit(results, callee, args, attrs)
            return ConverterExpression(results, ConverterExpressionKind.ANY)
        return ConverterExpression(r, ConverterExpressionKind.ANY)

    # Translation of an expression where "None" is permitted (eg., for an optional argument)
    def translate_opt_expr(self, node, target="tmp"):
        # None is represented as a NameConstant in Python 3.7 and Constant in Python 3.9
        if isinstance(node, (ast.NameConstant, ast.Constant)) and (node.value is None):
            return ConverterExpression(None, ConverterExpressionKind.ANY)
        return self.translate_expr(node, target)

    def translate_call_expr(self, node):
        # TODO: for now, we map named arguments to attributes, and positional
        # arguments to inputs.
        callee = self.translate_callee_expr(node.func)
        args = [self.translate_opt_expr(x).name for x in node.args]
        attrs = [self.translate_attr(x.arg, x.value) for x in node.keywords]
        return callee, args, attrs

    def _cast_like_binary_expression(self, left, right):
        if left.is_const() and not right.is_const():
            right = right.name
            tmp = self.generate_unique_name(left.name + "_cast")
            self.emit([tmp], Op(self.default_opset, 'CastLike'), [left.name, right], [])
            left = tmp
        elif not left.is_const() and right.is_const():
            left = left.name
            tmp = self.generate_unique_name(right.name + "_cast")
            self.emit([tmp], Op(self.default_opset, 'CastLike'), [right.name, left], [])
            right = tmp
        else:
            left = left.name
            right = right.name
        return left, right

    def translate_bin_op_expr(self, node):
        op = type(node.op)
        if op not in primop_map:
            raise ValueError(DebugInfo(node, self).msg("Unsupported operator %r." % op))
        opname = primop_map[op]
        if hasattr(node, 'left'):
            # operation
            left = self.translate_expr(node.left)
            right = self.translate_expr(node.right)
        else:
            # and, or
            left = self.translate_expr(node.values[0])
            right = self.translate_expr(node.values[1])
        left, right = self._cast_like_binary_expression(left, right)
        return Op(self.default_opset, opname), [left, right], []

    def translate_unary_op_expr(self, node):
        op = type(node.op)
        if op not in primop_map:
            raise ValueError(DebugInfo(node, self).msg("Unsupported operator %r." % op))
        if self.is_constant_expr(node.operand):
            # This function changed the constant node.operand
            # and returns it. The function calling this one
            # should intercept this call and replace node
            # by node.operand.
            # This mechanism does not handle somthing like `(-(-5))`.
            if hasattr(node.operand, 'value'):
                # python 3.8+
                val = node.operand.value
            elif hasattr(node.operand, 'n'):
                # python 3.7
                val = float(node.operand.n)
            else:
                raise TypeError(
                    "Unable to guess constant value from type %r and attributes %r."
                    "" % (type(node.operand), dir(node.operand)))
            if op == ast.USub:
                cst = ast.Constant(-val, lineno=node.lineno, col_offset=node.col_offset)
                return self.translate_expr(cst)
            if op == ast.UAdd:
                return self.translate_expr(node.operand)
        opname = primop_map[op]
        operand = self.translate_expr(node.operand)
        return Op(self.default_opset, opname), [operand], []

    def translate_compare_expr(self, node):
        # TODO: handle multiple comparisons in one expression
        assert len(node.ops) == 1
        assert len(node.comparators) == 1
        op = type(node.ops[0])
        if op not in primop_map:
            raise ValueError(DebugInfo(node, self).msg("Unsupported operator %r." % op))
        opname = primop_map[op]
        left = self.translate_expr(node.left)
        right = self.translate_expr(node.comparators[0])
        left, right = self._cast_like_binary_expression(left, right)
        return Op(self.default_opset, opname), [left, right], []

    def translate_name_expr(self, node):
        return self.py_var_to_onnx_var(node.id, DebugInfo(node, self))

    def translate_opset_expr(self, node) -> values.Opset:
        """Return an Opset"""
        if isinstance(node, ast.Name):
            val = self.lookup(node.id, DebugInfo(node, self), raise_exception=False)
            if isinstance(val, ConstValue):  # TODO
                val = val.value
            if isinstance(val, values.Opset):
                return val
            fail(DebugInfo(node).msg(f"'{node.id}' is not an instance of type Opset."))
        elif isinstance(node, ast.Attribute):
            fail(DebugInfo(node, self).msg("Nested module unimplemented."))  # TODO
        else:
            fail(DebugInfo(node, self).msg("Invalid opset expression."))

    def translate_callee_expr(self, node) -> values.Op:
        """Return an Op"""
        if isinstance(node, ast.Attribute):
            module = self.translate_opset_expr(node.value)
            self.set_default_opset(module, node)
            opname = node.attr
            if opname in module:
                return Op(module, node.attr)
            warn(f"'{opname}' is not a known op in '{str(module)}'")
            return Op(module, node.attr)
        if isinstance(node, ast.Name):
            function_name = node.id
            found = self.lookup(function_name, DebugInfo(node, self), raise_exception=False)
            if isinstance(found, OnnxFunction):
                self.current_fn.append_function(found)
                return found
            if isinstance(found, Op):
                return found
            if not found:
                if function_name not in self.default_opset:
                    warn(f"Unknown function name {node.id}. The ONNX graph may not work.")
                return Op(self.default_opset, node.id)
        fail(DebugInfo(node, self).msg("Invalid callee"))

    def translate_stmt(self, node, index_of_stmt=None):
        """
        Statement translation: A single Python statement is mapped into a
        sequence of IR statements.
        """
        if isinstance(node, (ast.Assign, ast.AugAssign)):
            return self.translate_assign_stmt(node)
        if isinstance(node, ast.AnnAssign):
            return self.translate_assign_stmt(node)
        if isinstance(node, ast.Return):
            return self.translate_return_stmt(node)
        if isinstance(node, ast.If):
            return self.translate_if_stmt(node)
        if isinstance(node, (ast.For, ast.While)):
            return self.translate_loop_stmt(node)
        if isinstance(node, ast.Expr):
            if index_of_stmt == 0 and hasattr(node, 'value'):
                if hasattr(node.value, 'value') and isinstance(node.value.value, str):
                    # python 3.8+
                    return self.translate_docstring(node)
                if hasattr(node.value, 's') and isinstance(node.value.s, str):
                    # python 3.7
                    return self.translate_docstring(node)
        try:
            if node.value.func.id == 'print':
                # Any call to print function are ignored.
                return None
        except (TypeError, AttributeError):
            pass
        raise ValueError(DebugInfo(node, self).msg(
            f"Unsupported statement type {type(node)!r}."))

    def translate_assign_stmt(self, stmt: typing.Union[ast.Assign, ast.AnnAssign]):
        def assign(lhs, rhs):
            info = DebugInfo(lhs, self)
            if isinstance(lhs, ast.Name):
                lhs_id = lhs.id
                if isinstance(rhs, ast.List):
                    # empty sequence
                    if len(rhs.elts) != 0:
                        fail(DebugInfo(stmt, self).msg(
                            f"A variable can be initialized with an empty list "
                            f"but {len(rhs.elts)} were detected."))
                    var = ConstValue([], info)
                    self.bind(lhs_id, var)
                    return var
                if self.is_constant_expr(rhs):
                    self.bind(lhs_id, ConstValue(self.eval_constant_expr(rhs), info))
                else:
                    if isinstance(rhs, ast.Name):
                        t = rhs.id
                        # We stil emit an identity node.
                        self.emit([lhs_id], Op(self.default_opset, "Identity"), [t], [])
                    else:
                        t = self.translate_expr(rhs, lhs_id).name
                    if isinstance(stmt, ast.AnnAssign):
                        var = Dynamic(t, DynamicKind.Intermediate, info,
                                      typeinfo=self.eval_constant_expr(stmt.annotation))
                    else:
                        var = Dynamic(t, DynamicKind.Intermediate, info)
                    self.bind(lhs_id, var)
                    return var
            if isinstance(lhs, ast.Tuple):
                def id(x):
                    assert isinstance(x, ast.Name)
                    return x.id
                ids = [id(x) for x in lhs.elts]
                onnxids = self.translate_expr(rhs, ids).name
                for x, y in zip(ids, onnxids):
                    self.bind(x, Dynamic(y, DynamicKind.Intermediate, info))
                return None
            fail(DebugInfo(stmt, self).msg(
                f"Unsupported construct in LHS of assignment, "
                f"type(lhs)=f{type(lhs)!r}, type(rhs)=f{type(rhs)!r}."))

        if isinstance(stmt, ast.Assign):
            targets = stmt.targets
        else:
            targets = [stmt.target]
        assert len(targets) == 1, "Multi-assignment not supported."
        lhs = targets[0]
        rhs = stmt.value
        if isinstance(rhs, ast.Tuple):
            assert isinstance(lhs, ast.Tuple)
            assert len(lhs.elts) == len(rhs.elts), \
                "Expected same number of elements on lhs and rhs of assignments."
            for p, r in zip(lhs.elts, rhs.elts):
                assign(p, r)
            var = None
        else:
            var = assign(lhs, rhs)
        if isinstance(lhs, ast.Tuple):
            return None
        return ConverterExpression(
            lhs.id, ConverterExpressionKind.ASSIGN, args=dict(var=var))

    def translate_return_stmt(self, stmt: ast.Return):
        def ret(exp, suffix=""):
            ovar = self.translate_expr(exp, "return_val" + suffix).name
            if self.returntype is None:
                t = None
            else:
                t = self.returntype[self.num_outputs]
            self.ir_builder.add_output(self.current_fn, ovar, t, DebugInfo(stmt, self))
            self.num_outputs += 1
            return ovar

        val = stmt.value
        assert val is not None, "Return statement without return-value not supported."
        if (isinstance(val, ast.Tuple)):
            return [ret(exp, str(i)) for i, exp in enumerate(val.elts)]
        else:
            return ret(val)

    def translate_if_stmt(self, stmt: ast.If):
        if hasattr(stmt, 'live_out'):
            live_defs = list(stmt.live_out.intersection(analysis.defs(stmt)))
        else:
<<<<<<< HEAD
            live_defs = []
=======
            live_defs = list(analysis.defs(stmt))
>>>>>>> b1867fda
        test = self.translate_expr(stmt.test, "cond").name
        lineno = DebugInfo(stmt, self).lineno
        thenGraph, sub_fct_then = self.translate_block(
            stmt.body, "thenGraph_%d" % lineno, live_defs, parent_stmt=stmt)
        thenAttr = self.ir_builder.attr("then_branch", thenGraph)
        elseGraph, sub_fct_else = self.translate_block(
            stmt.orelse, "elseGraph_%d" % lineno, live_defs, parent_stmt=stmt)
        elseAttr = self.ir_builder.attr("else_branch", elseGraph)

        def rename(x):
            r = self.generate_unique_name(x)
            self.bind(x, Dynamic(r, DynamicKind.Intermediate, DebugInfo(stmt, self)))
            return r

        # no break condition
        renamed = [rename(x) for x in live_defs]
        if len(renamed) == 0:
            fail(DebugInfo(stmt, self).msg(
                "A subgraph for a test do not have any output variable."))

        sub_functions = {}
        sub_functions.update(sub_fct_then)
        sub_functions.update(sub_fct_else)
        if renamed == [test]:
            fail(DebugInfo(stmt, self).msg(
                f"Input and output cannot be the same {renamed!r}."))
        self.emit(renamed, Op(self.default_opset, "If"), [test], [thenAttr, elseAttr],
                  sub_functions=sub_functions)

    def translate_loop_stmt(self, loop_stmt: typing.Union[ast.For, ast.While]):
        # loop-variable
<<<<<<< HEAD
        assert isinstance(for_stmt.target, ast.Name), \
            "For loop target must be a single variable."
        p_loop_var = for_stmt.target.id
        # iter
        iter = for_stmt.iter
        assert isinstance(iter, ast.Call), "Loop bound not a call."
        if not isinstance(iter.func, ast.Name):
            fail(DebugInfo(for_stmt, self).msg("Unsupported loop bound %r." % iter.func))
        if iter.func.id == 'range':
            if not iter.args or len(iter.args) != 1:
                fail(DebugInfo(for_stmt, self).msg(
                    f"Unsupported number of arguments for function {iter.func.id!r}."))
        elif iter.func.id == 'conditional_range':
            if not iter.args or len(iter.args) != 2:
                fail(DebugInfo(for_stmt, self).msg(
                    f"Unsupported number of arguments for function {iter.func.id!r}."))
        else:
            fail(DebugInfo(for_stmt, self).msg(
                f"Unsupported loop function {iter.func.id!r}."))
        if iter.keywords:
            fail(DebugInfo(for_stmt, self).msg(
                f"Unsupported keywords {iter.keywords!r}."))
        if (iter.args[0] is None or (
                isinstance(iter.args[0], (ast.Constant, ast.NameConstant)) and
                iter.args[0].value is None)):
            # loop stop based on a condition
            o_loop_bound = ""
        else:
            o_loop_bound = self.translate_expr(iter.args[0], "loop_bound").name

        # analyze loop body
        exposed_uses = analysis.exposed_uses(for_stmt.body, self)
        vars_def_in_loop = analysis.defs(for_stmt.body)
        loop_state_vars = vars_def_in_loop.intersection(exposed_uses | for_stmt.live_out)
=======
        if isinstance(loop_stmt, ast.For):
            if not isinstance(loop_stmt.target, ast.Name):
                fail(DebugInfo(loop_stmt, self).msg(
                    "For loop target must be a single variable."))
            p_loop_var = loop_stmt.target.id
            # iter
            iter = loop_stmt.iter
            assert isinstance(iter, ast.Call), "Loop bound not a call."
            if not isinstance(iter.func, ast.Name):
                fail(DebugInfo(loop_stmt).msg("Unsupported loop bound %r." % iter.func))
            if iter.func.id != 'range':
                fail(DebugInfo(loop_stmt).msg(
                    "Unsupported loop bound, only function 'range' is allowed."))
            if not iter.args or len(iter.args) != 1:
                fail(DebugInfo(loop_stmt).msg(
                    "Unsupported loop bound, it should be 'range(?)'."))
            assert not iter.keywords, "Unsupported loop bound."
            o_loop_bound = self.translate_expr(iter.args[0], "loop_bound").name
            o_cond_var = self.generate_unique_name("cond_in")
            i_cond_var = o_cond_var
            cond_while = None
        elif isinstance(loop_stmt, ast.While):
            test = loop_stmt.test
            if not isinstance(test, ast.Name):
                fail(DebugInfo(loop_stmt, self).msg(
                    "Unexpected condition type {type(loop_stmt)!r} for a while loop, "
                    "it should be 'while <condition_name>:'."))
            p_loop_var = 'infinite_loop'
            o_loop_bound = ''
            i_cond_var = test.id
            cond_while = test.id
            o_cond_var = None
            # we need to go through all the instructions to see
            # which instruction defines the condition test.id
        else:
            fail(DebugInfo(loop_stmt, self).msg(f"Unexpected loop type {type(loop_stmt)!r}."))
        # analyze loop body
        exposed_uses = analysis.exposed_uses(loop_stmt.body, self)
        vars_def_in_loop = analysis.defs(loop_stmt.body)
        loop_state_vars = vars_def_in_loop.intersection(
            exposed_uses | loop_stmt.live_out)
>>>>>>> b1867fda
        scan_outputs = set()  # TODO
        outputs = list(loop_state_vars | scan_outputs)

        # loop-condition:
<<<<<<< HEAD
        o_true = self.emit_const(True, "true", DebugInfo(for_stmt, self))
        o_cond_var = None
        has_end_condition = False
        if iter.func.id == 'conditional_range' and isinstance(iter.args[1], ast.Name):
            o_cond_var = iter.args[1].id
            self.generate_unique_name("cond")
            o_cond_out = self.generate_unique_name("%s_out" % o_cond_var)
            has_end_condition = True
        if o_cond_var is None:
            o_cond_var = self.generate_unique_name("cond_in")
            o_cond_out = self.generate_unique_name("cond_out")
=======
        o_true = self.emit_const(True, "true", DebugInfo(loop_stmt, self))
        # o_loop_bound = self.emit_const(3, "loop_bound")
>>>>>>> b1867fda

        # build loop_body
        self.enter_scope("loop_body", loop_stmt)
        o_loop_var = self.generate_unique_name(p_loop_var)
        self.ir_builder.add_input(
            self.current_fn, o_loop_var, types.INT64, DebugInfo(loop_stmt, self))
        self.bind(p_loop_var, Dynamic(
<<<<<<< HEAD
            o_loop_var, DynamicKind.Loop, DebugInfo(for_stmt, self)))
=======
            o_loop_var, DynamicKind.Loop, DebugInfo(loop_stmt, self)))
>>>>>>> b1867fda

        self.ir_builder.add_input(
            self.current_fn, i_cond_var, types.BOOL, DebugInfo(loop_stmt, self))

        for pv in loop_state_vars:
            ov = self.generate_unique_name(pv)
            # TODO: retrieve the annotation for variable pv is any is specified.
            # typeinfo = self.eval_constant_expr(pv.annotation)
            typeinfo = None
            self.ir_builder.add_input(
<<<<<<< HEAD
                self.current_fn, ov, typeinfo, DebugInfo(for_stmt, self))
            self.bind(pv, Dynamic(ov, DynamicKind.Loop, DebugInfo(for_stmt, self)))
        updated_condition = None
        for s in for_stmt.body:
            r = self.translate_stmt(s)
            if (has_end_condition and isinstance(r, ConverterExpression) and
                    r.name == o_cond_var):
                # This mechanism does not work if the loop includes
                # nested blocks.
                var = r.args['var']
                assert isinstance(var, Dynamic)
                updated_condition = var.value

        if has_end_condition:
            if updated_condition is None:
                fail(DebugInfo(for_stmt, self).msg(
                    "Condition %r is not modified in the loop body or is modified "
                    "in a nested block (not possible yet). It should be removed."
                    "" % o_cond_var))
            self.emit([o_cond_out], Op(self.default_opset, "Identity"),
                      [updated_condition], [])
        else:
            self.emit([o_cond_out], Op(self.default_opset, "Identity"),
                      [o_cond_var], [])
=======
                self.current_fn, ov, typeinfo, DebugInfo(loop_stmt, self))
            self.bind(pv, Dynamic(ov, DynamicKind.Loop, DebugInfo(loop_stmt, self)))

        condition_name = None
        operator_name = 'Identity'
        for i, s in enumerate(loop_stmt.body):
            # We first need to intercept a break instruction in test block.
            # It must be something like `if <condition_name>: break`.
            # This instruction must be the last of the loop body.
            if (isinstance(s, ast.If) and len(s.body) == 1 and
                    isinstance(s.body[0], ast.Break)):
                if not isinstance(s.test, ast.Name):
                    fail(DebugInfo(s, self).msg(
                        f"Instruction break can be introduced with test but it must be "
                        f"if <condition>: break. However condition is of type "
                        f"{type(s.test)!r}."))
                if i != len(loop_stmt.body) - 1:
                    fail(DebugInfo(s, self).msg(
                        "Instruction break must be the last one of the loop."))

                current_scope = self.current_scope()
                if s.test.id not in current_scope:
                    fail(DebugInfo(loop_stmt, self).msg(
                        f"Unable to find condition variable {s.test.id!r} in known "
                        f"variables {list(current_scope)!r}."))
                condition_name = current_scope[s.test.id].value
                operator_name = 'Not'
                continue
            self.translate_stmt(s)

        o_cond_out = self.generate_unique_name("cond_out")

        if cond_while is not None:
            # Loop while
            current_scope = self.current_scope()
            if cond_while not in current_scope:
                fail(DebugInfo(loop_stmt, self).msg(
                    f"Unable to find condition variable {cond_while!r} in known "
                    f"variables {list(current_scope)!r}."))
            o_cond_var = current_scope[cond_while].value

        self.emit([o_cond_out], Op(self.default_opset, operator_name),
                  [condition_name or o_cond_var], [])
>>>>>>> b1867fda

        self.ir_builder.add_output(
            self.current_fn, o_cond_out, types.BOOL, DebugInfo(loop_stmt, self))
        for pv in loop_state_vars:
            ov = self.py_var_to_onnx_var(pv, DebugInfo(loop_stmt, self))
            # TODO: retrieve variable type for the annotation if any.
            typeinfo = None
            self.ir_builder.add_output(
                self.current_fn, ov, typeinfo, DebugInfo(loop_stmt, self))
        body = self.exit_scope()
        inputs = [o_loop_bound, o_true] + \
                 [self.py_var_to_onnx_var(
                     pv, DebugInfo(loop_stmt, self)) for pv in loop_state_vars]
        graph, sub_functions = body.to_graph_proto()
        attrs = [self.ir_builder.attr("body", graph)]
        return self.emit_loop(outputs, "Loop", inputs, attrs,
                              sub_functions=sub_functions,
                              info=DebugInfo(loop_stmt, self))

    def translate_block(self, stmts, name, live_defs, parent_stmt=None):
        """
        Translation of a statement-block to GraphProto attribute.
        """
        info_stmt = stmts[0] if len(stmts) > 0 else parent_stmt
        self.enter_scope(name, None)
        for s in stmts:
            self.translate_stmt(s)
        for pvar in live_defs:
            if pvar in self.current_scope():
                pv_val = self.current_scope()[pvar]
                output = self.to_onnx_var(pv_val, pvar)
                self.ir_builder.add_output(
                    self.current_fn, output, pv_val.typeinfo, DebugInfo(info_stmt, self))
            else:
                pv_val = None
                for scope in self.locals:  # TODO: skip current_scope
                    if pvar in scope:
                        pv_val = scope[pvar]
                        break
                if pv_val is None:
                    fail(DebugInfo(stmts[0], self).msg(
                        f"Variable {pvar} is not assigned a value along a conditional "
                        f"branch, known variables: {list(self.locals)}."))
                # introduce a copy
                ovar = self.generate_unique_name(pvar)
                self.emit([ovar], Op(self.default_opset, "Identity"),
                          [self.to_onnx_var(pv_val, pvar)], [])
                # TODO: retrieve the annotation if any.
                typeinfo = None
                self.ir_builder.add_output(
                    self.current_fn, ovar, typeinfo, DebugInfo(info_stmt, self))
        graph = self.exit_scope()
        return graph.to_graph_proto()

    def translate_function_def(self, fn: ast.FunctionDef):
        logger.debug("Converter:translate_function_def:%s", fn.name)
        if fn.name in self.this_module.function_defs:
            warn(f"{fn.name}: Already defined.")
        args = fn.args
        if args.vararg or args.kwonlyargs or args.kw_defaults or args.kwarg:
            warn(f"{fn.name}: Unsupported feature in function signature.")
        domain = self.this_module.domain
        self.current_fn = self.ir_builder.new_function(fn.name, domain, True)
        for i, x in enumerate(args.args):
            arg_with_default_start_index = len(args.args) - len(args.defaults)
            if args.defaults and i >= arg_with_default_start_index:
                # ast.Num does not have 'value' property in python 3.7
                if hasattr(args.defaults[i - arg_with_default_start_index], 'value'):
                    default_value = args.defaults[i - arg_with_default_start_index].value
                elif hasattr(args.defaults[i - arg_with_default_start_index], 'n'):
                    default_value = args.defaults[i - arg_with_default_start_index].n
                else:
                    default_value = None
            else:
                default_value = None
            if x.annotation:
                typeinfo = self.eval_constant_expr(x.annotation)
            else:
                # The code can only be exported as a function.
                typeinfo = None
            if ta.is_attr(typeinfo):
                self.ir_builder.add_attr(
                    self.current_fn, x.arg, typeinfo, DebugInfo(x, self), default_value)
                self.bind(x.arg, AttrRef(x.arg, typeinfo, DebugInfo(x, self)))
            else:
                self.ir_builder.add_input(self.current_fn, x.arg, typeinfo, DebugInfo(x, self))
                self.bind(x.arg, Dynamic(x.arg, DynamicKind.Input, DebugInfo(x, self)))
        if fn.returns:
            returntype = self.eval_constant_expr(fn.returns)
            if isinstance(returntype, tuple):
                assert all([ta.is_valid(t) for t in returntype])
                self.returntype = returntype
            else:
                assert ta.is_valid(returntype)
                self.returntype = (returntype,)
        else:
            self.returntype = None
        self.num_outputs = 0
        for i, s in enumerate(fn.body):
            self.translate_stmt(s, index_of_stmt=i)
        if self.returntype is not None:
            if self.num_outputs != len(self.returntype):
                raise SyntaxError(DebugInfo(fn, self).msg(
                    "Mismatch in number of return values and types. "
                    "Keyword 'return' cannot be used in a subgraph (test, loop). "
                    " returntype is %r, self.num_outputs=%r." % (
                        returntype, self.num_outputs)))
        return self.current_fn

    def do_import(self, alias):
        logger.debug("Importing %r as %r.", alias.name, alias.asname)
        fail_if(alias.name not in self.known_modules,
                f"Import: unsupported module {alias.name}")
        asname = alias.asname if alias.asname else alias.name
        self.globals[asname] = self.known_modules[alias.name]

    def top_level_stmt(self, stmt):
        if isinstance(stmt, ast.FunctionDef):
            self.init_function_translation()
            analysis.do_liveness_analysis(stmt, self)
            fn_ir = self.translate_function_def(stmt)
            fn_ir.debug_print()
            self.this_module.add_function_def(fn_ir)
            return fn_ir
        if isinstance(stmt, ast.If):
            # Skips it.
            return None
        raise ValueError(f"Unsupported top-level statement type {type(stmt)!r}.")<|MERGE_RESOLUTION|>--- conflicted
+++ resolved
@@ -704,11 +704,7 @@
         if hasattr(stmt, 'live_out'):
             live_defs = list(stmt.live_out.intersection(analysis.defs(stmt)))
         else:
-<<<<<<< HEAD
-            live_defs = []
-=======
             live_defs = list(analysis.defs(stmt))
->>>>>>> b1867fda
         test = self.translate_expr(stmt.test, "cond").name
         lineno = DebugInfo(stmt, self).lineno
         thenGraph, sub_fct_then = self.translate_block(
@@ -740,42 +736,6 @@
 
     def translate_loop_stmt(self, loop_stmt: typing.Union[ast.For, ast.While]):
         # loop-variable
-<<<<<<< HEAD
-        assert isinstance(for_stmt.target, ast.Name), \
-            "For loop target must be a single variable."
-        p_loop_var = for_stmt.target.id
-        # iter
-        iter = for_stmt.iter
-        assert isinstance(iter, ast.Call), "Loop bound not a call."
-        if not isinstance(iter.func, ast.Name):
-            fail(DebugInfo(for_stmt, self).msg("Unsupported loop bound %r." % iter.func))
-        if iter.func.id == 'range':
-            if not iter.args or len(iter.args) != 1:
-                fail(DebugInfo(for_stmt, self).msg(
-                    f"Unsupported number of arguments for function {iter.func.id!r}."))
-        elif iter.func.id == 'conditional_range':
-            if not iter.args or len(iter.args) != 2:
-                fail(DebugInfo(for_stmt, self).msg(
-                    f"Unsupported number of arguments for function {iter.func.id!r}."))
-        else:
-            fail(DebugInfo(for_stmt, self).msg(
-                f"Unsupported loop function {iter.func.id!r}."))
-        if iter.keywords:
-            fail(DebugInfo(for_stmt, self).msg(
-                f"Unsupported keywords {iter.keywords!r}."))
-        if (iter.args[0] is None or (
-                isinstance(iter.args[0], (ast.Constant, ast.NameConstant)) and
-                iter.args[0].value is None)):
-            # loop stop based on a condition
-            o_loop_bound = ""
-        else:
-            o_loop_bound = self.translate_expr(iter.args[0], "loop_bound").name
-
-        # analyze loop body
-        exposed_uses = analysis.exposed_uses(for_stmt.body, self)
-        vars_def_in_loop = analysis.defs(for_stmt.body)
-        loop_state_vars = vars_def_in_loop.intersection(exposed_uses | for_stmt.live_out)
-=======
         if isinstance(loop_stmt, ast.For):
             if not isinstance(loop_stmt.target, ast.Name):
                 fail(DebugInfo(loop_stmt, self).msg(
@@ -786,15 +746,42 @@
             assert isinstance(iter, ast.Call), "Loop bound not a call."
             if not isinstance(iter.func, ast.Name):
                 fail(DebugInfo(loop_stmt).msg("Unsupported loop bound %r." % iter.func))
-            if iter.func.id != 'range':
+            if iter.func.id == 'range':
+                if not iter.args or len(iter.args) != 1:
+                    fail(DebugInfo(loop_stmt).msg(
+                        "Unsupported loop bound, it should be 'range(n_iteration)'."))
+            elif iter.func.id == 'conditional_range':
+                if not iter.args or len(iter.args) != 2:
+                    fail(DebugInfo(loop_stmt).msg(
+                        "Unsupported loop bound, it should be "
+                        "'conditional_range(condition, n_iteration)'."))
+            else:
                 fail(DebugInfo(loop_stmt).msg(
-                    "Unsupported loop bound, only function 'range' is allowed."))
-            if not iter.args or len(iter.args) != 1:
-                fail(DebugInfo(loop_stmt).msg(
-                    "Unsupported loop bound, it should be 'range(?)'."))
+                    "Unsupported loop bound, only functions 'range' or "
+                    "'conditional_range' are allowed."))
             assert not iter.keywords, "Unsupported loop bound."
-            o_loop_bound = self.translate_expr(iter.args[0], "loop_bound").name
-            o_cond_var = self.generate_unique_name("cond_in")
+
+            if iter.func.id == 'conditional_range':
+                if isinstance(iter.args[1], ast.Name):
+                    o_cond_var = iter.args[1].id
+                    self.generate_unique_name("cond")
+                    o_cond_out = self.generate_unique_name("%s_out" % o_cond_var)
+                    has_end_condition = True
+                    o_loop_bound = self.translate_expr(iter.args[1], "loop_bound").name
+                else:
+                    has_end_condition = False
+                    o_cond_var = None
+                    o_loop_bound = self.translate_expr(iter.args[0], "loop_bound").name
+                    o_cond_var = self.generate_unique_name("cond_in")
+                    o_cond_out = self.generate_unique_name("cond_out")
+                    i_cond_var = o_cond_var
+            else:
+                has_end_condition = False
+                o_loop_bound = self.translate_expr(iter.args[0], "loop_bound").name
+                o_cond_var = self.generate_unique_name("cond_in")
+                i_cond_var = o_cond_var
+            cond_while = None
+            
             i_cond_var = o_cond_var
             cond_while = None
         elif isinstance(loop_stmt, ast.While):
@@ -817,27 +804,12 @@
         vars_def_in_loop = analysis.defs(loop_stmt.body)
         loop_state_vars = vars_def_in_loop.intersection(
             exposed_uses | loop_stmt.live_out)
->>>>>>> b1867fda
         scan_outputs = set()  # TODO
         outputs = list(loop_state_vars | scan_outputs)
 
         # loop-condition:
-<<<<<<< HEAD
-        o_true = self.emit_const(True, "true", DebugInfo(for_stmt, self))
-        o_cond_var = None
-        has_end_condition = False
-        if iter.func.id == 'conditional_range' and isinstance(iter.args[1], ast.Name):
-            o_cond_var = iter.args[1].id
-            self.generate_unique_name("cond")
-            o_cond_out = self.generate_unique_name("%s_out" % o_cond_var)
-            has_end_condition = True
-        if o_cond_var is None:
-            o_cond_var = self.generate_unique_name("cond_in")
-            o_cond_out = self.generate_unique_name("cond_out")
-=======
         o_true = self.emit_const(True, "true", DebugInfo(loop_stmt, self))
         # o_loop_bound = self.emit_const(3, "loop_bound")
->>>>>>> b1867fda
 
         # build loop_body
         self.enter_scope("loop_body", loop_stmt)
@@ -845,11 +817,7 @@
         self.ir_builder.add_input(
             self.current_fn, o_loop_var, types.INT64, DebugInfo(loop_stmt, self))
         self.bind(p_loop_var, Dynamic(
-<<<<<<< HEAD
-            o_loop_var, DynamicKind.Loop, DebugInfo(for_stmt, self)))
-=======
             o_loop_var, DynamicKind.Loop, DebugInfo(loop_stmt, self)))
->>>>>>> b1867fda
 
         self.ir_builder.add_input(
             self.current_fn, i_cond_var, types.BOOL, DebugInfo(loop_stmt, self))
@@ -860,37 +828,12 @@
             # typeinfo = self.eval_constant_expr(pv.annotation)
             typeinfo = None
             self.ir_builder.add_input(
-<<<<<<< HEAD
-                self.current_fn, ov, typeinfo, DebugInfo(for_stmt, self))
-            self.bind(pv, Dynamic(ov, DynamicKind.Loop, DebugInfo(for_stmt, self)))
-        updated_condition = None
-        for s in for_stmt.body:
-            r = self.translate_stmt(s)
-            if (has_end_condition and isinstance(r, ConverterExpression) and
-                    r.name == o_cond_var):
-                # This mechanism does not work if the loop includes
-                # nested blocks.
-                var = r.args['var']
-                assert isinstance(var, Dynamic)
-                updated_condition = var.value
-
-        if has_end_condition:
-            if updated_condition is None:
-                fail(DebugInfo(for_stmt, self).msg(
-                    "Condition %r is not modified in the loop body or is modified "
-                    "in a nested block (not possible yet). It should be removed."
-                    "" % o_cond_var))
-            self.emit([o_cond_out], Op(self.default_opset, "Identity"),
-                      [updated_condition], [])
-        else:
-            self.emit([o_cond_out], Op(self.default_opset, "Identity"),
-                      [o_cond_var], [])
-=======
                 self.current_fn, ov, typeinfo, DebugInfo(loop_stmt, self))
             self.bind(pv, Dynamic(ov, DynamicKind.Loop, DebugInfo(loop_stmt, self)))
 
         condition_name = None
         operator_name = 'Identity'
+        updated_condition = None
         for i, s in enumerate(loop_stmt.body):
             # We first need to intercept a break instruction in test block.
             # It must be something like `if <condition_name>: break`.
@@ -914,7 +857,14 @@
                 condition_name = current_scope[s.test.id].value
                 operator_name = 'Not'
                 continue
-            self.translate_stmt(s)
+            r = self.translate_stmt(s)
+            if (has_end_condition and isinstance(r, ConverterExpression) and
+                    r.name == o_cond_var):
+                # This mechanism does not work if the loop includes
+                # nested blocks.
+                var = r.args['var']
+                assert isinstance(var, Dynamic)
+                updated_condition = var.value
 
         o_cond_out = self.generate_unique_name("cond_out")
 
@@ -927,9 +877,17 @@
                     f"variables {list(current_scope)!r}."))
             o_cond_var = current_scope[cond_while].value
 
-        self.emit([o_cond_out], Op(self.default_opset, operator_name),
-                  [condition_name or o_cond_var], [])
->>>>>>> b1867fda
+        if has_end_condition:
+            if updated_condition is None:
+                fail(DebugInfo(loop_stmt, self).msg(
+                    "Condition %r is not modified in the loop body or is modified "
+                    "in a nested block (not possible yet). It should be removed."
+                    "" % o_cond_var))
+            self.emit([o_cond_out], Op(self.default_opset, operator_name),
+                      [updated_condition], [])
+        else:
+            self.emit([o_cond_out], Op(self.default_opset, operator_name),
+                      [condition_name or o_cond_var], [])
 
         self.ir_builder.add_output(
             self.current_fn, o_cond_out, types.BOOL, DebugInfo(loop_stmt, self))
