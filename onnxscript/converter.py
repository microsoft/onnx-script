--- conflicted
+++ resolved
@@ -668,17 +668,12 @@
                 asname = alias.asname if alias.asname else alias.name
                 self.globals[asname] = getattr(module, alias.name)
         else:
-<<<<<<< HEAD
-            raise ValueError(DebugInfo(stmt).msg(
-                f"Unsupported top-level statement type: {type(stmt).__name__}."))
-=======
             try:
                 if stmt.test.left.id == '__name__':
                     return None
             except AttributeError:
                 pass
-            raise ValueError(f"Unsupported top-level statement type: {type(stmt).__name__}.")
->>>>>>> 0af5ac3e
+            raise ValueError(DebugInfo(stmt).msg(f"Unsupported top-level statement type: {type(stmt).__name__}."))
 
     def convert_source(self, src):
         module = ast.parse(src)
