--- conflicted
+++ resolved
@@ -75,31 +75,16 @@
     def typed_str(self):
         return f"{self.name} : {str(self.typeinfo)}"
 
-<<<<<<< HEAD
     def to_value_info(self, use_default_type: bool = True):
         """
         Converts the content of this class into :class:`onnx.ValueInfoProto`.
 
-        :param use_default_type: if True, use a default type if an explicit type
-            is not known. Otherwise, returns a ValueInfoProto without type.
-
-        :return: an instance of :class:`onnx.ValueInfoProto`
-=======
-    def to_value_info(self, enforce_typed=False, default_type=None):
-        """Converts the content of this class into :class:`onnx.ValueInfoProto`.
-
         Args:
-            enforce_typed: if True, the function raises an exception if
-                the type of an input or output is not specified (no
-                annotation) unless *io_types* defined a default value to
-                use
-            default_type: defines a default value for missing input and
-                output type, this is only used if *enforce_typed* is
-                True
+            use_default_type: if True, use a default type if an explicit type
+                is not known. Otherwise, returns a ValueInfoProto without type.
 
         Returns:
             an instance of :class:`onnx.ValueInfoProto`
->>>>>>> c9f18dd1
         """
         if self.name is None:
             raise ValueError(self.info.msg("name cannot be None."))
@@ -234,7 +219,6 @@
             raise TypeError(f"Issue with type f{type(opf)}.") from e
         self.functions[opf.name] = proto
 
-<<<<<<< HEAD
     def add_graph_attribute(self, name: str, graph: onnx.GraphProto):
         self.graph_attributes[name] = graph
 
@@ -244,37 +228,20 @@
         input_types: Optional[Sequence[ONNXType]]=None,
         output_types: Optional[Sequence[ONNXType]]=None,
         **kwargs):
-        """
-        Converts the content of this class into a `onnx.ModelProto`.
-
-        :param functions: list of functions to include in the model,
-            by default, all functions called at least once are included
-        :param io_types: When specified, all the inputs/outputs of the model
-            are set to be of this type.
-        :param input_types: When specified, all the inputs of the model
-            are set to be of the corresponding type in this list.
-        :param output_types: When specified, all the outputs of the model
-            are set to be of the corresponding type in this list.
-        :param kwargs: additional parameters given to function :func:`onnx.helper.make_model`
-        :return: an instance of :class:`onnx.ModelProto`
-=======
-    def to_model_proto(self, functions=None, io_types=None, **kwargs):
         """Converts the content of this class into a `onnx.ModelProto`.
 
         Args:
-            functions: list of functions to include in the model, by
-                default, all functions called at least once are included
-            io_types: many functions are written without any type
-                specification so they can be type agnostic. However,
-                ModelProto requires the inputs and outputs to be
-                strongly typed. When an input or an output has no type,
-                this default value is used.
-            **kwargs: additional parameters given to function
-                :func:`onnx.helper.make_model`
-
+            functions: list of functions to include in the model,
+                by default, all functions called at least once are included
+            io_types: When specified, all the inputs/outputs of the model
+                are set to be of this type.
+            input_types: When specified, all the inputs of the model
+                are set to be of the corresponding type in this list.
+            output_types: When specified, all the outputs of the model
+                are set to be of the corresponding type in this list.
+            kwargs: additional parameters given to function :func:`onnx.helper.make_model`
         Returns:
             an instance of :class:`onnx.ModelProto`
->>>>>>> c9f18dd1
         """
         graph, sub_functions = self.to_graph_and_functions(use_default_type=False)
         if io_types is not None:
@@ -325,32 +292,17 @@
             graph, opset_imports=opset_imports, functions=functions, **kwargs
         )
 
-<<<<<<< HEAD
     def to_graph_and_functions(self, use_default_type: bool = True):
         """
         Converts the content of this class into a `onnx.GraphProto` and
         a list of `onnx.FunctionProto`.
 
-        :param use_default_type: if True, the function uses a default type
-            for inputs and outputs that do not have a type
-
-        :return: a pair of a :class:`onnx.GraphProto` and list of :class:`onnx.FunctionProto`
-=======
-    def to_graph_proto(self, enforce_typed=False, io_types=None):
-        """Converts the content of this class into a `onnx.GraphProto`.
-
         Args:
-            enforce_typed: if True, the function raises an exception if
-                the type of an input or output is not specified (no
-                annotation) unless *io_types* defined a default value to
-                use
-            io_types: defines a default value for missing input and
-                output type, this is only used if *enforce_typed* is
-                True
-
-        Returns:
-            an instance of :class:`onnx.GraphProto`
->>>>>>> c9f18dd1
+            use_default_type: if True, the function uses a default type
+                for inputs and outputs that do not have a type
+
+        Return:
+            a pair of a :class:`onnx.GraphProto` and list of :class:`onnx.FunctionProto`
         """
         sub_functions = {}
         for s in self.stmts:
