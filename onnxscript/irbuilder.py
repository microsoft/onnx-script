# SPDX-License-Identifier: Apache-2.0

import logging
from io import StringIO
import onnx
import onnx.helper as helper
from . import type_annotation as ta

# A simple IR (Function, Stmt, Attr, Var):

logger = logging.getLogger("onnx-script")


def format(list, prefix, sep, suffix):
    return prefix + sep.join([str(x) for x in list]) + suffix


class Type:
    def __init__(self) -> None:
        # TODO
        tp = onnx.TypeProto()
        tp.tensor_type.elem_type = onnx.TensorProto.FLOAT
        self.onnx_type = tp
        # helper.make_tensor_type_proto(onnx.TensorProto.FLOAT, [10])

    def to_type_proto(self):
        return self.onnx_type

    def __str__(self) -> str:
        return "SomeType"


class Var:
    def __init__(self, varname, typeinfo=None) -> None:
        self.name = varname
        self.typeinfo = typeinfo

    def __str__(self):
        return self.name

    def __repr__(self):
        return '%s(%r, %r)' % (self.__class__.__name__, self.value, self.typeinfo)

    def typed_str(self):
        return self.name + " : " + str(self.type)

    def to_value_info(self):
        tp = self.typeinfo.to_type_proto()
        # if (not tp.tensor_type.HasField('shape')):
        #     # TODO: temporary patch to export a function as a graph
        #     tp = helper.make_tensor_type_proto(tp.tensor_type.elem_type, [10])
        return helper.make_value_info(self.name, tp)


class Attr:
    def __init__(self, attrproto) -> None:
        self.attr_proto = attrproto

    def __str__(self):
        if (self.attr_proto.HasField("ref_attr_name")):
            return self.attr_proto.name + " = @" + self.attr_proto.ref_attr_name
        # self.name + " = " + self.value
        return helper.printable_attribute(self.attr_proto)


class Stmt:
    def __init__(self, result, module, opname, args, attrs) -> None:
        self.result = result
        self.module = module
        self.opname = opname
        self.args = args
        self.attrs = attrs

    def __str__(self):
        if (isinstance(self.result, str)):
            logger.debug("unexpected str type for self.result where type(self)=%r",
                         type(self))
        lhs = ", ".join(self.result)
        attrs = ""
        if (self.attrs):
            attrs = format(self.attrs, "<", ", ", ">")

        args = format(self.args, "(", ", ", ")")
        module = str(self.module)
        callee = module + "." + self.opname if (module != '') else self.opname
        return lhs + " = " + callee + " " + attrs + args

    def debug_print(self):
        if logger.isEnabledFor(logging.DEBUG):
            logger.debug("%s: %s", type(self), str(self))

    def to_node_proto(self):
        n = helper.make_node(self.opname,
                             [str(x) for x in self.args],
                             [str(x) for x in self.result])
        for a in self.attrs:
            n.attribute.append(a.attr_proto)
        return n


class Function:
    def __init__(self, name) -> None:
        self.name = name
        self.inputs = []
        self.outputs = []
        self.stmts = []
        self.attrs = []

    def __str__(self):
        attrs = format(self.attrs, "<", ", ", ">") if self.attrs else ""
        inputs = format([x.typed_str() for x in self.inputs], "(", ", ", ")")
        outputs = format([x.typed_str() for x in self.outputs], "(", ", ", ")")
        stmts = format(self.stmts, "\n{\n   ", "\n   ", "\n}\n")
        return (self.name + " " + attrs + inputs + " => " + outputs + stmts)

    def append_stmt(self, stmt):
        self.stmts.append(stmt)

    def append_input(self, name):
        self.inputs.append(name)

    def append_output(self, name):
        self.outputs.append(name)

    def append_attr(self, attr):
        self.attrs.append(attr)

    def debug_print(self):
        if logger.isEnabledFor(logging.DEBUG):
            st = StringIO()
            for s in self.stmts:
                for attr in s.attrs:
                    if attr.attr_proto.HasField("g"):
                        st.write(helper.printable_graph(attr.attr_proto.g))
                        st.write("\n")

    def to_graph_proto(self):
        return helper.make_graph([s.to_node_proto() for s in self.stmts],
                                 self.name,
                                 [x.to_value_info() for x in self.inputs],
                                 [y.to_value_info() for y in self.outputs])

<<<<<<< HEAD
    def to_function_proto(self, domain, fname, func_opset_imports):
        return helper.make_function(domain,
                                    fname,
                                    [x.name for x in self.inputs],
                                    [y.name for y in self.outputs],
                                    [s.to_node_proto() for s in self.stmts],
                                    func_opset_imports,
                                    [a.name for a in self.attrs])
=======
    def to_function_proto(self):
        return helper.make_function(
            "",  # TODO: generate appropriate domain name.
            self.name,
            inputs=[x.name for x in self.inputs],
            outputs=[y.name for y in self.outputs],
            nodes=[s.to_node_proto() for s in self.stmts],
            opset_imports=[],  # TODO
            attributes=[a.name for a in self.attrs]
        )
>>>>>>> 00e10539

# IRBuilder: abstracts out details of the IR in the python-to-IR converter


class IRBuilder:
    def new_function(self, name):
        return Function(name)

    def add_stmt(self, fn, results, module, opname, args, attrs):
        s = Stmt(results, module, opname, args, attrs)
        fn.append_stmt(s)

    def add_input(self, fn, varname, type):
        v = Var(varname, type)
        fn.append_input(v)

    def add_attr(self, fn, varname, type):
        v = Var(varname, type)
        fn.append_attr(v)

    def add_output(self, fn, varname, type):
        v = Var(varname, type)
        fn.append_output(v)

    def attr(self, attrname, attrval):
        if (isinstance(attrval, Function)):
            attrval = str(attrval)  # TODO
        return Attr(helper.make_attribute(attrname, attrval))

    def attr_ref(self, attrname, refname, pytype):
        a = onnx.AttributeProto()
        a.name = attrname
        a.ref_attr_name = refname
        a.type = ta.pytype_to_attrtype_map[pytype]  # onnx.AttributeProto.FLOAT
        return Attr(a)
        # TODO: attr_type?<|MERGE_RESOLUTION|>--- conflicted
+++ resolved
@@ -140,27 +140,14 @@
                                  [x.to_value_info() for x in self.inputs],
                                  [y.to_value_info() for y in self.outputs])
 
-<<<<<<< HEAD
     def to_function_proto(self, domain, fname, func_opset_imports):
         return helper.make_function(domain,
                                     fname,
-                                    [x.name for x in self.inputs],
-                                    [y.name for y in self.outputs],
-                                    [s.to_node_proto() for s in self.stmts],
-                                    func_opset_imports,
-                                    [a.name for a in self.attrs])
-=======
-    def to_function_proto(self):
-        return helper.make_function(
-            "",  # TODO: generate appropriate domain name.
-            self.name,
-            inputs=[x.name for x in self.inputs],
-            outputs=[y.name for y in self.outputs],
-            nodes=[s.to_node_proto() for s in self.stmts],
-            opset_imports=[],  # TODO
-            attributes=[a.name for a in self.attrs]
-        )
->>>>>>> 00e10539
+                                    inputs=[x.name for x in self.inputs],
+                                    outputs=[y.name for y in self.outputs],
+                                    nodes=[s.to_node_proto() for s in self.stmts],
+                                    opset_imports=func_opset_imports,
+                                    attributes=[a.name for a in self.attrs])
 
 # IRBuilder: abstracts out details of the IR in the python-to-IR converter
 
