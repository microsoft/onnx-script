--- conflicted
+++ resolved
@@ -31,7 +31,6 @@
         return "SomeType"
 
 
-<<<<<<< HEAD
 class Result:
     """
     A Result refers to an onnx object, whether it is an input,
@@ -44,18 +43,11 @@
         self.typeinfo = typeinfo
         self.value = value
         self.is_py_const_ = value is not None and isinstance(self.value, (int, float))
-=======
-class Var:
-    def __init__(self, varname, typeinfo=None) -> None:
-        self.name = varname
-        self.typeinfo = typeinfo
->>>>>>> 9da29e90
 
     def __str__(self):
         return self.name
 
     def __repr__(self):
-<<<<<<< HEAD
         if self.is_py_const():
             return 'C(%r)' % self.name
         return 'R(%r)' % self.name
@@ -72,16 +64,18 @@
         self.typeinfo = typeinfo
 
     def __str__(self):
-        return str(self.name)
-
-    def typed_str(self):
-        return str(self.name) + " : " + str(self.typeinfo)
-=======
-        return '%s(%r, %r)' % (self.__class__.__name__, self.value, self.typeinfo)
+        return self.name
+
+    def __repr__(self):
+        if self.is_py_const():
+            return 'C(%r)' % self.name
+        return 'R(%r)' % self.name
+
+    def is_py_const(self):
+        return self.is_py_const_
 
     def typed_str(self):
         return self.name + " : " + str(self.typeinfo)
->>>>>>> 9da29e90
 
     def to_value_info(self):
         tp = self.typeinfo.to_type_proto()
@@ -104,17 +98,14 @@
 
 class Stmt:
     def __init__(self, result, module, opname, args, attrs) -> None:
-<<<<<<< HEAD
         if any(map(lambda r: not isinstance(r, Result), args)):
             logger.error('Stmt:args:%r%r', args, list(map(type, args)))
             raise TypeError("args must be a list of Result.")
         if any(map(lambda r: not isinstance(r, Result), result)):
             logger.error('Stmt:result:%r:%r', result, list(map(type, result)))
             raise TypeError("result must be a list of Result.")
-=======
         if not isinstance(module, Opset):
             raise TypeError(f"Unexpected type {type(module)} for module.")
->>>>>>> 9da29e90
         self.result = result
         self.module = module
         self.opname = opname
@@ -140,7 +131,6 @@
             logger.debug("Stmt: %s: %s", type(self), str(self))
 
     def to_node_proto(self):
-<<<<<<< HEAD
         # check one input is a constant
         logger.debug("Stmt.to_node_proto:op_type=%r len(args)=%d", self.opname, len(self.args))
         args = self.args
@@ -158,17 +148,12 @@
                     args = list(args)
                     args[index] = new_name
 
-        n = helper.make_node(self.opname,
-                             [str(x) for x in args],
-                             [str(x) for x in self.result])
-=======
         if not isinstance(self.module.domain, str):
             raise TypeError("Unexpected type %r for self.module." % type(self.module))
         n = helper.make_node(self.opname,
                              [str(x) for x in self.args],
                              [str(x) for x in self.result],
                              domain=self.module.domain)
->>>>>>> 9da29e90
         for a in self.attrs:
             n.attribute.append(a.attr_proto)
         if cast_like is None:
@@ -194,15 +179,10 @@
         stmts = format(self.stmts, "\n{\n   ", "\n   ", "\n}\n")
         return (self.name + " " + attrs + inputs + " => " + outputs + stmts)
 
-<<<<<<< HEAD
-    def append_stmt(self, stmt):
-        logger.debug('F(%s):stmt:%s', self.name, stmt)
-=======
     def append_docstring(self, docstring):
         self.docstring += docstring
 
     def append_stmt(self, stmt):
->>>>>>> 9da29e90
         self.stmts.append(stmt)
 
     def append_input(self, name):
@@ -222,9 +202,6 @@
                     if attr.attr_proto.HasField("g"):
                         st.write(helper.printable_graph(attr.attr_proto.g))
                         st.write("\n")
-<<<<<<< HEAD
-            logger.debug("Function %r: %s: %s", self.name, type(self), st.getvalue())
-=======
 
     def append_function(self, opf):
         name = opf.name
@@ -259,7 +236,6 @@
         functions.extend(self.functions.values())
         return helper.make_model(graph, opset_imports=opset_imports,
                                  functions=functions, **kwargs)
->>>>>>> 9da29e90
 
     def to_graph_proto(self):
         logger.debug("Function.to_graph_proto:name=%r len(stmts)=%d", self.name, len(self.stmts))
@@ -270,10 +246,9 @@
                                  [x.to_value_info() for x in self.inputs],
                                  [y.to_value_info() for y in self.outputs])
 
-<<<<<<< HEAD
     def __repr__(self):
         return 'Function(%r)' % self.name
-=======
+
     def to_function_proto_with_opset_imports(self, domain="", func_opset_imports=[]):
         # TODO: Ideally, in the long term, we should infer func_opset_imports
         # from the set of calls within the function itself.
@@ -308,7 +283,6 @@
             attributes=[a.name for a in self.attrs],
             doc_string=self.docstring
         )
->>>>>>> 9da29e90
 
 # IRBuilder: abstracts out details of the IR in the python-to-IR converter
 
@@ -324,7 +298,6 @@
         s = Stmt(results, module, opname, args, attrs)
         fn.append_stmt(s)
 
-<<<<<<< HEAD
     def add_input(self, fn, varname, typeinfo):
         v = Var(varname, typeinfo)
         fn.append_input(v)
@@ -335,18 +308,6 @@
 
     def add_output(self, fn, varname, typeinfo):
         v = Var(varname, typeinfo)
-=======
-    def add_input(self, fn, varname, type):
-        v = Var(varname, type)
-        fn.append_input(v)
-
-    def add_attr(self, fn, varname, type):
-        v = Var(varname, type)
-        fn.append_attr(v)
-
-    def add_output(self, fn, varname, type):
-        v = Var(varname, type)
->>>>>>> 9da29e90
         fn.append_output(v)
 
     def attr(self, attrname, attrval):
