# -------------------------------------------------------------------------
# Copyright (c) Microsoft Corporation. All rights reserved.
# Licensed under the MIT License.
# --------------------------------------------------------------------------
from __future__ import annotations

import collections
import inspect
import typing
from typing import Any, TypeVar, Union

import onnx
from typing_extensions import get_args, get_origin

from onnxscript import onnx_types

# TypeAnnotationValue represents the (value of) valid type-annotations recognized
# by ONNX Script. TODO: Flesh out a formal definition. Currently, it supports
# * float, int, str (primitive attribute types)
# * Sequence[float], Sequence[int], Sequence[str] (attribute types)
# * Tensor types
# * Sequence[Tensor] types
# * Union of above 2
# * TypeVars with above bounds
# * Above types with annotation attached
TypeAnnotationValue = typing.Any

# Map from python type to corresponding ONNX AttributeProto type
_PYTYPE_TO_ATTRTYPE_MAP = {
    float: onnx.AttributeProto.FLOAT,
    int: onnx.AttributeProto.INT,
    str: onnx.AttributeProto.STRING,
    bool: onnx.AttributeProto.INT,  # experimental
}

# Map from python type to corresponding ONNX AttributeProto type,
# for repeated (i.e., list of) values
_LISTTYPE_TO_ATTRTYPE_MAP = {
    float: onnx.AttributeProto.FLOATS,
    int: onnx.AttributeProto.INTS,
    str: onnx.AttributeProto.STRINGS,
    bool: onnx.AttributeProto.INTS,  # experimental
}

_LIST_CONSTRUCTORS = frozenset([list, typing.List, typing.Sequence, collections.abc.Sequence])


def _remove_annotation(typeinfo: TypeAnnotationValue) -> TypeAnnotationValue:
    """Remove Annotated wrapper if present, otherwise return typeinfo as is."""
    if hasattr(typing, "Annotated"):
        # Present in Python 3.9+
        if get_origin(typeinfo) is typing.Annotated:
            return get_args(typeinfo)[0]
    return typeinfo


def _is_primitive_attr_type(typeinfo: TypeAnnotationValue) -> bool:
    return typeinfo in _PYTYPE_TO_ATTRTYPE_MAP


def pytype_to_attrtype(
    pytype: TypeAnnotationValue,
) -> typing.Optional[onnx.AttributeProto.AttributeType]:
    pytype = _remove_annotation(pytype)
    if pytype in _PYTYPE_TO_ATTRTYPE_MAP:
        return _PYTYPE_TO_ATTRTYPE_MAP[pytype]
    type_constructor = get_origin(pytype)
    # Remove Optional wrapper if present, which is represented as an Union[..., type(None)]
    if type_constructor is typing.Union:
        # Filter out type(None), since typing.Optional[X] evaluates to Union[X, type(None)]
        args = [x for x in get_args(pytype) if x is not type(None)]
        if len(args) == 1:
            return pytype_to_attrtype(args[0])
    if type_constructor in _LIST_CONSTRUCTORS:
        elt_type = get_args(pytype)[0]
        if elt_type in _LISTTYPE_TO_ATTRTYPE_MAP:
            return _LISTTYPE_TO_ATTRTYPE_MAP[elt_type]
    return None


def _is_tensor_type(typeinfo: TypeAnnotationValue) -> bool:
    if isinstance(typeinfo, onnx_types.TensorType):
        return True
    if inspect.isclass(typeinfo) and issubclass(typeinfo, onnx_types.TensorType):
        return True
    return False


def is_value_type(typeinfo: TypeAnnotationValue) -> bool:
    """Returns True if typeinfo represents a value type, False if it is an attribute type.
    Raises ValueError if typeinfo is not a supported type annotation.
    """
    typeinfo = _remove_annotation(typeinfo)
    if _is_tensor_type(typeinfo):
        return True
    if _is_primitive_attr_type(typeinfo):
        return False
    type_constructor = get_origin(typeinfo)
    # Handle List-like type-constructor
    # Eg. List[INT32] is a value type, while List[int] is an attribute type
    if type_constructor in _LIST_CONSTRUCTORS:
        elt_type = get_args(typeinfo)[0]
        return is_value_type(elt_type)
    # Handle Union and Optional type-constructors
    if type_constructor is typing.Union:
        # Filter out None, since typing.Optional[X] evaluates to Union[X, None]
        args = [x for x in get_args(typeinfo) if x is not type(None)]
        args_value_check = [is_value_type(x) for x in args]
        if all(args_value_check):
            # Handles cases like Optional[INT32] as well as Union[FLOAT16, FLOAT, DOUBLE]
            return True
        elif (len(args) == 1) and args_value_check[0] is False:
            # Handle the case of optional attribute: eg. Optional[int]
            # Note that we do not allow Union[int, float] for attributes.
            return False
        else:
            raise ValueError(f"Unsupported type annotation '{typeinfo}'")
    # Handle TypeVars:
    if isinstance(typeinfo, typing.TypeVar):
        if hasattr(typeinfo, "__bound__"):
            bound = typeinfo.__bound__
            return is_value_type(bound)
    raise ValueError(f"Unsupported type annotation {typeinfo}")


def is_attr_type(pytype: TypeAnnotationValue):
    return is_value_type(pytype) is False


def is_valid_type(typeinfo: TypeAnnotationValue):
    try:
        return is_value_type(typeinfo) in {True, False}
    except ValueError:
        return False


def get_return_types(typeinfo: type | typing.Sequence[type]) -> typing.Sequence[type]:
    """Converts return-type annotation into a sequence of types.

    The return type annotation can be either a single type (for a single output)
    or a Tuple type (for multiple outputs). This function normalizes the
    representation so that it is always a sequence of types, even for a single
    output.
    """
    if isinstance(typeinfo, typing.Sequence):
        return typeinfo
    if get_origin(typeinfo) is tuple:
        return get_args(typeinfo)
    return (typeinfo,)


def _reduce_type_var_to_union(hint: typing.TypeVar):
    """Reduce a TypeVar to a Union type on which we can use issubclass to check membership."""
    assert isinstance(hint, TypeVar)

    # If the TypeVar has a bound, use that.
    if hint.__bound__ is not None:
        return hint.__bound__

    # If the TypeVar has no bound, use the first constraint.
    if hint.__constraints__:
        return Union.__getitem__(hint.__constraints__)

    return Any


def get_supported_input_types(pytype) -> list[str]:
    """Returns a list of all supported input types for a given type annotation.

    Args:
        pytype: A type annotation.

    Returns:
        A list of all supported input types for the given type annotation.
    """
<<<<<<< HEAD
=======
    # TODO: Change this to
>>>>>>> efc77089
    supported_types: list[str] = []
    if typing.get_origin(pytype) is Union and isinstance(typing.get_args(pytype)[0], TypeVar):
        # Recursively unpack TypeVars inside an Optional
        for arg in typing.get_args(pytype):
            supported_types.extend(get_supported_input_types(arg))
        return supported_types

    if isinstance(pytype, TypeVar):
        pytype = _reduce_type_var_to_union(pytype)

    for tensor_type in onnx_types.ALL_TENSOR_TYPES:
        if pytype is None:
            # The same as Any
            supported_types.append(tensor_type.to_string())
        elif pytype == onnx_types.TensorType:
            supported_types.append(tensor_type.to_string())
        elif isinstance(pytype, tensor_type):
            supported_types.append(tensor_type.to_string())
        elif issubclass(tensor_type, pytype):
            supported_types.append(tensor_type.to_string())
        # TODO(justinchuby): Handle sequence types

<<<<<<< HEAD
    return supported_types
=======
    return supported_types


def get_type_var_name
>>>>>>> efc77089
<|MERGE_RESOLUTION|>--- conflicted
+++ resolved
@@ -173,10 +173,7 @@
     Returns:
         A list of all supported input types for the given type annotation.
     """
-<<<<<<< HEAD
-=======
     # TODO: Change this to
->>>>>>> efc77089
     supported_types: list[str] = []
     if typing.get_origin(pytype) is Union and isinstance(typing.get_args(pytype)[0], TypeVar):
         # Recursively unpack TypeVars inside an Optional
@@ -199,11 +196,7 @@
             supported_types.append(tensor_type.to_string())
         # TODO(justinchuby): Handle sequence types
 
-<<<<<<< HEAD
     return supported_types
-=======
-    return supported_types
-
-
-def get_type_var_name
->>>>>>> efc77089
+
+
+def get_type_var_name