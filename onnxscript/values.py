# -------------------------------------------------------------------------
# Copyright (c) Microsoft Corporation. All rights reserved.
# Licensed under the MIT License.
# --------------------------------------------------------------------------
from __future__ import annotations

import dataclasses
import inspect
import logging
import types
from enum import IntFlag
from typing import _GenericAlias  # type: ignore[attr-defined]
from typing import Any, Optional, Sequence

import onnx
import onnx.defs

from onnxscript import irbuilder, sourceinfo, type_annotation
from onnxscript._internal import version_utils

_ATTRIBUTE_TYPE_TO_PYTHON_TYPE = {
    onnx.defs.OpSchema.AttrType.FLOAT: float,
    onnx.defs.OpSchema.AttrType.INT: int,
    onnx.defs.OpSchema.AttrType.STRING: str,
    onnx.defs.OpSchema.AttrType.TENSOR: None,
    onnx.defs.OpSchema.AttrType.GRAPH: None,
    onnx.defs.OpSchema.AttrType.SPARSE_TENSOR: None,
    onnx.defs.OpSchema.AttrType.TYPE_PROTO: None,
    onnx.defs.OpSchema.AttrType.FLOATS: Sequence[float],
    onnx.defs.OpSchema.AttrType.INTS: Sequence[int],
    onnx.defs.OpSchema.AttrType.STRINGS: Sequence[str],
    onnx.defs.OpSchema.AttrType.TENSORS: None,
    onnx.defs.OpSchema.AttrType.GRAPHS: None,
    onnx.defs.OpSchema.AttrType.SPARSE_TENSORS: None,
    onnx.defs.OpSchema.AttrType.TYPE_PROTOS: None,
}

# A special value to indicate that the default value is not specified
_EmptyDefault = object()
_ONNX_OP_SCHEMA_WRITABLE = not version_utils.onnx_older_than("1.14")


class Opset:
    """Represents an ONNX Opset, which consists of a domain name, a version.

    It also contains a set of operations. This represents an Opset defined
    in the ONNX schema registry and the operations are retrieved from the
    ONNX schema registry. It also stores function definitions created for
    ops in the corresponding Opset.

    Only a single instance of Opset is created for a given (domain, version) pair.
    """

    cache: dict[tuple[type, str, int], Opset] = {}

    def __new__(cls, domain: str, version: int):
        key = (cls, domain, version)
        existing = cls.cache.get(key)
        if existing:
            return existing
        instance = super().__new__(cls)
        instance.domain = domain  # type: ignore[attr-defined]
        instance.version = version  # type: ignore[attr-defined]
        instance.function_defs = {}  # type: ignore[attr-defined]
        cls.cache[key] = instance
        return instance

    def __init__(self, domain: Optional[str] = None, version: Optional[int] = None):
        # Nothing to do. Object is initialized by __new__
        pass

    def __repr__(self):
        return f"{self.__class__.__name__}({self.domain!r}, {self.version!r})"

    def __getitem__(self, opname):
        try:
            return onnx.defs.get_schema(opname, self.version, self.domain)
        except Exception:  # pylint: disable=broad-except # TODO: more specific exception
            return None

    def __contains__(self, opname):
        try:
            onnx.defs.get_schema(opname, self.version, self.domain)
            return True
        except Exception:  # pylint: disable=broad-except # TODO: more specific exception
            return False

    def __str__(self) -> str:
        return self.domain

    def __getattr__(self, attr: str):
        try:
            schema = onnx.defs.get_schema(attr, self.version, self.domain)
            return Op(self, attr, schema)
        except Exception as exc:
            raise AttributeError(f"Attribute {attr} not found.") from exc

    def add_function_def(self, fun):
        if fun.name in self.function_defs:
            logger = logging.getLogger("onnxscript")
            logger.warning("%s: Already defined.", fun.name)
        self.function_defs[fun.name] = fun

    def _prepare_inputs(self, _: onnx.defs.OpSchema, *inputs):
        """Trims 'None' values from the end of the inputs list. This is used to support
        omitting optional inputs when no more required inputs follow to prepare a valid call
        against the Op. Used by the static opset code generator.
        """
        # TODO: validate the op schema as 'None' values are removed?
        input_list = list(inputs)
        while input_list and input_list[-1] is None:
            del input_list[-1]
        return input_list


# ONNX ops


@dataclasses.dataclass(frozen=True)
class ParamSchema:
    """A schema for a parameter of an Op or a OnnxFunction.

    Attributes:
        name: The name of the parameter.
        type: The type of the parameter.
        default: The default value of the parameter.
        required: Whether the input or attribute is required.
            For example, `Slice` has two optional inputs `axes` and `steps`.
            `SoftmaxCrossEntropyLoss` has an optional attribute `ignore_index`.
        is_input: Whether the parameter is an ONNX input.
        is_variadic_input: Whether the parameter, which has to be an INPUT, is variadic.
    """

    name: str
    type: Any = None  # Op input does not have a type, for now
    default: Any = _EmptyDefault
    required: bool = True
    is_input: bool = True
    is_variadic_input: bool = False

    def __str__(self) -> str:
        """Return a string representation of the parameter.

        E.g. "x: Input[INT64]" or "axis: Attribute[int] = 0"
        """
        param_kind = "Input" if self.is_input else "Attribute"
        text = f"{self.name}: {param_kind}[{self.type}]"
        if self.default is not _EmptyDefault:
            text += f" = {self.default}"
        return text

    @property
    def is_attribute(self) -> bool:
        """Returns True if the parameter is an ONNX attribute."""
        return not self.is_input


def _get_attribute_value(attr_proto: onnx.AttributeProto) -> Any:
    """Get the default value of an ONNX attribute."""
    if attr_proto.type == onnx.AttributeProto.UNDEFINED:
        return _EmptyDefault
    return onnx.helper.get_attribute_value(attr_proto)


class Op:
    """Represents an ONNX op instance (for example, the MatMul op from ONNX opset version 13).
    It belongs to a particular Opset and has a name.

    Attributes:
        opset: The Opset that this op belongs to.
        opname: The name of the op.
        opschema: The ONNX OpSchema for the op.
    """

    def __init__(
        self, opset, opname: str, opschema: Optional[onnx.defs.OpSchema] = None
    ) -> None:
        self.opset = opset
        self.opname = opname
        self._opschema = opschema
        self._param_schemas: Optional[tuple[ParamSchema, ...]] = None

    def __call__(self, *args, **kwargs):
        # FIXME(after #225): Move import to the top of the file.
        from onnxscript import evaluator  # pylint: disable=import-outside-toplevel

        schema = self.get_schema()
        if schema is None:
            raise RuntimeError(
                f"Op '{self.opname}' does not have an OpSchema and cannot be evaluated."
            )
        return evaluator.default().eval(schema, args, kwargs)

    def is_single_op(self) -> bool:
        return isinstance(self.opname, str)

    @property
    def opschema(self) -> Optional[onnx.defs.OpSchema]:
        return self._opschema

    def get_schema(self) -> Optional[onnx.defs.OpSchema]:
        """Returns the ONNX OpSchema for this op."""
        if self.opschema is not None:
            return self.opschema
        return self.opset[self.opname]

    def has_schema(self) -> bool:
        """Returns True if this op has an OpSchema."""
        return self.get_schema() is not None

    def param_schemas(self) -> Optional[tuple[ParamSchema, ...]]:
        """Returns the parameter schemas for this op, if it has one."""
        if self._param_schemas is not None:
            return self._param_schemas

        op_schema = self.get_schema()
        if op_schema is None:
            return None
        schemas = []
        for input_ in op_schema.inputs:
            param_schema = ParamSchema(
                name=input_.name,
                is_input=True,
                required=(input_.option != onnx.defs.OpSchema.FormalParameterOption.Optional),
                is_variadic_input=(
                    input_.option == onnx.defs.OpSchema.FormalParameterOption.Variadic
                ),
            )
            schemas.append(param_schema)
        for attr_name, attribute in op_schema.attributes.items():
            default_attr_proto = attribute.default_value
            param_schema = ParamSchema(
                name=attr_name,
                type=_ATTRIBUTE_TYPE_TO_PYTHON_TYPE[attribute.type],
                default=_get_attribute_value(default_attr_proto),
                is_input=False,
                required=attribute.required,
            )
            schemas.append(param_schema)

        self._param_schemas = tuple(schemas)
        return self._param_schemas  # type: ignore[return-value]


@dataclasses.dataclass(repr=False, eq=False)
class OnnxClosure:
    """Represents a nested function used as a graph-valued attribute for an ONNX op call."""

    function_ir: irbuilder.IRFunction

    # frame is python's stack-frame for the execution of top-level
    # script function (in eager-mode). It is used to get the current
    # value of outer-scope variables referred to inside this nested
    # function/GraphProto.
    frame: types.FrameType

    function: Any


@dataclasses.dataclass
class TypeConstraint:
    """Represents a type constraint for an ONNX op.

    Attributes:
        name: The name of the type constraint.
        allowed_types: The allowed types for the type constraint.
    """

    name: str
    allowed_types: list[str]
    description: str = ""

    def as_tuple(self) -> tuple[str, list[str], str]:
        """Returns the type constraint as a tuple."""
        return (self.name, self.allowed_types, self.description)


def op_schema_from_function_ir(
    function_ir: irbuilder.IRFunction, opset: Opset
) -> onnx.defs.OpSchema:
    """Construct an ONNX OpSchema from an IRFunction."""

    # Find all distinct types in the inputs and outputs
    distinct_types = {arg.typeinfo for arg in function_ir.inputs}.union(
        {arg.typeinfo for arg in function_ir.outputs}
    )
    # Create a mapping from type to a unique name
    type_to_constraint = {}
    for i, type_ in enumerate(distinct_types):
        name = f"T{i}"
        type_to_constraint[type_] = TypeConstraint(
            name=type_annotation.get_type_constraint_name(type_) or name,
            allowed_types=type_annotation.pytype_to_type_strings(type_),
        )

    formal_inputs = [
        onnx.defs.OpSchema.FormalParameter(
            arg.name,
            type_to_constraint[arg.typeinfo].name,
            param_option=(
                onnx.defs.OpSchema.FormalParameterOption.Optional
                if type_annotation.is_optional(arg.typeinfo)
                else onnx.defs.OpSchema.FormalParameterOption.Single
            ),
            # TODO(justinchu): Check this is_homogeneous thing
            is_homogeneous=True,
        )
        for arg in function_ir.inputs
    ]
    formal_outputs = [
        onnx.defs.OpSchema.FormalParameter(
            arg.name,
            type_to_constraint[arg.typeinfo].name,
            param_option=(
                onnx.defs.OpSchema.FormalParameterOption.Optional
                if type_annotation.is_optional(arg.typeinfo)
                else onnx.defs.OpSchema.FormalParameterOption.Single
            ),
            # TODO(justinchu): Check this is_homogeneous thing
            is_homogeneous=True,
        )
        for arg in function_ir.outputs
    ]

    return onnx.defs.OpSchema(
        function_ir.name,
        opset.domain,
        since_version=opset.version,
        doc=function_ir.docstring,
        inputs=formal_inputs,
        outputs=formal_outputs,
        type_constraints=[constraint.as_tuple() for constraint in type_to_constraint.values()],
        attributes=[
            *[
                onnx.defs.OpSchema.Attribute(
                    attr.name,
                    type=onnx.defs.OpSchema.AttrType(attr.type),
                )
                for attr in function_ir.attrs
                if not attr.has_default
            ],
            *[
                onnx.defs.OpSchema.Attribute(
                    attr.name,
                    default_value=attr.attr_proto,
                )
                for attr in function_ir.attrs
                if attr.has_default
            ],
        ],
    )


class OnnxFunction(Op):
    """Represents an ONNX op for which a function-body has been defined in onnxscript.

    Args:
        opset: opset the function belongs to
        pyfun: python function
        irfun: python code parsed by class
            :class:`onnxscript.converter.Converter`
        source: source code used to generate the function
        kwargs: additional properties used to construct a ModelProto
    """

    def __init__(
        self,
        opset: Optional[Opset],
        pyfun: types.FunctionType,
        irfun: irbuilder.IRFunction,
        source: str,
        kwargs: dict[str, Any],
    ):
        opset = opset or Opset(irfun.domain, 1)
        super().__init__(opset, irfun.name)
        self.function = pyfun
        self.function_ir = irfun
        self.source = source
        self.kwargs = kwargs
        self._param_schemas: Optional[tuple[ParamSchema, ...]] = None
        self._opschema: Optional[onnx.defs.OpSchema] = None
<<<<<<< HEAD
        # Set the signature of the class to function's
        self.__signature__ = inspect.signature(pyfun)
=======
>>>>>>> 08d11628

    @property
    def name(self):
        """Returns the function name."""
        return self.opname

    @property
    def opschema(self) -> Optional[onnx.defs.OpSchema]:
        """Construct an OpSchema from function_ir."""
        if self._opschema is not None:
            return self._opschema

        if not _ONNX_OP_SCHEMA_WRITABLE:
            return None

        self._opschema = op_schema_from_function_ir(self.function_ir, self.opset)

        return self._opschema

    def __getitem__(self, instance):
        """Returns a lambda to evaluate function using given evaluator instance.

        Usage:
            script_fun(X) executes the function using the default evaluator instance.
            script_fun[instance](X) executes the function using the given evaluator instance.
        """

        def fun(*args, **kwargs):
            # FIXME(after #225): Move import to the top of the file.
            from onnxscript import evaluator  # pylint: disable=import-outside-toplevel

            with evaluator.default_as(instance):
                return self.__call__(*args, **kwargs)

        return fun

    def __call__(self, *args, **kwargs):
        """Implements an eager-mode execution of an onnxscript function."""
        # FIXME(after #225): Move import to the top of the file.
        from onnxscript import evaluator  # pylint: disable=import-outside-toplevel

        return evaluator.default().eval_function(self, args, kwargs)

    def param_schemas(self) -> tuple[ParamSchema, ...]:
        """Returns the parameter schemas of this function."""
        if self._param_schemas is not None:
            return self._param_schemas

        # NOTE: We generate the parameter schemas from the function_ir instead
        # of relying on the auto generated OpSchema because we need to preserve the keyword
        # argument order from the Python function definition, which is lost in OpSchema.
        function_ir = self.function_ir
        # The first len(func_ir.inputs) arguments are onnx inputs
        inputs = function_ir.inputs
        # The rest is onnx attributes

        schemas = []
        for arg in inputs:
            if isinstance(arg.typeinfo, onnx.TypeProto.Optional):
                required = False
            else:
                required = True
            schemas.append(
                ParamSchema(name=arg.name, type=arg.typeinfo, is_input=True, required=required)
            )

        for attr_parameter in function_ir.attrs:
            schemas.append(
                ParamSchema(
                    name=attr_parameter.name,
                    type=_ATTRIBUTE_TYPE_TO_PYTHON_TYPE.get(
                        onnx.defs.OpSchema.AttrType(attr_parameter.type)  # type: ignore[call-arg]
                    ),
                    default=_EmptyDefault
                    if attr_parameter.default_value is None
                    else attr_parameter.default_value,
                    is_input=False,
                    required=not attr_parameter.has_default,
                )
            )

        self._param_schemas = tuple(schemas)
        return self._param_schemas  # type: ignore[return-value]

    def to_function_proto(self):
        """Converts the function into :class:`onnx.FunctionProto`."""
        return self.function_ir.to_function_proto()

    def to_model_proto(self, **kwargs):
        """Converts the function into :class:`onnx.ModelProto`."""
        if self.function_ir.attrs and any(
            not attr.has_default for attr in self.function_ir.attrs
        ):
            raise ValueError(
                "A function with required attributes cannot be exported as a model."
            )
        # Note: The function must also have monomorphic type annotation for inputs/outputs
        # to be converted into a valid model. Otherwise, we can still produce an ONNX
        # model, but it will not pass the ONNX model checker. We do not report an error
        # at this stage.

        # Merge kwargs specified in script-decorator with those specified in this call.
        merged_kw_args = {**self.kwargs, **kwargs}
        return self.function_ir.to_model_proto(**merged_kw_args)


class SymbolValue:
    """Represents script-time value information about named variables used in a script.

    At translation-time, the (local) variables of a script, including its parameters,
    are bound to a SymbolValue.

    SymbolValues fall into the following categories:

    AttrRef: Function parameters of attribute-kind, also mapped to ONNX attributes

    Dynamic: values computed at runtime (of tensor type, for now) mapped to NodeArgs.
    Dynamic values include input-parameters of the script, as well intermediate
    values computed in the script.

    For example, consider the following script definition:
    ::

        @script()
        def ThresholdedRelu(X, alpha: float):
            zero = op.CastLike(0, X)
            return op.Where(X > alpha, X, zero)

    Here, `X` has a Dynamic value, `alpha` has an AttrRef value, and `zero`
    has a Dynamic value.

    Scripts may also contain references to global variables, but the translator
    does not associate a SymbolValue with them. The python value of global variables
    is used directly in the translation, and such global variables are intended
    to be used for limited purposes, namely:
    * To identify an opset
    * To represent constant-values, translated into ONNX constants.
    """

    def __init__(self, info: sourceinfo.SourceInfo) -> None:
        if not isinstance(info, sourceinfo.SourceInfo):
            raise TypeError(f"info must be of type sourceinfo.SourceInfo not {type(info)!r}.")
        self.info = info


class AttrRef(SymbolValue):
    def __init__(
        self, attr_name: str, typeinfo: _GenericAlias, info: sourceinfo.SourceInfo
    ) -> None:
        """Initializes AttrRef.

        Arguments:
            attr_name: name of the attribute-parameter
            typeinfo: type annotation of the attribute.
                op's attributes in ONNX are usually single type or list of single type.
            info: for debugging use.
        """
        super().__init__(info)
        self.value = attr_name
        self.typeinfo = typeinfo
        if not isinstance(typeinfo, (type, _GenericAlias)):
            # typing._GenericAlias for List[int] and List[str], etc.
            raise TypeError(f"Expecting a type not f{type(typeinfo)} for typeinfo.")
        self.typeinfo = typeinfo


class DynamicKind(IntFlag):
    Unknown = 0
    Input = 1
    Output = 2
    Intermediate = 4
    Loop = 8


class Dynamic(SymbolValue):
    def __init__(
        self, onnx_var: str, kind: DynamicKind, info: sourceinfo.SourceInfo, typeinfo=None
    ) -> None:
        """Initializes Dynamic.

        Arguments:
            onnx_var: the name of the ONNX variable used to represent this value
            kind: the DynamicKind of this variable
            info: source-location information for error-messages/debugging
            typeinfo: type-information for the value
        """
        super().__init__(info)
        assert isinstance(kind, DynamicKind)
        self.value = onnx_var
        self.kind = kind
        self.typeinfo = typeinfo<|MERGE_RESOLUTION|>--- conflicted
+++ resolved
@@ -184,36 +184,27 @@
         # FIXME(after #225): Move import to the top of the file.
         from onnxscript import evaluator  # pylint: disable=import-outside-toplevel
 
-        schema = self.get_schema()
+        schema = self.opschema
         if schema is None:
             raise RuntimeError(
                 f"Op '{self.opname}' does not have an OpSchema and cannot be evaluated."
             )
         return evaluator.default().eval(schema, args, kwargs)
 
-    def is_single_op(self) -> bool:
-        return isinstance(self.opname, str)
-
     @property
     def opschema(self) -> Optional[onnx.defs.OpSchema]:
         return self._opschema
 
-    def get_schema(self) -> Optional[onnx.defs.OpSchema]:
-        """Returns the ONNX OpSchema for this op."""
-        if self.opschema is not None:
-            return self.opschema
-        return self.opset[self.opname]
-
     def has_schema(self) -> bool:
         """Returns True if this op has an OpSchema."""
-        return self.get_schema() is not None
+        return self.opschema is not None
 
     def param_schemas(self) -> Optional[tuple[ParamSchema, ...]]:
         """Returns the parameter schemas for this op, if it has one."""
         if self._param_schemas is not None:
             return self._param_schemas
 
-        op_schema = self.get_schema()
+        op_schema = self.opschema
         if op_schema is None:
             return None
         schemas = []
@@ -379,11 +370,8 @@
         self.kwargs = kwargs
         self._param_schemas: Optional[tuple[ParamSchema, ...]] = None
         self._opschema: Optional[onnx.defs.OpSchema] = None
-<<<<<<< HEAD
         # Set the signature of the class to function's
         self.__signature__ = inspect.signature(pyfun)
-=======
->>>>>>> 08d11628
 
     @property
     def name(self):
