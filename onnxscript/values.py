<<<<<<< HEAD
# SPDX-License-Identifier: Apache-2.0
import typing
from typing import Any, List
=======
# -------------------------------------------------------------------------
# Copyright (c) Microsoft Corporation. All rights reserved.
# Licensed under the MIT License.
# --------------------------------------------------------------------------

from typing import Any
>>>>>>> d757f447
from enum import IntFlag
import onnx


class DebugInfo:

    def __init__(self, lineno, source="string"):
        if hasattr(lineno, 'lineno'):
            self.ast_obj = lineno
            self.lineno = lineno.lineno
        elif isinstance(lineno, int):
            self.ast_obj = None
            self.lineno = lineno
        else:
            raise NotImplementedError(
                "Unable to extract debug information from type %r." % type(lineno))
        self.source = source

    def msg(self, text):
        return "ERROR\n%s\n    %s" % (str(self), text)

    def __str__(self):
        return "%s:%d" % (self.source, self.lineno)


class Opset:
    '''
    Represents an ONNX Opset, which consists of a domain name, a version.
    It also contains a set of operations. The base-class Opset represents
    an Opset defined in the ONNX schema registry and the operations are
    retrieved from the ONNX schema registry.
    '''

    def __init__(self, domain, version) -> None:
        self.domain = domain
        self.version = version

    def __getitem__(self, opname):
        return onnx.defs.get_schema(opname, self.version, self.domain)

    def __contains__(self, opname):
        try:
            onnx.defs.get_schema(opname, self.version, self.domain)
            return True
        except BaseException:
            return False

    def __str__(self) -> str:
        return self.domain

    def __getattr__(self, attr: str):
        try:
            schema = onnx.defs.get_schema(attr, self.version, self.domain)
            return Op(self, attr, schema)
        except BaseException:
            raise AttributeError(f"Attribute {attr} not found.")


class CustomOpset(Opset):
    '''
    An extension of Opset used for Opsets that are not registered in the ONNX schema registry.
    '''

    def __init__(self, domain, version):
        super().__init__(domain, version)
        self.ops = {}

    def __getitem__(self, opname):
        return self.ops[opname]

    def __contains__(self, opname):
        return opname in self.ops

    def __setitem__(self, opname, value):
        self.ops[opname] = value


msdomain1 = Opset("com.microsoft", 1)

# ONNX ops


class Op:
    '''
    Represents an ONNX op instance (for example, the MatMul op from ONNX opset version 13).
    It belongs to a particular Opset and has a name.
    '''

    def __init__(self, opset, opname, opschema=None) -> None:
        from . import eager_mode_evaluator
        self.opset = opset
        self.opname = opname
        self.opschema = opschema
        self.evaluator = eager_mode_evaluator.call_ort

    def is_single_op(self):
        return isinstance(self.opname, str)

    def get_schema(self):
        return self.opschema

    def has_schema(self):
        return (self.opschema is not None)

    def __call__(self, *args, **kwargs):
        return self.evaluator(self.opschema, *args, **kwargs)


class OnnxFunction(Op):
    '''
    Represents an ONNX op for which a function-body has been defined in onnxscript.
    '''

    def __init__(self, opset, pyfun, irfun):
        opset = opset or Opset(irfun.domain, 1)
        super().__init__(opset, irfun.name)
        self.function = pyfun
        self.function_ir = irfun

    @property
    def name(self):
        return self.opname

    def __call__(self, *args, **kwargs):
        return self.function(*args, **kwargs)

    def to_function_proto(self, domain=None):
        return self.function_ir.to_function_proto(domain or self.opset)

    def to_model_proto(self):
        if self.function_ir.attrs:
            raise ValueError("A function with attributes cannot be exported as a model.")
        # Note: The function must also have monomorphic type annotation for inputs/outputs
        # to be converted into a valid model. Otherwise, we can still produce an ONNX
        # model, but it will not pass the ONNX model checker. We do not report an error
        # at this stage.
        return self.function_ir.to_model_proto()


# Values fall into the following categories:
# ConstValue: values known at translation-time, mapped to ONNX attributes
# AttrRef: Function parameters of attribute-kind, also mapped to ONNX attributes
# Dynamic: values computed at runtime (of tensor type, for now) mapped to NodeArgs.


class Value:
    """
    A Value is a named variable from the function script.
    Values fall into the following categories:
    ConstValue: values known at translation-time, mapped to ONNX attributes
    AttrRef: Function parameters of attribute-kind, also mapped to ONNX attributes
    Dynamic: values computed at runtime (of tensor type, for now) mapped to NodeArgs.
    """

    def __init__(self, val: Any, info: DebugInfo) -> None:
        if not isinstance(info, DebugInfo):
            raise TypeError("info must be of DebugInfo not %r." % type(info))
        self.value = val
        self.info = info

    def __repr__(self):
        return '%s(%r)' % (self.__class__.__name__, self.value)


class ConstValue(Value):
    def __init__(self, val: [float, int], info: DebugInfo) -> None:
        if not isinstance(val, (float, int)):
            raise TypeError(
                "val must be numeric not %r." % type(val))
        super().__init__(val, info)


class AttrRef(Value):
    def __init__(self, name: str, typeinfo: type or List[int], info: DebugInfo) -> None:
        super().__init__(name, info)
        self.typeinfo = typeinfo
        if not isinstance(typeinfo, type) and not isinstance(typeinfo, typing._GenericAlias):
            raise TypeError(f"Expecting a type not f{type(typeinfo)} for typeinfo.")
        self.typeinfo = typeinfo

    def __repr__(self):
        return '%s(%r, %r)' % (self.__class__.__name__, self.value, self.typeinfo)


class DynamicKind(IntFlag):
    Unknown = 0
    Input = 1
    Output = 2
    Intermediate = 4
    Loop = 8


class Dynamic(Value):
    def __init__(self, val: str, kind: DynamicKind, info: DebugInfo) -> None:
        super().__init__(val, info)
        assert isinstance(kind, DynamicKind)
        self.kind = kind

    def __repr__(self):
        return '%s(%r, %r)' % (self.__class__.__name__, self.value, self.kind)<|MERGE_RESOLUTION|>--- conflicted
+++ resolved
@@ -1,15 +1,9 @@
-<<<<<<< HEAD
-# SPDX-License-Identifier: Apache-2.0
-import typing
-from typing import Any, List
-=======
 # -------------------------------------------------------------------------
 # Copyright (c) Microsoft Corporation. All rights reserved.
 # Licensed under the MIT License.
 # --------------------------------------------------------------------------
-
-from typing import Any
->>>>>>> d757f447
+import typing
+from typing import Any, List
 from enum import IntFlag
 import onnx
 
