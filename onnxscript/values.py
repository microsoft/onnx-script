--- conflicted
+++ resolved
@@ -208,10 +208,6 @@
             return None
         elif isinstance(input, list):
             return input
-<<<<<<< HEAD
-            # return [adapt(elt) for elt in input]
-=======
->>>>>>> f12dd6cf
         elif isinstance(input, tuple):
             return tuple(adapt(elt) for elt in input)
         raise TypeError(f"Unexpected input type {type(input)}.")
