--- conflicted
+++ resolved
@@ -12,13 +12,11 @@
 
 import numpy as np
 import onnx
-<<<<<<< HEAD
-=======
+
+from onnxscript import autocast, eager_array, eager_mode_evaluator
+
+from .autocast import dynamic_cast_inputs
 from .tensor import Tensor
-from .autocast import dynamic_cast_inputs
->>>>>>> 3e8d8652
-
-from onnxscript import autocast, eager_array, eager_mode_evaluator
 
 
 class DebugInfo:
@@ -184,11 +182,7 @@
         if len(args) == 0:
             # Operator Constant, it is usually called within a function.
             return self._libcall(**kwargs)
-<<<<<<< HEAD
-        if isinstance(args[0], eager_array.EagerArray):
-=======
         if isinstance(args[0], Tensor):
->>>>>>> 3e8d8652
             return self._libcall(*args, **kwargs)
         return self._usercall(*args, **kwargs)
 
@@ -197,34 +191,20 @@
         new_args = []
         for i, a in enumerate(args):
             if isinstance(a, np.ndarray):
-<<<<<<< HEAD
-                new_args.append(eager_array.EagerArray(a))
-            elif isinstance(a, bool):
-                new_args.append(eager_array.EagerArray(np.array(a)))
-=======
                 new_args.append(Tensor(a))
             elif isinstance(a, bool):
                 new_args.append(Tensor(np.array(a)))
->>>>>>> 3e8d8652
             else:
                 raise TypeError(f"Unexpected input type {type(a)} for an input {i}.")
         res = self.function(*new_args, **kwargs)
         if isinstance(res, np.ndarray):
             return res
-<<<<<<< HEAD
-        if isinstance(res, eager_array.EagerArray):
-=======
         if isinstance(res, Tensor):
->>>>>>> 3e8d8652
             return res.value
         if isinstance(res, (list, tuple)):
             unwrapped = []
             for i, r in enumerate(res):
-<<<<<<< HEAD
-                if isinstance(r, eager_array.EagerArray):
-=======
                 if isinstance(r, Tensor):
->>>>>>> 3e8d8652
                     unwrapped.append(r.value)
                 else:
                     raise TypeError(
@@ -245,38 +225,22 @@
         """
         new_args = []
         for i, a in enumerate(args):
-<<<<<<< HEAD
-            if isinstance(a, eager_array.EagerArray):
-=======
             if isinstance(a, Tensor):
->>>>>>> 3e8d8652
                 new_args.append(a)
             elif isinstance(a, bool):
                 # TODO: default values for function parameters
                 # are not properly handled yet. This section
                 # should disappear.
-<<<<<<< HEAD
-                new_args.append(eager_array.EagerArray(np.array(a)))
-=======
                 new_args.append(Tensor(np.array(a)))
->>>>>>> 3e8d8652
             else:
                 raise TypeError(f"Unexpected input type {type(a)} for an input {i}.")
         res = self.function(*new_args, **kwargs)
-<<<<<<< HEAD
-        if isinstance(res, eager_array.EagerArray):
-=======
         if isinstance(res, Tensor):
->>>>>>> 3e8d8652
             return res
         if isinstance(res, tuple):
             unwrapped = []
             for i, r in enumerate(res):
-<<<<<<< HEAD
-                if isinstance(r, eager_array.EagerArray):
-=======
                 if isinstance(r, Tensor):
->>>>>>> 3e8d8652
                     unwrapped.append(r)
                 else:
                     raise TypeError(
