# -------------------------------------------------------------------------
# Copyright (c) Microsoft Corporation. All rights reserved.
# Licensed under the MIT License.
# --------------------------------------------------------------------------

import ast
from .values import DebugInfo


def used_vars(expr):
    ''' Return set of all variables used with an expression.'''
    if isinstance(expr, ast.Name):
        return set([expr.id])
    result = set()
    for c in ast.iter_child_nodes(expr):
        result = result | used_vars(c)
    return result


def local_defs(lhs):
    '''Utility function to return set of assigned/defined
    variables in the lhs of an assignment statement.'''
    def get_id(e):
        assert isinstance(e, ast.Name), "Only simple assignments supported."
        return e.id

    if (isinstance(lhs, ast.Tuple)):
        return set([get_id(x) for x in lhs.elts])
    return set([get_id(lhs)])


def defs(stmt):
    '''
    Return the set of all variables that may be defined (assigned to) in an
    execution of input stmt.
    '''
    def block_defs(block):
        result = set()
        for s in block:
            result = result | defs(s)
        return result

    if isinstance(stmt, ast.Assign):
        return local_defs(stmt.targets[0])
    if isinstance(stmt, ast.AugAssign):
        # See comment in function exposed_uses.
        return local_defs(stmt.target)
    if isinstance(stmt, ast.AnnAssign):
        return local_defs(stmt.target)
    if isinstance(stmt, ast.Return):
        return set()
    if isinstance(stmt, ast.If):
        return block_defs(stmt.body) | block_defs(stmt.orelse)
    if isinstance(stmt, list):
        return block_defs(stmt)
    if isinstance(stmt, ast.Break):
        return set()
    try:
        if stmt.value.func.id == 'print':
            # Any call to print function are ignored.
            return set()
    except (TypeError, AttributeError):
        pass
    raise ValueError(f"Unsupported statement type {type(stmt)!r}.")


def do_liveness_analysis(fun, converter):
    '''
    Perform liveness analysis of the given function-ast. The results of the
    analysis are stored directly with each statement-ast `s` as attributes `s.live_in`
    and `s.live_out`.
    '''
    def visit(stmt, live_out):
        stmt.live_out = live_out
        live = do_visit(stmt, live_out)
        stmt.live_in = live
        return live

    def do_visit(stmt, live_out):
        def visitBlock(block, live_out):
            for s in reversed(block):
                live_out = visit(s, live_out)
            return live_out

        if isinstance(stmt, ast.Assign):
            return live_out.difference(local_defs(stmt.targets[0])) | used_vars(stmt.value)
        if isinstance(stmt, ast.AnnAssign):
            return live_out.difference(local_defs(stmt.target)) | used_vars(stmt.value)
        if isinstance(stmt, ast.Return):
            return used_vars(stmt.value)
        if isinstance(stmt, ast.If):
            live1 = visitBlock(stmt.body, live_out)
            live2 = visitBlock(stmt.orelse, live_out)
            return live1 | live2 | used_vars(stmt.test)
        if isinstance(stmt, (ast.For, ast.While)):
            return live_out  # TODO
        if isinstance(stmt, ast.Expr) and hasattr(stmt, 'value'):
            # docstring
            if hasattr(stmt.value, 'value') and isinstance(stmt.value.value, str):
                # python 3.8+
                return live_out
            if hasattr(stmt.value, 's') and isinstance(stmt.value.s, str):
                # python 3.7
                return live_out
        try:
            if stmt.value.func.id == 'print':
                # Any call to print function are ignored.
                return live_out
        except (TypeError, AttributeError):
            pass
        raise ValueError(DebugInfo(stmt, converter).msg(
            f"Unsupported statement type {type(stmt)!r}."))

    assert isinstance(fun, ast.FunctionDef)
    live = set()
    for s in reversed(fun.body):
        live = visit(s, live)


def exposed_uses(stmts, converter):
    '''
    Return the set of variables that are used before being defined by given block.
    '''
    def visitBlock(block, live_out):
        for stmt in reversed(block):
            live_out = visit(stmt, live_out)
        return live_out

    def visit(stmt, live_out):
        if isinstance(stmt, ast.Assign):
            return live_out.difference(local_defs(stmt.targets[0])) | used_vars(stmt.value)
        if isinstance(stmt, ast.AugAssign):
            # This is used in loops to update the condition:
            # cond &= new_value. eager mode does not work without that trick.
            # For python it is equivalent to ast.Assign, from python,
            # it enables a variable to be updated and not replaced.
            return live_out.difference(local_defs(stmt.target)) | used_vars(stmt.value)
        if isinstance(stmt, ast.AnnAssign):
            return live_out.difference(local_defs(stmt.target)) | used_vars(stmt.value)
        if isinstance(stmt, ast.Return):
            return used_vars(stmt.value)
        if isinstance(stmt, ast.If):
            live1 = visitBlock(stmt.body, live_out)
            live2 = visitBlock(stmt.orelse, live_out)
            return (live1 | live2) | used_vars(stmt.test)
        if (isinstance(stmt, ast.Expr) and hasattr(stmt, 'value') and
                isinstance(stmt.value, ast.Call)):
            f = stmt.value.func
            if getattr(f, 'id', '') == 'print':
                return live_out
<<<<<<< HEAD
            if getattr(f, 'attr', '') == 'append':
                raise NotImplementedError(DebugInfo(stmt, converter).msg(
                    "A loop includes an instruction <name>.append(<tensor>). "
                    "This is not supported yet."))
            raise ValueError(DebugInfo(stmt, converter).msg(
                f"Unsupported statement type {type(stmt).__name__!r}"
                f", type(stmt.value)={type(stmt.value)!r}"
                f", stmt.value.__dict__={stmt.value.__dict__!r}"
                f", type(stmt.value.func)={type(f)!r}"
                f", stmt.value.func.__dict__={f.__dict__!r}"
                f"."))
        raise ValueError(DebugInfo(stmt, converter).msg(
            f"Unsupported statement type {type(stmt).__name__!r}, "
            f"stmt.__dict__={stmt.__dict__!r}."))
=======
        if isinstance(stmt, ast.Break):
            # TODO: liveness analysis does not handle breaks in the middle of a loop yet.
            return live_out
        raise ValueError(DebugInfo(stmt, converter).msg(
            f"Unsupported statement type {type(stmt)!r}."))
>>>>>>> b1867fda

    return visitBlock(stmts, set())<|MERGE_RESOLUTION|>--- conflicted
+++ resolved
@@ -148,27 +148,10 @@
             f = stmt.value.func
             if getattr(f, 'id', '') == 'print':
                 return live_out
-<<<<<<< HEAD
-            if getattr(f, 'attr', '') == 'append':
-                raise NotImplementedError(DebugInfo(stmt, converter).msg(
-                    "A loop includes an instruction <name>.append(<tensor>). "
-                    "This is not supported yet."))
-            raise ValueError(DebugInfo(stmt, converter).msg(
-                f"Unsupported statement type {type(stmt).__name__!r}"
-                f", type(stmt.value)={type(stmt.value)!r}"
-                f", stmt.value.__dict__={stmt.value.__dict__!r}"
-                f", type(stmt.value.func)={type(f)!r}"
-                f", stmt.value.func.__dict__={f.__dict__!r}"
-                f"."))
-        raise ValueError(DebugInfo(stmt, converter).msg(
-            f"Unsupported statement type {type(stmt).__name__!r}, "
-            f"stmt.__dict__={stmt.__dict__!r}."))
-=======
         if isinstance(stmt, ast.Break):
             # TODO: liveness analysis does not handle breaks in the middle of a loop yet.
             return live_out
         raise ValueError(DebugInfo(stmt, converter).msg(
             f"Unsupported statement type {type(stmt)!r}."))
->>>>>>> b1867fda
 
     return visitBlock(stmts, set())