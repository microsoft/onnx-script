# Copyright (c) Microsoft Corporation. All rights reserved.
# Licensed under the MIT License.

# NOTE: This will eventually replace the existing constant_folding.py and evaluator.py files.

from __future__ import annotations

import dataclasses
import logging
import math
import typing
from typing import Any, Callable, Iterable, Sequence, Union

import numpy as np
import onnx
import onnx.reference.ops

import onnxscript.ir as ir
import onnxscript.rewriter.pattern as orp
import onnxscript.utils.utils as utils

DEFAULT_CONSTANT_FOLD_INPUT_SIZE_LIMIT = 1024

DEFAULT_CONSTANT_FOLD_OUTPUT_SIZE_LIMIT = 1024 * 1024


def is_control_flow_op(node: ir.Node) -> bool:
    graph_types = {ir.AttributeType.GRAPH, ir.AttributeType.GRAPHS}
    return any(attr.type in graph_types for attr in node.attributes.values())


non_deterministic_ops = frozenset(
    {
        "RandomUniform",
        "RandomNormal",
        "RandomUniformLike",
        "RandomNormalLike",
        "Multinomial",
    }
)


def is_non_deterministic_op(node: ir.Node) -> bool:
    return node.op_type in non_deterministic_ops and utils.is_onnx_domain(node.domain)


def is_onnx_op(node: ir.Node, op_type: str) -> bool:
    return node.op_type == op_type and utils.is_onnx_domain(node.domain)


def is_constant_op(node: ir.Node) -> bool:
    return node.op_type in {"Constant", "ConstantOfShape"} and utils.is_onnx_domain(
        node.domain
    )


logger = logging.getLogger(__name__)

# "Standard" evaluators are used to perform constant-folding.
# The API below works only for non-control-flow ops (ops without any graph-attributes).
# This currently used ONNX's reference implementation. But we could also
# use ORT's implementation if we want to.


def _process_constant_node(node: ir.Node) -> None:
    """Sets const_value of output value of a Constant op node."""
    if node.op_type != "Constant" or node.domain not in {"", "ai.onnx"}:
        return
    if len(node.attributes) != 1:
        return
    attr_name, attr_value = next(iter(node.attributes.items()))
    if len(node.outputs) != 1:
        return
    ir_value = node.outputs[0]

    if attr_value is None or not isinstance(attr_value, ir.Attr):
        return

    const_value: ir.TensorProtocol
    if attr_name in {"value_float", "value_floats"}:
        const_value = ir.Tensor(
            np.array(attr_value.value, dtype=np.float32), name=ir_value.name
        )
    elif attr_name in {"value_int", "value_ints"}:
        const_value = ir.Tensor(np.array(attr_value.value, dtype=np.int64), name=ir_value.name)
    elif attr_name in {"value_string", "value_strings"}:
        const_value = ir.StringTensor(
            np.array(attr_value.value, dtype=np.bytes_), name=ir_value.name
        )
    elif attr_name == "value":
        const_value = typing.cast(ir.TensorProtocol, attr_value.value)
    else:
        return

    ir_value.const_value = const_value
    ir_value.shape = const_value.shape  # type: ignore
    ir_value.dtype = const_value.dtype


def basic_constant_propagation(nodes: Iterable[ir.Node]) -> None:
    """Performs basic constant propagation for a sequence of nodes.

    Just marks the output values of Constant op nodes with their const_value.
    """
    for node in nodes:
        _process_constant_node(node)


class ReferenceEvaluator:
    def get_evaluator(self, domain: str, op: str, version: int) -> Callable | None:
        try:
            op_impl_class = onnx.reference.ops.load_op(domain, op, version)
            return op_impl_class.eval  # noqa: TRY300
        except Exception:
            return None

    def evaluate(self, domain: str, op: str, version: int, *args, **kwargs) -> Any:
        logger.debug("Evaluating %s::%s", domain, op)
        evaluator = self.get_evaluator(domain, op, version)
        if evaluator is None:
            return None
        return evaluator(*args, **kwargs)


_reference_evaluator = ReferenceEvaluator()


@dataclasses.dataclass
class Replacement:
    """A replacement for a node in the graph."""

    new_outputs: Sequence[ir.Value]
    new_nodes: Sequence[ir.Node]


# The optimizer tracks an optional symbolic value for each value in the model.
# The symbolic value attached to a value X can be:
# - another IR value Y (indicating that X is equal to Y)
# - a list of IR values [Y1, Y2, ...] (indicating that X is a sequence of values Y1, Y2, ...)
# - a Shape object (indicating that X is a shape value)
# A Shape object as a symbolic value indicates that the corresponding value is
# 1-D (or 0-D) tensor of INT64 values. The values in this object may be constants
# or symbolic dimension values (like "batch_size", "sequence_length", etc.).
<<<<<<< HEAD
# Currently, we assume that symbolic dimensions are also guranteed to be non-negative.
=======
# Currently, we assume that symbolic dimensions are also guaranteed to be non-negative.
>>>>>>> c2103e75
# TODO: Add support for negative symbolic dimensions.


class OptimizerState:
    def __init__(self):
        self._sym_value_map: dict[ir.Value, Any] = {}
        self._initializer_inputs: list[set[ir.Value]] = []

    def get_sym_value(self, value: ir.Value | None) -> Any:
        if value is None:
            return None
        return self._sym_value_map.get(value)

    def set_sym_value(self, value: ir.Value, sym_value: Any) -> None:
        self._sym_value_map[value] = sym_value

    def push_initializer_inputs(self) -> None:
        self._initializer_inputs.append(set())

    def pop_initializer_inputs(self) -> None:
        self._initializer_inputs.pop()

    def add_initializer_input(self, value: ir.Value) -> None:
        assert self._initializer_inputs
        self._initializer_inputs[-1].add(value)

    def is_initializer_input(self, value: ir.Value) -> bool:
        return any(value in inputs for inputs in self._initializer_inputs)

    def get_shape_value(self, value: ir.Value | None) -> ir.Shape | None:
        const_value = _get_numpy_value(value, ir.DataType.INT64, size_limit=10)
        if const_value is not None:
            if const_value.ndim == 1:
                return ir.Shape(const_value.tolist())
            return None
        sym_value = self.get_sym_value(value)
        if isinstance(sym_value, ir.Shape):
            return sym_value
        # TODO use shape of value if available
        return None


# The "partial evaluators" below are non-standard evaluators. They are used to perform
# partial evaluation and/or static program analysis (abstract interpretation).

# A partial-evaluator function takes a node, a RewriterContext, OptimizerState and returns
# a Replacement for the node or None (if no replacement is needed). It may also return just
# the ir.Value or ir.Values to replace the output values of the node, when the new nodes
# can be inferred from the RewriterContext used to build the new nodes.

ReturnValue = Union[Replacement, Sequence[ir.Value], ir.Value, None]
PartialEvaluatorFunction = Callable[
    [ir.Node, orp.RewriterContext, OptimizerState], ReturnValue
]


@dataclasses.dataclass
class PartialEvaluator:
    """A class that represents a partial-evaluator for a particular op.

    It is applicable for a specific version range (min_version, max_version) of the op.
    The min_version and max_version can be None, indicating that there is no version
    constraint in that direction.
    """

    min_version: int | None
    max_version: int | None
    function: PartialEvaluatorFunction

    def valid_for(self, version: int) -> bool:
        """Returns True if this evaluator is applicable for the given version."""
        return (self.min_version is None or version >= self.min_version) and (
            self.max_version is None or version <= self.max_version
        )


class PartialEvaluatorRegistry:
    """A class that maintains a registry of evaluators for ops."""

    def __init__(self):
        self.op_evaluators: dict[tuple[str, str], list[PartialEvaluator]] = {}

    def lookup_evaluators(self, domain: str, opname: str, version: int):
        evaluator_list = self.op_evaluators.get((domain, opname), [])
        return [
            evaluator.function for evaluator in evaluator_list if evaluator.valid_for(version)
        ]

    def register(
        self, opname: str, domain: str = "", version=None
    ) -> Callable[[PartialEvaluatorFunction], PartialEvaluatorFunction]:
        if (domain, opname) in self.op_evaluators:
            evaluator_list = self.op_evaluators[(domain, opname)]
        else:
            evaluator_list = []
            self.op_evaluators[(domain, opname)] = evaluator_list
        if version is None:
            min_version = None
            max_version = None
        elif isinstance(version, int):
            min_version = version
            max_version = version
        elif isinstance(version, tuple):
            min_version, max_version = version

        def decorator(function: PartialEvaluatorFunction) -> PartialEvaluatorFunction:
            evaluator_list.append(PartialEvaluator(min_version, max_version, function))
            return function

        return decorator


registry: PartialEvaluatorRegistry = PartialEvaluatorRegistry()

register = registry.register


def _same_shape(shape1: ir.Shape, shape2: ir.Shape) -> bool:
    # Comparison of shapes as tuples works except if any dimension is None
    # (which represents an unknown dimension value). Thus, two shapes such
    # as (Batch, 1024) and (Batch, 1024) are considered equal, but (None, 1024)
    # and (None, 1024) are not considered equal.
    if any(isinstance(dim, ir.SymbolicDim) and dim.value is None for dim in shape1):
        return False
    return shape1.dims == shape2.dims


def _get_numpy_value(
    val: ir.Value | None, dtype: ir.DataType | None = None, size_limit: int | None = None
) -> np.ndarray | None:
<<<<<<< HEAD
=======
    """Returns the numpy value of a constant value, if available.

    It returns None if the value is not a constant value, or if the value is not of
    the specified element dtype, or if the size of the value exceeds the specified
    size_limit.
    """
>>>>>>> c2103e75
    if val is None:
        return None
    const_value = val.const_value
    if const_value is not None:
        if dtype is not None and const_value.dtype != dtype:
            return None
        if size_limit is not None and const_value.size > size_limit:
            return None
        try:
            array = const_value.numpy()
        except FileNotFoundError:
            # External data is not available.
            return None
        assert isinstance(array, np.ndarray)
        return array
    return None


def _get_bool_value(val: ir.Value | None) -> bool | None:
    if val is None:
        return None
    value = _get_numpy_value(val)
    if value is None:
        return None
    if value.size == 1 and value.dtype == bool:
        return value.item(0)
    return None


def _get_input(node: ir.Node, index: int) -> ir.Value | None:
    if index < len(node.inputs):
        return node.inputs[index]
    return None


def _get_output(node: ir.Node, index: int) -> ir.Value | None:
    if index < len(node.outputs):
        return node.outputs[index]
    return None


def _update_type(value: ir.Value, type: ir.TypeProtocol | None) -> None:
    if type is not None:
        # TODO: merge types
        value.type = type


def _get_input_element_type(node: ir.Node, index: int) -> int:
    input = _get_input(node, index)
    if input is not None and input.type is not None:
        return input.type.dtype.value
    return ir.DataType.UNDEFINED.value


def _get_int_attribute(node: ir.Node, name: str, default: int | None = None) -> int | None:
    if name in node.attributes:
        attr = node.attributes[name]
        if not isinstance(attr, ir.Attr):
            return None
        attr_val = attr.value
        if isinstance(attr_val, int):
            return attr_val
        # This is an invalid model: attribute has invalid/unexpected type.
        # For now, we just return None. We could raise an error too.
        return None
    return default


@register("Abs")
def abs(node: ir.Node, op, state: OptimizerState) -> ReturnValue:
    """Replace an Abs node by Identity when applicable.

    Currently, addresses Abs applied to symbolic shapes.
    """
    input = _get_input(node, 0)
    input_sym_value = state.get_shape_value(input)
    if input_sym_value is None:
        return None
    if any(isinstance(d, int) and d < 0 for d in input_sym_value):
        return None
    # Abs applied to a symbolic shape of the form [1, 1, SequenceLength].
    # We assume that SequenceLength is a non-negative integer.
    # The Abs op is redundant in this case.
    return op.Identity(input)


@register("Gather")
def gather(node: ir.Node, op, state: OptimizerState) -> ReturnValue:
    """Replace a Gather node by a constant when applicable.

    Currently, handles the case of Gathering from a shape tensor.
    """
    input = _get_input(node, 0)
    indices = _get_input(node, 1)
    if input is None or indices is None:
        return None
    input_sym_value = state.get_shape_value(input)
    if input_sym_value is None:
        return None
    axis = _get_int_attribute(node, "axis", None)
    if axis != 0:
        return None
    indices_numpy_value = _get_numpy_value(indices)
    if indices_numpy_value is None:
        return None
    if indices_numpy_value.ndim != 1:
        return None
    gathered = [input_sym_value[i] for i in indices_numpy_value]
    output = _get_output(node, 0)
    if output is not None:
<<<<<<< HEAD
        state.set_sym_value(output, gathered)
=======
        state.set_sym_value(output, ir.Shape(gathered))
>>>>>>> c2103e75
    if all(isinstance(d, int) for d in gathered):
        return op.Constant(value_ints=gathered)
    return None


@register("Reshape")
def reshape(node: ir.Node, op, state: OptimizerState) -> ReturnValue:
    """Replace a Reshape node by Identity when applicable."""
    input = _get_input(node, 0)
    shape = _get_input(node, 1)
    if input is None or shape is None:
        return None
    input_shape = input.shape
    if input_shape is None:
        return None
<<<<<<< HEAD
    input_shape_dims = list(input_shape.dims)
    if any(isinstance(dim, ir.SymbolicDim) and dim.value is None for dim in input_shape_dims):
        return None
    shape_value = state.get_shape_value(shape)
    if shape_value is None:
        return None
    target_shape_dims = list(shape_value.dims)
    if input_shape_dims == target_shape_dims:
        # No need to check for special values like -1, 0, etc. here
=======
    # input_shape_dims = list(input_shape.dims)
    # if any(isinstance(dim, ir.SymbolicDim) and dim.value is None for dim in input_shape_dims):
    #     return None
    shape_value = state.get_shape_value(shape)
    if shape_value is None:
        return None
    # target_shape_dims = list(shape_value.dims)
    # if input_shape_dims == target_shape_dims:
    # No need to check for special values like -1, 0, etc. here
    if _same_shape(input_shape, shape_value):
>>>>>>> c2103e75
        return op.Identity(input)
    return None


@register("Cast")
def cast(node: ir.Node, op, state: OptimizerState) -> ReturnValue:
    input = _get_input(node, 0)
    output = _get_output(node, 0)

    if input is None or output is None:
        return None

    # TODO(rama): Parts of the following logic (implementing type/shape inference
    # for Cast op) should be unnecessary. Generic incremental shape-inference
    # should handle this. Only the optimization to eliminate redundant Cast ops
    # should be needed here.

    input_shape = input.shape
    if input_shape is not None:
        output.shape = input_shape.copy()

    input_dtype = _get_input_element_type(node, 0)
    output_dtype = _get_int_attribute(node, "to", None)
    if output_dtype is not None:
        if input_dtype == output_dtype:
            return op.Identity(input)
        output.type = ir.TensorType(ir.DataType(output_dtype))
    return None


@register("CastLike")
def cast_like(node: ir.Node, op, state: OptimizerState) -> ReturnValue:
    input0 = node.inputs[0]
    source_element_type = _get_input_element_type(node, 0)
    target_element_type = _get_input_element_type(node, 1)

    if target_element_type == ir.DataType.UNDEFINED:
        return None
    if source_element_type == target_element_type:
        return op.Identity(input0)
    return op.Cast(input0, to=target_element_type)


@register("Shape")
def shape(node: ir.Node, op, state: OptimizerState) -> ReturnValue:
    input = node.inputs[0]
    if input is None:
        return None
    shape = input.shape
    if shape is None:
        return None
    start = _get_int_attribute(node, "start", 0)
    end = _get_int_attribute(node, "end", None)
    shape_slice = shape[start:end]
    output = _get_output(node, 0)
    if output is not None:
        state.set_sym_value(output, ir.Shape(shape_slice))
    if all(isinstance(d, int) for d in shape_slice):
        return op.Constant(value_ints=list(shape_slice))
    return None


@register("Size")
def size(node: ir.Node, op, state: OptimizerState) -> ReturnValue:
    input = _get_input(node, 0)
    if input is None:
        return None
    shape = input.shape
    if shape is None:
        return None
    size = 1
    for d in shape:
        if not isinstance(d, int):
            return None
        size *= d
    return op.Constant(value_int=size)


@register("If")
def if_op(node: ir.Node, op, state: OptimizerState) -> ReturnValue:
    cond_input = _get_input(node, 0)
    cond = _get_bool_value(cond_input)
    if cond is not None:
        # cond is a constant-value: inline the branch
        branch = "then_branch" if cond else "else_branch"
        graph_attr = node.attributes.get(branch)
        if graph_attr is None:
            return None
        if graph_attr.type != ir.AttributeType.GRAPH:
            return None
        assert isinstance(graph_attr, ir.Attr)
        graph = graph_attr.as_graph()
        formal_outs = graph.outputs
        actual_outs = node.outputs
        renamings = {
            formal.name: actual.name
            for formal, actual in zip(formal_outs, actual_outs)
            if actual is not None
        }
        # TODO: Extend renaming to intermediate values.

        def rename(name):
            return renamings.get(name, name)

        graph_nodes = list(graph)
        graph.remove(graph_nodes)
        for sub_node in graph_nodes:
            # TODO: handle renaming inside subgraphs in nodes
            for v in sub_node.outputs:
                v.name = rename(v.name)
            # Avoid name collision.
            sub_node.name = f"{node.name}_{sub_node.name}"

        # TODO: we should handle initializers as well!
        return Replacement(formal_outs, graph_nodes)
    return None


@register("Identity")
def identity(node: ir.Node, op, state: OptimizerState) -> ReturnValue:
    del op
    input = node.inputs[0]
    output = node.outputs[0]
    if input is not None and output is not None:
        state.set_sym_value(output, input)
    return None


@register("SequenceConstruct")
def sequence_construct(node: ir.Node, op, state: OptimizerState) -> ReturnValue:
    del op
    output = node.outputs[0]
    if output is not None:
        state.set_sym_value(output, list(node.inputs))
    return None


@register("Concat")
def concat(node: ir.Node, op, state: OptimizerState) -> ReturnValue:
    """Replace a Concat node with a single input by Identity"""
    inputs = node.inputs
    if len(inputs) == 1:
        return op.Identity(inputs[0])
    # Track value of tensors that carry a shape value:
    output = node.outputs[0]
    if output is None:
        return None
    # Check axis attribute is 0
    axis = _get_int_attribute(node, "axis", None)
    if axis != 0:
        return None
    shapes = [state.get_shape_value(input) for input in inputs]
    if any(shape is None for shape in shapes):
        return None
<<<<<<< HEAD
    concatenated = ir.Shape(dim for shape in shapes for dim in shape.dims)
=======
    concatenated = ir.Shape(dim for shape in shapes for dim in shape.dims)  # type: ignore[union-attr]
>>>>>>> c2103e75
    state.set_sym_value(output, concatenated)
    return None


@register("Dropout", version=(12, None))
def dropout(node: ir.Node, op, state: OptimizerState) -> ReturnValue:
    """Replace a Dropout by Identity when applicable."""

    def optimized_dropout():
        input = node.inputs[0]
        output = op.Identity(input)
        if len(node.outputs) == 1:
            return output
        else:
            true_tensor = ir.tensor([True])
            input_shape = op.Shape(input)
            mask = op.ConstantOfShape(input_shape, value=true_tensor)
            return output, mask

    inputs = node.inputs
    if (len(inputs) <= 2) or inputs[2] is None:
        # No training_mode specified:
        return optimized_dropout()
    if _get_bool_value(inputs[2]) is False:
        # training_mode is False: dropout is not applied.
        return optimized_dropout()
    ratio = _get_numpy_value(inputs[1])
    if ratio is None:
        return None
    if ratio.size != 1:  # Only scalar dropout ratio is supported.
        return None
    if ratio.item() == 0:
        # dropout ratio is 0: dropout is not applied.
        return optimized_dropout()
    return None


@register("Expand")
def expand(node: ir.Node, op, state: OptimizerState) -> ReturnValue:
    """Replace an Expand node by Identity when applicable."""
    if len(node.inputs) != 2:
        return None
    if (input := node.inputs[0]) is None:
        return None
    if (input_shape := input.shape) is None:
        # Input shape is not known.
        return None
    if (expanded_shape := _get_numpy_value(node.inputs[1])) is None:
        # Target shape is not known.
        expanded_sym_shape = state.get_shape_value(node.inputs[1])
        if expanded_sym_shape is None or not _same_shape(input_shape, expanded_sym_shape):
            return None
        return op.Identity(input)
    if expanded_shape.ndim != 1:
        # Target shape must be a 1D tensor. Erroneous model.
        return None
    if input_shape.dims == tuple(expanded_shape.tolist()):
        return op.Identity(input)
    return None


@register("ConcatFromSequence")
def concat_from_sequence(node: ir.Node, op, state: OptimizerState) -> ReturnValue:
    input = node.inputs[0]
    inputs = state.get_sym_value(input)
    if inputs is None or any(x is None for x in inputs):
        return None
    new_axis = _get_int_attribute(node, "new_axis", 0)
    axis = _get_int_attribute(node, "axis", None)
    if axis is None:
        return None
    if input is not None and isinstance(inputs, list):
        if new_axis == 0:
            logger.debug("ConcatFromSequence => Concat: %s", [x.name for x in inputs])
            return op.Concat(*inputs, axis=axis)
        if new_axis == 1:
            # Unsqueeze the inputs with concat axis if new_axis is 1
            axis_value = op.Constant(value_int=axis)
            unsqueezed_inputs = []
            for node_input in inputs:
                unsqueezed_input = op.Unsqueeze(
                    node_input, axis_value, _outputs=[f"{node_input.name}_unsqueeze"]
                )
                unsqueezed_inputs.append(unsqueezed_input)
            # Send unsqueezed outputs to Concat
            logger.debug(
                "ConcatFromSequence => Concat %s", [x.name for x in unsqueezed_inputs]
            )
            return op.Concat(*unsqueezed_inputs, axis=axis)
    return None


@register("SplitToSequence")
def split_to_sequence(node: ir.Node, op, state: OptimizerState) -> ReturnValue:
    """Rewriting pattern.

    From

        splits = onnx::SplitToSequence(input, split, axis=axis)

    to

        split_0, split_1, ..., split_n = onnx::Split(input, split, axis=axis)
        splits = onnx::SequenceConstruct(split_0, split_1, ..., split_n)

    or

        split_0, split_1, ..., split_n = onnx::Split(input, axis=axis, num_outputs=n+1)
        splits = onnx::SequenceConstruct(split_0, split_1, ..., split_n)

    where number of output tensors in `splits` is statically known.
    onnx::SequenceConstruct will be further optimized away if possible, by its own designated evaluator.
    This allows downstream `SequenceAt` users to be replaced by `split_x` accordingly.
    """
    input = node.inputs[0]
    split = node.inputs[1]
    output = node.outputs[0]

    if input is None or split is None or output is None:
        return None

    axis = _get_int_attribute(node, "axis", 0)
    if axis is None:
        return None
    shape = input.shape
    if shape is None:
        return None
    rank = len(shape)
    if axis < 0:
        axis = axis + rank
    if axis < 0 or axis >= rank:
        return None
    split_dimension_size = shape[axis]
    if not isinstance(split_dimension_size, int):
        return None

    split_value = _get_numpy_value(split)
    if split_value is None:
        return None
    assert isinstance(split_value, np.ndarray)

    if split_value.ndim == 0:
        # split into chunks all of size 'split' if possible.
        num_outputs = math.ceil(split_dimension_size / split_value.item())
        split_outputs = [f"{output.name}_split_{i}" for i in range(num_outputs)]
        split_values = op.Split(
            input, axis=axis, num_outputs=num_outputs, _outputs=split_outputs
        )
    elif split_value.ndim == 1:
        # split into 'size(split)' chunks
        num_outputs = split_value.size
        split_outputs = [f"{output.name}_split_{i}" for i in range(num_outputs)]
        split_values = op.Split(input, split, axis=axis, _outputs=split_outputs)
    else:
        return None

    # If Split returns a single value, we need to wrap it into a list.
    if isinstance(split_values, ir.Value):
        split_values = [split_values]

    keepdims = _get_int_attribute(node, "keepdims", 1)
    if keepdims is None:
        return None
    if keepdims == 0:
        # squeeze the split dimension if keepdims is 0
        axis_val = op.Constant(value_ints=[axis], _outputs=[f"{output.name}_axis"])
        squeezed_values = []
        for i in range(num_outputs):
            squeezed = op.Squeeze(
                split_values[i], axis_val, _outputs=[f"{split_outputs[i]}_squeeze"]
            )
            squeezed_values.append(squeezed)
        split_values = squeezed_values

    logger.debug("SplitToSequence => Split + SequenceConstruct")

    if isinstance(split_values, ir.Value):
        split_values = [split_values]
    return op.SequenceConstruct(*split_values)


@register("SequenceAt")
def sequence_at(node: ir.Node, op, state: OptimizerState) -> ReturnValue:
    input = node.inputs[0]
    position = node.inputs[1]
    output = node.outputs[0]
    if input is not None and position is not None:
        input_vals = state.get_sym_value(input)
        position_val = _get_numpy_value(position)
        if isinstance(input_vals, list) and position_val is not None:
            if position_val.size != 1:
                return None
            position_val = position_val.item()
            try:
                result = input_vals[position_val]  # type: ignore[index]
            except IndexError:
                return None
            state.set_sym_value(output, result)
            logger.debug("SequenceAt %s => %s", input.name, result.name)
            return op.Identity(result)
    return None


<<<<<<< HEAD
def _merge_shapes(shape1: ir.Shape, shape2: ir.Shape) -> ir.Shape:
=======
def _merge_shapes(shape1: ir.Shape | None, shape2: ir.Shape | None) -> ir.Shape | None:
>>>>>>> c2103e75
    def merge_dims(dim1, dim2):
        if dim1 == dim2:
            return dim1
        if not isinstance(dim1, ir.SymbolicDim):
            return dim1  # Prefer int value over symbolic dim
        if not isinstance(dim2, ir.SymbolicDim):
            return dim2
        if dim1.value is None:
            return dim2
        return dim1

<<<<<<< HEAD
=======
    if shape1 is None:
        return shape2
    if shape2 is None:
        return shape1
>>>>>>> c2103e75
    if len(shape1) != len(shape2):
        raise ValueError("Shapes must have the same rank.")
    return ir.Shape([merge_dims(dim1, dim2) for dim1, dim2 in zip(shape1, shape2)])


class ConstantFolder:
    opset_imports: dict[str, int]

    def __init__(
        self,
        *,
        external_data_folder: str,
        shape_inference: bool,
        input_size_limit: int,
        output_size_limit: int,
    ) -> None:
        self._external_data_folder = external_data_folder
        self._shape_inference = shape_inference
        self._input_size_limit = input_size_limit
        self._output_size_limit = output_size_limit
        self._init()

    def _init(self) -> None:
        self.counts: dict[str, int] = {}
        self.sizes: dict[str, int] = {}
        self.modified = False
        self._state = OptimizerState()

    def _do_inference(self, node: ir.Node) -> None:
        output_types = {}

        # TODO: handle optional inputs
        def get_constant_value(x: ir.Value) -> onnx.TensorProto | None:
            value = _get_numpy_value(x)
            if isinstance(value, np.ndarray) and value.size < 20:
                return onnx.numpy_helper.from_array(value, x.name)
            return None

        def get_type(value: ir.Value) -> onnx.TypeProto | None:
            if value.type is not None:
                type_proto = ir.serde.serialize_type(value.type)
                if value.shape is not None:
                    ir.serde.serialize_shape_into(type_proto, value.shape)
                return type_proto
            return None

        input_types = {x.name: get_type(x) for x in node.inputs if x is not None}
        input_data = {x.name: get_constant_value(x) for x in node.inputs if x is not None}
        input_data = {k: v for k, v in input_data.items() if v is not None}
        if any(t is None for t in input_types.values()):
            logger.debug(
                "Skipping shape inference for node %s due to missing input type.",
                node.name,
            )
        else:
            # TODO: pass in constant values, ir_version
            try:
                schema = onnx.defs.get_schema(
                    node.op_type, self.opset_imports[node.domain], node.domain
                )
                output_types = onnx.shape_inference.infer_node_outputs(
                    schema,
                    ir.serde.serialize_node(node),
                    input_types,  # type: ignore[arg-type]
                    input_data,  # type: ignore[arg-type]
                )
                for output in node.outputs:
                    if output.name in output_types:
                        inferred_type = output_types[output.name]
                        # TODO: merge types, check for conflicts
                        inferred_shape = ir.serde.deserialize_type_proto_for_shape(
                            inferred_type
                        )
                        output.shape = _merge_shapes(output.shape, inferred_shape)
                        output.type = ir.serde.deserialize_type_proto_for_type(inferred_type)
            except Exception as e:
                logger.debug(
                    "Skipping shape inference for node %s due to exception: %s",
                    node.name,
                    e,
                )

    def new_constant(self, irvalue: ir.Value, value):
        if not isinstance(value, np.ndarray):
            # ONNX does not have a way to represent non-tensor constants, eg. a sequence.
            # So, a constant-value of type sequence is not folded, but it can be used
            # to optimize subsequent operations when possible.
            logger.info(
                "Skip storing constant folded value %s due to unsupported type %s.",
                irvalue.name,
                type(value),
            )
            return None

        tensor = ir.tensor(value)
        tensor.name = irvalue.name
        irvalue.const_value = tensor

        if value.nbytes > self._output_size_limit:
            logger.info(
                "Skip storing constant folded nvalue %s due to large size %s.",
                irvalue.name,
                value.nbytes,
            )
            return None

        logger.debug(
            "New constant for value %s dtype: %s shape: %s",
            irvalue.name,
            value.dtype,
            value.shape,
        )

        attributes = ir.convenience.convert_attributes({"value": tensor})
        node = ir.Node("", "Constant", inputs=[], attributes=attributes, num_outputs=1)
        return node

    def process_node(self, node: ir.Node):
        for i, value in enumerate(node.inputs):
            sym_value = self._state.get_sym_value(value)
            if isinstance(sym_value, ir.Value):
                logger.debug(
                    "Node [%s]: Replacing input %s with %s",
                    node.name,
                    value.name,  # type: ignore[union-attr]
                    sym_value.name,
                )
                node.replace_input_with(i, sym_value)
                # TODO(rama): consider merging type/other info from both values

        # Do incremental shape inference
        if self._shape_inference and not is_control_flow_op(node):
            self._do_inference(node)

        if node.domain not in self.opset_imports:
            return None
        version = self.opset_imports[node.domain]
        op_optimizers = registry.lookup_evaluators(node.domain, node.op_type, version)
        for optimizer in op_optimizers:
            assert optimizer
            context = orp.RewriterContext()
            output = optimizer(node, context, self._state)
            if output is not None:
                if isinstance(output, Replacement):
                    return output
                if isinstance(output, ir.Value):
                    output = [output]
                return Replacement(output, context.nodes)

        if is_control_flow_op(node) or is_non_deterministic_op(node):
            return None

        if is_onnx_op(node, "Constant"):
            _process_constant_node(node)
            return None

        input_values = [_get_numpy_value(x) for x in node.inputs]
        if any(x is None for x in input_values):
            return None

        if any(self._state.is_initializer_input(x) for x in node.inputs):  # type: ignore[arg-type]
            return None

        if any(input.nbytes > self._input_size_limit for input in input_values):  # type: ignore[union-attr]
            if logger.isEnabledFor(logging.DEBUG):
                input_sizes = [input.size for input in input_values]  # type: ignore[union-attr]
                logger.debug(
                    "Skipping constant folding for op %s due to large input size: %s",
                    node.op_type,
                    input_sizes,
                )
            return None

        # Filter out bfloat16 cases?
        def convert(av):
            if av.type == ir.AttributeType.TENSOR:
                return ir.serde.serialize_tensor(av.value)
            return av.value

        attr_values = {name: convert(attr) for name, attr in node.attributes.items()}
        outputs = _reference_evaluator.evaluate(
            node.domain, node.op_type, version, *input_values, **attr_values
        )

        if outputs is None:
            return None
        if len(node.outputs) == 1 and not isinstance(outputs, (tuple, list)):
            replacement = self.new_constant(node.outputs[0], outputs)
            if is_onnx_op(node, "ConstantOfShape") or replacement is None:
                return None
            return Replacement(replacement.outputs, [replacement])
        else:
            logger.warning(
                "Skipping constant folding for op %s with multiple outputs.", node.op_type
            )
        return None

    def replace_node(self, node: ir.Node, replacement, root: ir.Graph | ir.Function):
        logger.debug("Replacing node: %s::%s %s", node.domain, node.op_type, node.name)

        ir.convenience.replace_nodes_and_values(
            root, node, [node], replacement.new_nodes, node.outputs, replacement.new_outputs
        )

        # TODO: what about new opset_imports?
        # TODO: track statistics about replaced nodes and sizes of new constants

    def visit_attribute(self, attr: ir.Attr | ir.RefAttr) -> None:
        if isinstance(attr, ir.Attr):
            if attr.type == ir.AttributeType.GRAPH:
                self.visit_graph(attr.as_graph())
            elif attr.type == ir.AttributeType.GRAPHS:
                for graph in attr.as_graphs():
                    self.visit_graph(graph)

    def visit_node(self, node: ir.Node, root: ir.Graph | ir.Function):
        replacement = self.process_node(node)
        if replacement is None:
            # No change. Process attributes.
            for attr in node.attributes.values():
                self.visit_attribute(attr)
            return None
        else:
            self.replace_node(node, replacement, root)

    def visit_graph(self, graph: ir.Graph) -> None:
        # Track inputs that have a const_value (which is really a default-value, and should not
        # be used for constant-folding).
        self._state.push_initializer_inputs()
        for input in graph.inputs:
            if input.const_value is not None:
                self._state.add_initializer_input(input)

        for node in graph:
            self.visit_node(node, graph)

        self._state.pop_initializer_inputs()

    def visit_function(self, function: ir.Function) -> None:
        for node in function:
            self.visit_node(node, function)

    def visit_model(self, model: ir.Model) -> None:
        self._init()
        self.opset_imports = model.opset_imports
        self.visit_graph(model.graph)
        for function in model.functions.values():
            # TODO(rama): Should we specialize functions?
            self.visit_function(function)


def fold_constants(
    model: ir.Model,
    external_data_folder: str = "",
    *,
    onnx_shape_inference: bool = False,
    input_size_limit: int = DEFAULT_CONSTANT_FOLD_INPUT_SIZE_LIMIT,
    output_size_limit: int = DEFAULT_CONSTANT_FOLD_OUTPUT_SIZE_LIMIT,
) -> bool:
    """
    Applies constant folding optimization to the model.
    Returns true iff the model was modified.
    """
    folder = ConstantFolder(
        external_data_folder=external_data_folder,
        shape_inference=onnx_shape_inference,
        input_size_limit=input_size_limit,
        output_size_limit=output_size_limit,
    )
    folder.visit_model(model)
    for op in folder.counts:
        logger.info(
            "Constant-folded '%s' %s times, with %s size.",
            op,
            folder.counts[op],
            folder.sizes[op],
        )
    return folder.modified<|MERGE_RESOLUTION|>--- conflicted
+++ resolved
@@ -141,11 +141,7 @@
 # A Shape object as a symbolic value indicates that the corresponding value is
 # 1-D (or 0-D) tensor of INT64 values. The values in this object may be constants
 # or symbolic dimension values (like "batch_size", "sequence_length", etc.).
-<<<<<<< HEAD
-# Currently, we assume that symbolic dimensions are also guranteed to be non-negative.
-=======
 # Currently, we assume that symbolic dimensions are also guaranteed to be non-negative.
->>>>>>> c2103e75
 # TODO: Add support for negative symbolic dimensions.
 
 
@@ -276,15 +272,12 @@
 def _get_numpy_value(
     val: ir.Value | None, dtype: ir.DataType | None = None, size_limit: int | None = None
 ) -> np.ndarray | None:
-<<<<<<< HEAD
-=======
     """Returns the numpy value of a constant value, if available.
 
     It returns None if the value is not a constant value, or if the value is not of
     the specified element dtype, or if the size of the value exceeds the specified
     size_limit.
     """
->>>>>>> c2103e75
     if val is None:
         return None
     const_value = val.const_value
@@ -395,11 +388,7 @@
     gathered = [input_sym_value[i] for i in indices_numpy_value]
     output = _get_output(node, 0)
     if output is not None:
-<<<<<<< HEAD
-        state.set_sym_value(output, gathered)
-=======
         state.set_sym_value(output, ir.Shape(gathered))
->>>>>>> c2103e75
     if all(isinstance(d, int) for d in gathered):
         return op.Constant(value_ints=gathered)
     return None
@@ -415,17 +404,6 @@
     input_shape = input.shape
     if input_shape is None:
         return None
-<<<<<<< HEAD
-    input_shape_dims = list(input_shape.dims)
-    if any(isinstance(dim, ir.SymbolicDim) and dim.value is None for dim in input_shape_dims):
-        return None
-    shape_value = state.get_shape_value(shape)
-    if shape_value is None:
-        return None
-    target_shape_dims = list(shape_value.dims)
-    if input_shape_dims == target_shape_dims:
-        # No need to check for special values like -1, 0, etc. here
-=======
     # input_shape_dims = list(input_shape.dims)
     # if any(isinstance(dim, ir.SymbolicDim) and dim.value is None for dim in input_shape_dims):
     #     return None
@@ -436,7 +414,6 @@
     # if input_shape_dims == target_shape_dims:
     # No need to check for special values like -1, 0, etc. here
     if _same_shape(input_shape, shape_value):
->>>>>>> c2103e75
         return op.Identity(input)
     return None
 
@@ -591,11 +568,7 @@
     shapes = [state.get_shape_value(input) for input in inputs]
     if any(shape is None for shape in shapes):
         return None
-<<<<<<< HEAD
-    concatenated = ir.Shape(dim for shape in shapes for dim in shape.dims)
-=======
     concatenated = ir.Shape(dim for shape in shapes for dim in shape.dims)  # type: ignore[union-attr]
->>>>>>> c2103e75
     state.set_sym_value(output, concatenated)
     return None
 
@@ -799,11 +772,7 @@
     return None
 
 
-<<<<<<< HEAD
-def _merge_shapes(shape1: ir.Shape, shape2: ir.Shape) -> ir.Shape:
-=======
 def _merge_shapes(shape1: ir.Shape | None, shape2: ir.Shape | None) -> ir.Shape | None:
->>>>>>> c2103e75
     def merge_dims(dim1, dim2):
         if dim1 == dim2:
             return dim1
@@ -815,13 +784,10 @@
             return dim2
         return dim1
 
-<<<<<<< HEAD
-=======
     if shape1 is None:
         return shape2
     if shape2 is None:
         return shape1
->>>>>>> c2103e75
     if len(shape1) != len(shape2):
         raise ValueError("Shapes must have the same rank.")
     return ir.Shape([merge_dims(dim1, dim2) for dim1, dim2 in zip(shape1, shape2)])
