# --------------------------------------------------------------------------
# Copyright (c) Microsoft Corporation. All rights reserved.
# Licensed under the MIT License.
# --------------------------------------------------------------------------
# mypy: disable-error-code="misc,arg-type,type-arg,valid-type,assignment,return-value"
"""torch.ops.aten operators under the `nn` module.

- No inplace operators.
- All functions should not have the script() decorator. This is because
    we want to delay the compilation of the function.
"""

# pylint: disable=unused-argument

from __future__ import annotations

import math
from typing import Optional, Sequence, Tuple, TypeVar, Union

import onnx

from onnxscript import BFLOAT16, BOOL, DOUBLE, FLOAT, FLOAT16, INT64
from onnxscript.function_libs.torch_lib.ops import common as common_ops
from onnxscript.function_libs.torch_lib.registration import torch_op
from onnxscript.function_libs.torch_lib.tensor_typing import (
    IntType,
    TFloat,
    TFloatOrBFloat16,
    TFloatOrUInt8,
    TReal,
    TTensor,
)
from onnxscript.onnx_opset import opset18 as op
from onnxscript.onnx_types import TensorType

_MATH_PI = math.pi
Rank = common_ops.Rank

# All float types but float32
TFloatUnlessFloat32 = TypeVar("TFloatUnlessFloat32", bound=Union[BFLOAT16, FLOAT16, DOUBLE])


@torch_op("aten::aten_adaptive_avg_pool1d")
def aten_adaptive_avg_pool1d(self: TFloat, output_size: INT64[1]) -> TFloat:
    """adaptive_avg_pool1d(Tensor self, int[1] output_size) -> Tensor"""

    # assert output_size == [1]
    # TODO(justinchuby): Specify input constraints

    if Rank(self) == 2:
        # Unbatched case
        self = op.Unsqueeze(self, op.Constant(value_ints=[0]))
        pooled = op.GlobalAveragePool(self)
        result = op.Squeeze(pooled, op.Constant(value_ints=[0]))
    else:
        result = op.GlobalAveragePool(self)

    return result


@torch_op("aten::aten_adaptive_avg_pool2d")
def aten_adaptive_avg_pool2d(self: TFloat, output_size: INT64[2]) -> TFloat:
    """adaptive_avg_pool2d(Tensor self, SymInt[2] output_size) -> Tensor"""

    # assert output_size == [1, 1]
    # TODO(justinchuby): Specify input constraints

    if Rank(self) == 3:
        # Unbatched case
        self = op.Unsqueeze(self, op.Constant(value_ints=[0]))
        pooled = op.GlobalAveragePool(self)
        result = op.Squeeze(pooled, op.Constant(value_ints=[0]))
    else:
        result = op.GlobalAveragePool(self)

    return result


@torch_op("aten::aten_adaptive_avg_pool3d")
def aten_adaptive_avg_pool3d(self: TFloat, output_size: INT64[3]) -> TFloat:
    """adaptive_avg_pool3d(Tensor self, SymInt[3] output_size) -> Tensor"""

    # assert output_size == [1, 1, 1]
    # TODO(justinchuby): Specify input constraints

    if Rank(self) == 4:
        # Unbatched case
        self = op.Unsqueeze(self, op.Constant(value_ints=[0]))
        pooled = op.GlobalAveragePool(self)
        result = op.Squeeze(pooled, op.Constant(value_ints=[0]))
    else:
        result = op.GlobalAveragePool(self)

    return result


def aten_adaptive_max_pool1d(
    self: TensorType, output_size: Sequence[int]
) -> tuple[TensorType, TensorType]:
    """adaptive_max_pool1d(Tensor self, int[1] output_size) -> (Tensor, Tensor)"""

    raise NotImplementedError()


def aten_adaptive_max_pool2d(
    self: TensorType, output_size: Sequence[int]
) -> tuple[TensorType, TensorType]:
    """adaptive_max_pool2d(Tensor self, int[2] output_size) -> (Tensor, Tensor)"""

    raise NotImplementedError()


def aten_adaptive_max_pool2d_backward(
    grad_output: TensorType, self: TensorType, indices: TensorType
) -> TensorType:
    """adaptive_max_pool2d_backward(Tensor grad_output, Tensor self, Tensor indices) -> Tensor"""

    raise NotImplementedError()


def aten_adaptive_max_pool3d(
    self: TensorType, output_size: Sequence[int]
) -> tuple[TensorType, TensorType]:
    """adaptive_max_pool3d(Tensor self, int[3] output_size) -> (Tensor, Tensor)"""

    raise NotImplementedError()


def aten_adaptive_max_pool3d_backward(
    grad_output: TensorType, self: TensorType, indices: TensorType
) -> TensorType:
    """adaptive_max_pool3d_backward(Tensor grad_output, Tensor self, Tensor indices) -> Tensor"""

    raise NotImplementedError()


def _adjust_attributes_of_avg_pool(
    expand_size: int,
    kernel_size: Sequence[int],
    stride: Sequence[int],
    padding: Sequence[int],
) -> Tuple[Sequence[int], Sequence[int], Sequence[int]]:
    """Adjust attributes of avg_pool to match ONNX specification."""

    if isinstance(kernel_size, int):
        kernel_shape = [kernel_size] * expand_size
    else:
        kernel_shape = kernel_size

    if isinstance(padding, int):
        pads = [padding] * expand_size * 2
    elif len(padding) == 1:
        pads = padding * expand_size * 2
    elif len(padding) == 2:
        pads = padding * expand_size
    else:
        pads = padding * 2

    if isinstance(stride, int):
        strides = [stride] * expand_size
    elif not stride:
        strides = kernel_shape
    else:
        strides = stride

    return (kernel_shape, strides, pads)


@torch_op("aten::avg_pool1d", trace_only=True)
def aten_avg_pool1d(
    self: TFloat,
    kernel_size: Sequence[int],
    stride: Sequence[int] = (),
    padding: Sequence[int] = (0,),
    ceil_mode: bool = False,
    count_include_pad: bool = True,
) -> TFloat:
    """avg_pool1d(Tensor self, int[1] kernel_size, int[1] stride=[], int[1] padding=0, bool ceil_mode=False, bool count_include_pad=True) -> Tensor"""

    # Torch prefer to use single number x for kerne,stride,pad,dilation on both side implicitly
    # But ONNX needs pair number [x,y] to specify on each side explicitly
    # For pool3d, this number should be 3
    expand_size = 1

    kernel_shape, strides, pads = _adjust_attributes_of_avg_pool(
        expand_size, kernel_size, stride, padding
    )

    result = op.AveragePool(
        self,
        ceil_mode=ceil_mode,
        count_include_pad=count_include_pad,
        kernel_shape=kernel_shape,
        pads=pads,
        strides=strides,
    )

    return result


@torch_op("aten::avg_pool2d", trace_only=True)
def aten_avg_pool2d(
    self: TFloat,
    kernel_size: Sequence[int],
    stride: Sequence[int] = (),
    padding: Sequence[int] = (0, 0),
    ceil_mode: bool = False,
    count_include_pad: bool = True,
    divisor_override: Optional[int] = None,  # pylint: disable=unused-argument
) -> TFloat:
    """avg_pool2d(Tensor self, int[2] kernel_size, int[2] stride=[], int[2] padding=0, bool ceil_mode=False, bool count_include_pad=True, int? divisor_override=None) -> Tensor"""

    # Torch prefer to use single number x for kerne,stride,pad,dilation on both side implicitly
    # But ONNX needs pair number [x,y] to specify on each side explicitly
    # For pool3d, this number should be 3
    expand_size = 2

    kernel_shape, strides, pads = _adjust_attributes_of_avg_pool(
        expand_size, kernel_size, stride, padding
    )

    result = op.AveragePool(
        self,
        ceil_mode=ceil_mode,
        count_include_pad=count_include_pad,
        kernel_shape=kernel_shape,
        pads=pads,
        strides=strides,
    )

    # TODO: if want to support divisor_override argument, need to op.Mul(result, mask)
    # mask = [
    #    1, 2, 3, S,..3, 2, 1
    #    2, 4, 6, 2S, 6, 4, 2
    #    3, 6, 9, 3S, 9, 6, 3
    #    S, 2S,3S,SS,3S,2S, S
    #    3, 6, 9, 3S, 9, 6, 3
    #    2, 4, 6, 2S, 6, 4, 2
    #    1, 2, 3, S,..3, 2, 1
    # ]
    # S is stride size, in this case S=4,
    # S may dup lot of times according to the image size

    return result


def aten_avg_pool2d_backward(
    grad_output: TensorType,
    self: TensorType,
    kernel_size: Sequence[int],
    stride: Sequence[int],
    padding: Sequence[int],
    ceil_mode: bool,
    count_include_pad: bool,
    divisor_override: Optional[int],
) -> TensorType:
    """avg_pool2d_backward(Tensor grad_output, Tensor self, int[2] kernel_size, int[2] stride, int[2] padding, bool ceil_mode, bool count_include_pad, int? divisor_override) -> Tensor"""

    raise NotImplementedError()


@torch_op("aten::avg_pool3d", trace_only=True)
def aten_avg_pool3d(
    self: TFloat,
    kernel_size: Sequence[int],
    stride: Sequence[int] = (),
    padding: Sequence[int] = (0, 0, 0),
    ceil_mode: bool = False,
    count_include_pad: bool = True,
    divisor_override: Optional[int] = None,  # pylint: disable=unused-argument
) -> TFloat:
    """avg_pool3d(Tensor self, int[3] kernel_size, int[3] stride=[], int[3] padding=0, bool ceil_mode=False, bool count_include_pad=True, int? divisor_override=None) -> Tensor"""

    # Torch prefer to use single number x for kerne,stride,pad,dilation on both side implicitly
    # But ONNX needs pair number [x,y] to specify on each side explicitly
    # For pool3d, this number should be 3
    expand_size = 3

    kernel_shape, strides, pads = _adjust_attributes_of_avg_pool(
        expand_size, kernel_size, stride, padding
    )

    result = op.AveragePool(
        self,
        kernel_shape=kernel_shape,
        strides=strides,
        pads=pads,
        count_include_pad=count_include_pad,
        ceil_mode=ceil_mode,
    )

    # TODO: if want to support divisor_override argument, need to op.Mul(result, mask)
    # mask = [
    #    1, 2, 3, S,..3, 2, 1
    #    2, 4, 6, 2S, 6, 4, 2
    #    3, 6, 9, 3S, 9, 6, 3
    #    S, 2S,3S,SS,3S,2S, S
    #    3, 6, 9, 3S, 9, 6, 3
    #    2, 4, 6, 2S, 6, 4, 2
    #    1, 2, 3, S,..3, 2, 1
    # ]
    # S is stride size, in this case S=4,
    # S may dup lot of times according to the image size

    return result


def aten_avg_pool3d_backward(
    grad_output: TensorType,
    self: TensorType,
    kernel_size: Sequence[int],
    stride: Sequence[int],
    padding: Sequence[int],
    ceil_mode: bool,
    count_include_pad: bool,
    divisor_override: Optional[int],
) -> TensorType:
    """avg_pool3d_backward(Tensor grad_output, Tensor self, int[3] kernel_size, int[3] stride, int[3] padding, bool ceil_mode, bool count_include_pad, int? divisor_override) -> Tensor"""

    raise NotImplementedError()


def aten_binary_cross_entropy(
    self: TensorType,
    target: TensorType,
    weight: Optional[TensorType] = None,
    reduction: int = 1,
) -> TensorType:
    """binary_cross_entropy(Tensor self, Tensor target, Tensor? weight=None, int reduction=Mean) -> Tensor"""

    raise NotImplementedError()


def aten_binary_cross_entropy_backward(
    grad_output: TensorType,
    self: TensorType,
    target: TensorType,
    weight: Optional[TensorType] = None,
    reduction: int = 1,
) -> TensorType:
    """binary_cross_entropy_backward(Tensor grad_output, Tensor self, Tensor target, Tensor? weight=None, int reduction=Mean) -> Tensor"""

    raise NotImplementedError()


@torch_op("aten::celu")
def aten_celu(self: FLOAT, alpha: float = 1.0) -> FLOAT:
    """celu(Tensor self, Scalar alpha=1.0) -> Tensor"""

    return op.Celu(self, alpha=alpha)  # op.Celu only support float32


@torch_op("aten::celu")
def aten_celu_type_promoted(
    self: TFloatUnlessFloat32, alpha: float = 1.0
) -> TFloatUnlessFloat32:
    """celu(Tensor self, Scalar alpha=1.0) -> Tensor"""

    self_upcasted = op.Cast(self, to=FLOAT.dtype)
    return op.CastLike(op.Celu(self_upcasted, alpha=alpha), self)


@torch_op("aten::col2im", trace_only=True)
def aten_col2im(
    self: TReal,
    output_size: INT64,
    kernel_size: INT64,
    dilation: Sequence[int] = (1, 1),
    padding: Sequence[int] = (0, 0),
    stride: Sequence[int] = (1, 1),
) -> TReal:
    """col2im(Tensor self, SymInt[2] output_size, int[2] kernel_size, int[2] dilation, int[2] padding, int[2] stride) -> Tensor"""

    # assert(len(output_size)==2) for ONNX
    # assert(len(kernel_size)==2) for ONNX
    # assert(len(dilation)==2) for ONNX
    # assert(len(stride)==2) for ONNX

    # The pads should be [w, x, y, z] for ONNX
    if len(padding) == 1:  # [w] -> [w, w, w, w]
        pads = padding * 4
    elif len(padding) == 2:  # [w, x] -> [w, x, w, x]
        pads = padding * 2
    else:  # assert len(padding) == 4, already [w, x, y, z]
        pads = padding

    # Only one ONNX op here so didn't write a private function
    return op.Col2Im(
        self,
        output_size,
        kernel_size,
        dilations=dilation,
        pads=pads,
        strides=stride,
    )


def aten_conv_depthwise3d(
    self: TensorType,
    weight: TensorType,
    kernel_size: Sequence[int],
    bias: Optional[TensorType],
    stride: Sequence[int],
    padding: INT64,
    dilation: Sequence[int],
) -> TensorType:
    """conv_depthwise3d(Tensor self, Tensor weight, int[3] kernel_size, Tensor? bias, int[3] stride, SymInt[3] padding, int[3] dilation) -> Tensor"""

    raise NotImplementedError()


@torch_op("aten::cross_entropy_loss")
def aten_cross_entropy_loss(
    self: TFloatOrBFloat16,
    target: IntType,
    weight: Optional[TFloatOrBFloat16] = None,
    reduction: int = 1,  # default is 'mean'
    ignore_index: int = -100,
    label_smoothing: float = 0.0,  # this was ignored due to ONNX not support
) -> TFloatOrBFloat16:
    """cross_entropy_loss(Tensor self, Tensor target, Tensor? weight=None, int reduction=Mean, SymInt ignore_index=-100, float label_smoothing=0.0) -> Tensor"""

    if reduction == 0:  # "none"
        result, _ = op.SoftmaxCrossEntropyLoss(
            self, target, weight, reduction="none", ignore_index=ignore_index
        )
    elif reduction == 2:  # "sum"
        result, _ = op.SoftmaxCrossEntropyLoss(
            self, target, weight, reduction="sum", ignore_index=ignore_index
        )
    else:  # "mean", default
        result, _ = op.SoftmaxCrossEntropyLoss(
            self, target, weight, reduction="mean", ignore_index=ignore_index
        )

    return result


@torch_op("aten::elu")
def aten_elu(
    self: TFloat,
    alpha: float = 1.0,
    scale: float = 1.0,
    input_scale: float = 1.0,
) -> TFloat:
    """elu(Tensor self, Scalar alpha=1, Scalar scale=1, Scalar input_scale=1) -> Tensor"""

    # del scale
    # del input_scale
    return op.Elu(self, alpha=alpha)


def aten_elu_backward(
    grad_output: TensorType,
    alpha: float,
    scale: float,
    input_scale: float,
    is_result: bool,
    self_or_result: TensorType,
) -> TensorType:
    """elu_backward(Tensor grad_output, Scalar alpha, Scalar scale, Scalar input_scale, bool is_result, Tensor self_or_result) -> Tensor"""

    raise NotImplementedError()


def aten_flatten_dense_tensors(tensors: Sequence[TensorType]) -> TensorType:
    """flatten_dense_tensors(Tensor[] tensors) -> Tensor"""

    raise NotImplementedError()


def aten_fractional_max_pool2d(
    self: TensorType,
    kernel_size: Sequence[int],
    output_size: Sequence[int],
    random_samples: TensorType,
) -> tuple[TensorType, TensorType]:
    """fractional_max_pool2d(Tensor self, int[2] kernel_size, int[2] output_size, Tensor random_samples) -> (Tensor, Tensor)"""

    raise NotImplementedError()


def aten_fractional_max_pool2d_backward(
    grad_output: TensorType,
    self: TensorType,
    kernel_size: Sequence[int],
    output_size: Sequence[int],
    indices: TensorType,
) -> TensorType:
    """fractional_max_pool2d_backward(Tensor grad_output, Tensor self, int[2] kernel_size, int[2] output_size, Tensor indices) -> Tensor"""

    raise NotImplementedError()


def aten_fractional_max_pool3d(
    self: TensorType,
    kernel_size: Sequence[int],
    output_size: Sequence[int],
    random_samples: TensorType,
) -> tuple[TensorType, TensorType]:
    """fractional_max_pool3d(Tensor self, int[3] kernel_size, int[3] output_size, Tensor random_samples) -> (Tensor, Tensor)"""

    raise NotImplementedError()


def aten_fractional_max_pool3d_backward(
    grad_output: TensorType,
    self: TensorType,
    kernel_size: Sequence[int],
    output_size: Sequence[int],
    indices: TensorType,
) -> TensorType:
    """fractional_max_pool3d_backward(Tensor grad_output, Tensor self, int[3] kernel_size, int[3] output_size, Tensor indices) -> Tensor"""

    raise NotImplementedError()


@torch_op("aten::gelu", trace_only=True)
def aten_gelu(self: TReal, approximate: str = "none") -> TReal:
    """gelu(Tensor self, *, str approximate='none') -> Tensor"""

    if approximate == "tanh":
        result = _aten_gelu_approximate_tanh(self)
    else:
        result = _aten_gelu_approximate_none(self)
    return result


@torch_op("aten::gelu", private=True)
def _aten_gelu_approximate_none(self: TReal) -> TReal:
    """gelu(Tensor self, *, str approximate='none') -> Tensor"""

    # GELU(x) = 0.5 * x * [1 + ERF(x/sqrt(2)]
    inner = op.Div(self, 1.4142135623730951)
    erf = op.Erf(inner)
    inner = op.Add(erf, 1)
    inner = op.Mul(self, inner)
    result = op.Mul(0.5, inner)
    return result


@torch_op("aten::gelu", private=True)
def _aten_gelu_approximate_tanh(self: TReal) -> TReal:
    """gelu(Tensor self, *, str approximate='none') -> Tensor"""

    # GELU(x) = 0.5 * x * {1 + Tanh[\sqrt(2/pi) * (x + 0.044715 * x^3)]}
    cubed = op.Pow(self, 3)
    inner = op.Mul(0.044715, cubed)
    inner = op.Add(self, inner)
    # Prefer explicit graph construction over precomputed constants for clarity.
    two_over_pi = op.CastLike(op.Div(2.0, _MATH_PI), self)
    inner = op.Mul(op.Sqrt(two_over_pi), inner)
    inner = op.Tanh(inner)
    inner = op.Add(inner, 1)
    inner = op.Mul(self, inner)
    result = op.Mul(0.5, inner)
    return result


def aten_gelu_backward(
    grad_output: TensorType, self: TensorType, approximate: str = "none"
) -> TensorType:
    """gelu_backward(Tensor grad_output, Tensor self, *, str approximate='none') -> Tensor"""

    raise NotImplementedError()


def aten_glu(self: TensorType, dim: int = -1) -> TensorType:
    """glu(Tensor self, int dim=-1) -> Tensor"""

    raise NotImplementedError()


def aten_glu_backward(grad_output: TensorType, self: TensorType, dim: int) -> TensorType:
    """glu_backward(Tensor grad_output, Tensor self, int dim) -> Tensor"""

    raise NotImplementedError()


def aten_glu_backward_jvp(
    grad_x: TensorType,
    grad_glu: TensorType,
    x: TensorType,
    dgrad_glu: TensorType,
    dx: TensorType,
    dim: int,
) -> TensorType:
    """glu_backward_jvp(Tensor grad_x, Tensor grad_glu, Tensor x, Tensor dgrad_glu, Tensor dx, int dim) -> Tensor"""

    raise NotImplementedError()


def aten_glu_jvp(glu: TensorType, x: TensorType, dx: TensorType, dim: int) -> TensorType:
    """glu_jvp(Tensor glu, Tensor x, Tensor dx, int dim) -> Tensor"""

    raise NotImplementedError()


@torch_op("aten::hardsigmoid")
def aten_hardsigmoid(self: TFloat) -> TFloat:
    """hardsigmoid(Tensor self) -> Tensor"""

    return op.HardSigmoid(self, alpha=1 / 6, beta=1 / 2)


def aten_hardsigmoid_backward(grad_output: TensorType, self: TensorType) -> TensorType:
    """hardsigmoid_backward(Tensor grad_output, Tensor self) -> Tensor"""

    raise NotImplementedError()


@torch_op("aten::hardswish")
def aten_hardswish(self: TFloat) -> TFloat:
    """hardswish(Tensor self) -> Tensor"""

    return op.HardSwish(self)


def aten_hardswish_backward(grad_output: TensorType, self: TensorType) -> TensorType:
    """hardswish_backward(Tensor grad_output, Tensor self) -> Tensor"""

    raise NotImplementedError()


@torch_op("aten::hardtanh")
def aten_hardtanh(self: TReal, min_val: float = -1.0, max_val: float = 1.0) -> TReal:
    """hardtanh(Tensor self, Scalar min_val=-1, Scalar max_val=1) -> Tensor"""

    return op.Clip(self, min_val, max_val)


def aten_hardtanh_backward(
    grad_output: TensorType, self: TensorType, min_val: float, max_val: float
) -> TensorType:
    """hardtanh_backward(Tensor grad_output, Tensor self, Scalar min_val, Scalar max_val) -> Tensor"""

    raise NotImplementedError()


def aten_huber_loss(
    self: TensorType, target: TensorType, reduction: int = 1, delta: float = 1.0
) -> TensorType:
    """huber_loss(Tensor self, Tensor target, int reduction=Mean, float delta=1.0) -> Tensor"""

    raise NotImplementedError()


def aten_huber_loss_backward(
    grad_output: TensorType, self: TensorType, target: TensorType, reduction: int, delta: float
) -> TensorType:
    """huber_loss_backward(Tensor grad_output, Tensor self, Tensor target, int reduction, float delta) -> Tensor"""

    raise NotImplementedError()


def aten_im2col(
    self: TensorType,
    kernel_size: Sequence[int],
    dilation: Sequence[int],
    padding: Sequence[int],
    stride: Sequence[int],
) -> TensorType:
    """im2col(Tensor self, int[2] kernel_size, int[2] dilation, int[2] padding, int[2] stride) -> Tensor"""

    raise NotImplementedError()


def aten_infinitely_differentiable_gelu_backward(
    grad: TensorType, self: TensorType
) -> TensorType:
    """infinitely_differentiable_gelu_backward(Tensor grad, Tensor self) -> Tensor"""

    raise NotImplementedError()


def aten_l1_loss(self: TensorType, target: TensorType, reduction: int = 1) -> TensorType:
    """l1_loss(Tensor self, Tensor target, int reduction=Mean) -> Tensor"""

    raise NotImplementedError()


@torch_op("aten::leaky_relu")
def aten_leaky_relu(self: TFloatOrBFloat16, negative_slope: float = 0.01) -> TFloatOrBFloat16:
    """leaky_relu(Tensor self, Scalar negative_slope=0.01) -> Tensor"""

    return op.LeakyRelu(self, alpha=negative_slope)


def aten_leaky_relu_backward(
    grad_output: TensorType, self: TensorType, negative_slope: float, self_is_result: bool
) -> TensorType:
    """leaky_relu_backward(Tensor grad_output, Tensor self, Scalar negative_slope, bool self_is_result) -> Tensor"""

    raise NotImplementedError()


@torch_op("aten::linear")
def aten_linear(input: TFloat, weight: TFloat) -> TFloat:
    """linear(Tensor input, Tensor weight, Tensor? bias=None) -> Tensor"""

    # NOTE: The symbolic function in torch.onnx also uses Gemm in certain cases
    # Optimizers may consider this path and replace it with Gemm
    # We do not use Gemm here because input can have batch dimensions, which Gemm does not support
    weight_transposed = op.Transpose(weight, perm=[1, 0])
    return op.MatMul(input, weight_transposed)


@torch_op("aten::linear")
def aten_linear_bias(input: TFloat, weight: TFloat, bias: TFloat) -> TFloat:
    """linear(Tensor input, Tensor weight, Tensor? bias=None) -> Tensor"""

    # NOTE: The symbolic function in torch.onnx also uses Gemm in certain cases
    # Optimizers may consider this path and replace it with Gemm
    # We do not use Gemm here because input can have batch dimensions, which Gemm does not support
    weight_transposed = op.Transpose(weight, perm=[1, 0])
    mul = op.MatMul(input, weight_transposed)
    return op.Add(mul, bias)


@torch_op("aten::log_sigmoid")
def aten_log_sigmoid(self: TFloatOrBFloat16) -> TFloatOrBFloat16:
    """log_sigmoid(Tensor self) -> Tensor"""

    return op.Log(op.Sigmoid(self))


def aten_log_sigmoid_backward(
    grad_output: TensorType, self: TensorType, buffer: TensorType
) -> TensorType:
    """log_sigmoid_backward(Tensor grad_output, Tensor self, Tensor buffer) -> Tensor"""

    raise NotImplementedError()


def aten_log_sigmoid_forward(self: TensorType) -> tuple[TensorType, TensorType]:
    """log_sigmoid_forward(Tensor self) -> (Tensor output, Tensor buffer)"""

    raise NotImplementedError()


def aten_logit_backward(
    grad_output: TensorType, self: TensorType, eps: Optional[float] = None
) -> TensorType:
    """logit_backward(Tensor grad_output, Tensor self, float? eps=None) -> Tensor"""

    raise NotImplementedError()


@torch_op("aten::max_pool1d", trace_only=True)
def aten_max_pool1d(
    self: TFloatOrUInt8,
    kernel_size: Sequence[int],
    stride: Sequence[int] = (),
    padding: Sequence[int] = (0,),
    dilation: Sequence[int] = (1,),
    ceil_mode: bool = False,
) -> TFloatOrUInt8:
    """max_pool1d(Tensor self, int[1] kernel_size, int[1] stride=[], int[1] padding=0, int[1] dilation=1, bool ceil_mode=False) -> Tensor"""

    # Torch prefers to use single number x for kernel, stride, pad and dilation on both sides implicitly.
    # But ONNX needs to specify a tuple of three ints for all sides explicitly.
    expand_size = 1

    kernel_shape, strides, pads, dilations = _adjust_attributes_of_max_pool(
        expand_size, kernel_size, stride, padding, dilation
    )

    return _aten_max_pool_onnx(self, kernel_shape, strides, pads, dilations, ceil_mode, 2)


@torch_op("aten::max_pool1d_with_indices", trace_only=True)
def aten_max_pool1d_with_indices(
    self: TFloatOrUInt8,
    kernel_size: Sequence[int],
    stride: Sequence[int] = (),
    padding: Sequence[int] = (0,),
    dilation: Sequence[int] = (1,),
    ceil_mode: bool = False,
) -> Tuple[TFloatOrUInt8, INT64]:
    """max_pool1d_with_indices(Tensor self, int[1] kernel_size, int[1] stride=[], int[1] padding=0, int[1] dilation=1, bool ceil_mode=False) -> (Tensor, Tensor)"""

    # Torch prefers to use single number x for kernel, stride, pad and dilation on both sides implicitly.
    # But ONNX needs to specify a tuple of three ints for all sides explicitly.
    expand_size = 1

    kernel_shape, strides, pads, dilations = _adjust_attributes_of_max_pool(
        expand_size, kernel_size, stride, padding, dilation
    )

    return _aten_max_pool_with_indices_onnx(
        self,
        kernel_shape,
        strides,
        pads,
        dilations,
        ceil_mode,
        2,
        ([1] * expand_size),
        ([0] * expand_size),
        ([2 + i for i in range(expand_size)]),
    )


def _adjust_attributes_of_max_pool(
    expand_size: int,
    kernel_size: Sequence[int],
    stride: Sequence[int],
    padding: Sequence[int],
    dilation: Sequence[int],
) -> Tuple[Sequence[int], Sequence[int], Sequence[int], Sequence[int]]:
    if isinstance(dilation, int):
        dilations = [dilation] * expand_size
    else:
        dilations = dilation

    if isinstance(kernel_size, int):
        kernel_shape = [kernel_size] * expand_size
    else:
        kernel_shape = kernel_size

    # NOTE: expand_size is the dimension of pooling kernel,
    # ONNX needs begin and end padding so we need to double the padding

    # NOTE: expand size prevents padding from being a single int in
    # multiple dimension cases
    if isinstance(padding, int):
        pads = [padding] * expand_size * 2
    elif len(padding) == 1:
        pads = padding * expand_size * 2
    elif len(padding) == 2:
        # 2D padding
        pads = padding * 2
    elif len(padding) == 3:
        # 3D padding
        pads = padding * 2
    else:
        # When padding is already done for all dimensions,
        # we don't need to double it
        # eg: (1, 1, 1, 1, 1, 1)
        pads = padding

    if isinstance(stride, int):
        strides = [stride] * expand_size
    elif not stride:
        strides = kernel_shape
    else:
        strides = stride

    return (kernel_shape, strides, pads, dilations)


@torch_op("aten::max_pool2d", trace_only=True)
def aten_max_pool2d(
    self: TFloatOrUInt8,
    kernel_size: Sequence[int],
    stride: Sequence[int] = (),
    padding: Sequence[int] = (0, 0),
    dilation: Sequence[int] = (1, 1),
    ceil_mode: bool = False,
) -> TFloatOrUInt8:
    """max_pool2d(Tensor self, int[2] kernel_size, int[2] stride=[], int[2] padding=0, int[2] dilation=1, bool ceil_mode=False) -> Tensor"""

    # Torch prefers to use single number x for kernel, stride, pad and dilation on both sides implicitly.
    # But ONNX needs to specify a pair of number [x,y] on each side explicitly.
    expand_size = 2

    kernel_shape, strides, pads, dilations = _adjust_attributes_of_max_pool(
        expand_size, kernel_size, stride, padding, dilation
    )

    return _aten_max_pool_onnx(self, kernel_shape, strides, pads, dilations, ceil_mode, 3)


@torch_op("internal::max_pool", private=True)
def _aten_max_pool_onnx(
    self: TFloatOrUInt8,
    kernel_shape: Sequence[int],
    strides: Sequence[int],
    pads: Sequence[int],
    dilations: Sequence[int],
    ceil_mode: bool,
    unbatched_rank: int,
) -> TFloatOrUInt8:
    self_rank_is_unbatched_rank = Rank(self) == unbatched_rank
    if self_rank_is_unbatched_rank:  # C,H,W -> N,C,H,W and N=1
        self = op.Unsqueeze(self, op.Constant(value_ints=[0]))

    pool_result, _ = op.MaxPool(
        self,
        ceil_mode=ceil_mode,
        dilations=dilations,
        kernel_shape=kernel_shape,
        pads=pads,
        strides=strides,
    )

    if self_rank_is_unbatched_rank:
        pool_result = op.Squeeze(pool_result, op.Constant(value_ints=[0]))

    return pool_result


@torch_op("aten::max_pool3d", trace_only=True)
def aten_max_pool3d(
    self: TFloatOrUInt8,
    kernel_size: Sequence[int],
    stride: Sequence[int] = (),
    padding: Sequence[int] = (0, 0, 0),
    dilation: Sequence[int] = (1, 1, 1),
    ceil_mode: bool = False,
) -> TFloatOrUInt8:
    """max_pool3d(Tensor self, int[3] kernel_size, int[3] stride=[], int[3] padding=0, int[3] dilation=1, bool ceil_mode=False) -> Tensor"""

    # Torch prefers to use single number x for kernel, stride, pad and dilation on both sides implicitly.
    # But ONNX needs to specify a tuple of three ints for all sides explicitly.
    expand_size = 3

    kernel_shape, strides, pads, dilations = _adjust_attributes_of_max_pool(
        expand_size, kernel_size, stride, padding, dilation
    )

    return _aten_max_pool_onnx(self, kernel_shape, strides, pads, dilations, ceil_mode, 4)


@torch_op("aten::max_pool2d_with_indices", trace_only=True)
def aten_max_pool2d_with_indices(
    self: TFloatOrUInt8,
    kernel_size: Sequence[int],
    stride: Sequence[int] = (),
    padding: Sequence[int] = (0, 0),
    dilation: Sequence[int] = (1, 1),
    ceil_mode: bool = False,
) -> Tuple[TFloatOrUInt8, INT64]:
    """max_pool2d_with_indices(Tensor self, int[2] kernel_size, int[2] stride=[], int[2] padding=0, int[2] dilation=1, bool ceil_mode=False) -> (Tensor, Tensor)"""

    # Torch prefers to use single number x for kernel, stride, pad and dilation on both sides implicitly.
    # But ONNX needs to specify a pair of number [x,y] on each side explicitly.
    expand_size = 2

    kernel_shape, strides, pads, dilations = _adjust_attributes_of_max_pool(
        expand_size, kernel_size, stride, padding, dilation
    )

    return _aten_max_pool_with_indices_onnx(
        self,
        kernel_shape,
        strides,
        pads,
        dilations,
        ceil_mode,
        3,
        ([1] * expand_size),
        ([0] * expand_size),
        ([2 + i for i in range(expand_size)]),
    )


def aten_max_pool2d_with_indices_backward(
    grad_output: TensorType,
    self: TensorType,
    kernel_size: Sequence[int],
    stride: Sequence[int],
    padding: Sequence[int],
    dilation: Sequence[int],
    ceil_mode: bool,
    indices: TensorType,
) -> TensorType:
    """max_pool2d_with_indices_backward(Tensor grad_output, Tensor self, int[2] kernel_size, int[2] stride, int[2] padding, int[2] dilation, bool ceil_mode, Tensor indices) -> Tensor"""

    raise NotImplementedError()


@torch_op("aten::max_pool3d_with_indices", trace_only=True)
def aten_max_pool3d_with_indices(
    self: TFloatOrUInt8,
    kernel_size: Sequence[int],
    stride: Sequence[int] = (),
    padding: Sequence[int] = (0, 0, 0),
    dilation: Sequence[int] = (1, 1, 1),
    ceil_mode: bool = False,
) -> Tuple[TFloatOrUInt8, INT64]:
    """max_pool3d_with_indices(Tensor self, int[3] kernel_size, int[3] stride=[], int[3] padding=0, int[3] dilation=1, bool ceil_mode=False) -> (Tensor, Tensor)"""

    # Torch prefers to use single number x for kernel, stride, pad and dilation on both sides implicitly.
    # But ONNX needs to specify a tuple of three ints for all sides explicitly.
    expand_size = 3

    kernel_shape, strides, pads, dilations = _adjust_attributes_of_max_pool(
        expand_size, kernel_size, stride, padding, dilation
    )

    return _aten_max_pool_with_indices_onnx(
        self,
        kernel_shape,
        strides,
        pads,
        dilations,
        ceil_mode,
        4,
        ([1] * expand_size),
        ([0] * expand_size),
        ([2 + i for i in range(expand_size)]),
    )


@torch_op("internal::max_pool_with_indices", private=True)
def _aten_max_pool_with_indices_onnx(
    self: TFloatOrUInt8,
    kernel_size: Sequence[int],
    stride: Sequence[int],
    padding: Sequence[int],
    dilation: Sequence[int],
    ceil_mode: bool,
    unbatched_rank: int,
    n_dims_one: Sequence[int],
    n_dims_zero: Sequence[int],
    n_dims_axes: Sequence[int],
) -> Tuple[TFloatOrUInt8, INT64]:
    self_rank_is_unbatched_rank = Rank(self) == unbatched_rank
    if self_rank_is_unbatched_rank:
        self = op.Unsqueeze(self, axes=0)

    pool_result, indices = op.MaxPool(
        self,
        ceil_mode=ceil_mode,
        dilations=dilation,
        kernel_shape=kernel_size,
        pads=padding,
        strides=stride,
    )

    # Simple but hacky way to get flattened indices values
    # to be used to convert the indices values to non-flattened.
    # In ONNX the indices are computed as a flatten 1-D tensor,
    # so the values in indices are in [0, N x C x D1 x ... x Dn).
    # To convert the indices to the same format used by PyTorch,
    # we first execute a maxpool with a kernel and stride of 1 on the same input.
    # This will result in a tensor of indices in which each index will have it's own value.
    # Using this tensor as a reference, we extract the first index of each axis and subtract
    # it from each index of this axis in the indices to convert.
    # This step will result in a tensor where each dimension has values of indices within
    # the dimension it is in.
    # For Maxpool1d(kernel=1,stride=1,return_indices=True), with the input torch.ones(1,2,2).
    # The computed indices are the following:
    # output indices pytorch :
    #     [[0,1],
    #      [0,1]]
    # output indices onnx:
    #     [[0,1],
    #      [2,3]]
    # The purpose was to convert the indices from one format to the other to be able to match the results.
    # So flattened_indices will have the value of each index and will be equal to :
    #     [[0,1],
    #     [2,3]]
    # Then call Slice to get the first value of each line (so 0 and 2).
    # And the subtraction executes :
    #     [[0-0,1-0],
    #     [2-2,3-2]]
    # So indices results to the expected output which is :
    #     [[0,1],
    #     [0,1]]
    # For more information :
    # https://github.com/pytorch/pytorch/pull/16455#issuecomment-460776407
    _, flatten_indices = op.MaxPool(
        self, dilations=dilation, kernel_shape=n_dims_one, strides=n_dims_one
    )

    ends = op.Constant(value_ints=n_dims_one)
    starts = op.Constant(value_ints=n_dims_zero)
    axes = op.Constant(value_ints=n_dims_axes)

    delta = op.Slice(flatten_indices, axes=axes, starts=starts, ends=ends)
    indices = op.Sub(indices, delta)

    if self_rank_is_unbatched_rank:
        pool_result = op.Squeeze(pool_result, op.Constant(value_ints=[0]))
        indices = op.Squeeze(indices, op.Constant(value_ints=[0]))

    return (pool_result, indices)


def aten_max_pool3d_with_indices_backward(
    grad_output: TensorType,
    self: TensorType,
    kernel_size: Sequence[int],
    stride: Sequence[int],
    padding: Sequence[int],
    dilation: Sequence[int],
    ceil_mode: bool,
    indices: TensorType,
) -> TensorType:
    """max_pool3d_with_indices_backward(Tensor grad_output, Tensor self, int[3] kernel_size, int[3] stride, int[3] padding, int[3] dilation, bool ceil_mode, Tensor indices) -> Tensor"""

    raise NotImplementedError()


def aten_max_unpool2d(
    self: TensorType, indices: TensorType, output_size: Sequence[int]
) -> TensorType:
    """max_unpool2d(Tensor self, Tensor indices, int[2] output_size) -> Tensor"""

    raise NotImplementedError()


def aten_max_unpool3d(
    self: TensorType,
    indices: TensorType,
    output_size: Sequence[int],
    stride: Sequence[int],
    padding: Sequence[int],
) -> TensorType:
    """max_unpool3d(Tensor self, Tensor indices, int[3] output_size, int[3] stride, int[3] padding) -> Tensor"""

    raise NotImplementedError()


@torch_op("aten::mish")
def aten_mish(self: TFloat) -> TFloat:
    """mish(Tensor self) -> Tensor"""

    return op.Mish(self)


def aten_mish_backward(grad_output: TensorType, self: TensorType) -> TensorType:
    """mish_backward(Tensor grad_output, Tensor self) -> Tensor"""

    raise NotImplementedError()


def aten_mkldnn_linear(
    self: TensorType, weight: TensorType, bias: Optional[TensorType] = None
) -> TensorType:
    """mkldnn_linear(Tensor self, Tensor weight, Tensor? bias=None) -> Tensor"""

    raise NotImplementedError()


def aten_mkldnn_reorder_conv2d_weight(
    self: TensorType,
    padding: Sequence[int] = (0, 0),
    stride: Sequence[int] = (1, 1),
    dilation: Sequence[int] = (1, 1),
    groups: int = 1,
) -> TensorType:
    """mkldnn_reorder_conv2d_weight(Tensor self, int[2] padding=0, int[2] stride=1, int[2] dilation=1, int groups=1) -> Tensor"""

    raise NotImplementedError()


def aten_mkldnn_reorder_conv3d_weight(
    self: TensorType,
    padding: Sequence[int] = (0, 0, 0),
    stride: Sequence[int] = (1, 1, 1),
    dilation: Sequence[int] = (1, 1, 1),
    groups: int = 1,
) -> TensorType:
    """mkldnn_reorder_conv3d_weight(Tensor self, int[3] padding=0, int[3] stride=1, int[3] dilation=1, int groups=1) -> Tensor"""

    raise NotImplementedError()


@torch_op("aten::mse_loss")
def aten_mse_loss(self: TReal, target: TReal, reduction: int = 1) -> TReal:
    """mse_loss(Tensor self, Tensor target, int reduction=Mean) -> Tensor"""
    # FIXME: When reduction=0, the shape(result) will be different than other case
    result = op.Mul(self - target, self - target)
    if reduction == 1:  # mean
        result = op.ReduceMean(result, keepdims=False)
    if reduction == 2:  # sum
        result = op.ReduceSum(result, keepdims=False)

    return result


def aten_mse_loss_backward(
    grad_output: TensorType, self: TensorType, target: TensorType, reduction: int
) -> TensorType:
    """mse_loss_backward(Tensor grad_output, Tensor self, Tensor target, int reduction) -> Tensor"""

    raise NotImplementedError()


def aten_multi_margin_loss(
    self: TensorType,
    target: TensorType,
    p: float = 1.0,
    margin: float = 1.0,
    weight: Optional[TensorType] = None,
    reduction: int = 1,
) -> TensorType:
    """multi_margin_loss(Tensor self, Tensor target, Scalar p=1, Scalar margin=1, Tensor? weight=None, int reduction=Mean) -> Tensor"""

    raise NotImplementedError()


def aten_multi_margin_loss_backward(
    grad_output: TensorType,
    self: TensorType,
    target: TensorType,
    p: float,
    margin: float,
    weight: Optional[TensorType] = None,
    reduction: int = 1,
) -> TensorType:
    """multi_margin_loss_backward(Tensor grad_output, Tensor self, Tensor target, Scalar p, Scalar margin, Tensor? weight=None, int reduction=Mean) -> Tensor"""

    raise NotImplementedError()


def aten_multilabel_margin_loss(
    self: TensorType, target: TensorType, reduction: int = 1
) -> TensorType:
    """multilabel_margin_loss(Tensor self, Tensor target, int reduction=Mean) -> Tensor"""

    raise NotImplementedError()


def aten_multilabel_margin_loss_backward(
    grad_output: TensorType,
    self: TensorType,
    target: TensorType,
    reduction: int,
    is_target: TensorType,
) -> TensorType:
    """multilabel_margin_loss_backward(Tensor grad_output, Tensor self, Tensor target, int reduction, Tensor is_target) -> Tensor"""

    raise NotImplementedError()


def aten_multilabel_margin_loss_forward(
    self: TensorType, target: TensorType, reduction: int
) -> tuple[TensorType, TensorType]:
    """multilabel_margin_loss_forward(Tensor self, Tensor target, int reduction) -> (Tensor output, Tensor is_target)"""

    raise NotImplementedError()


@torch_op("aten::nll_loss")
def aten_nll_loss(
    self: TFloat,
    target: INT64,
    reduction: int = 1,
    ignore_index: int = -100,
) -> TFloat:
    """nll_loss(Tensor self, Tensor target, Tensor? weight=None, int reduction=Mean, SymInt ignore_index=-100) -> Tensor"""

    self_rank_is_1 = Rank(self) == 1
    if self_rank_is_1:  # self rank should be at least 2
        self = op.Unsqueeze(self, op.Constant(value_ints=[0]))

    rank_target = op.Size(op.Shape(target))
    if rank_target == 0:  # target rank should be at least 1
        target = op.Unsqueeze(target, op.Constant(value_ints=[0]))

    if reduction == 0:
        result = op.NegativeLogLikelihoodLoss(
            self, target, ignore_index=ignore_index, reduction="none"
        )
    elif reduction == 1:
        result = op.NegativeLogLikelihoodLoss(
            self, target, ignore_index=ignore_index, reduction="mean"
        )
    else:  # assert reduction == 2
        result = op.NegativeLogLikelihoodLoss(
            self, target, ignore_index=ignore_index, reduction="sum"
        )

    if self_rank_is_1:
        result = op.Squeeze(result)

    return result


@torch_op("aten::nll_loss")
def aten_nll_loss_weight(
    self: TFloat,
    target: INT64,
    weight: TFloat,
    reduction: int = 1,
    ignore_index: int = -100,
) -> TFloat:
    """nll_loss(Tensor self, Tensor target, Tensor? weight=None, int reduction=Mean, SymInt ignore_index=-100) -> Tensor"""

    self_rank_is_1 = Rank(self) == 1
    if self_rank_is_1:  # self rank should be at least 2
        self = op.Unsqueeze(self, op.Constant(value_ints=[0]))

    rank_target = op.Size(op.Shape(target))
    if rank_target == 0:  # target rank should be at least 1
        target = op.Unsqueeze(target, op.Constant(value_ints=[0]))

    if reduction == 0:
        result = op.NegativeLogLikelihoodLoss(
            self, target, weight, ignore_index=ignore_index, reduction="none"
        )
    elif reduction == 1:
        result = op.NegativeLogLikelihoodLoss(
            self, target, weight, ignore_index=ignore_index, reduction="mean"
        )
    else:
        result = op.NegativeLogLikelihoodLoss(
            self, target, weight, ignore_index=ignore_index, reduction="sum"
        )

    if self_rank_is_1:
        result = op.Squeeze(result)

    return result


def aten_nll_loss2d(
    self: TensorType,
    target: TensorType,
    weight: Optional[TensorType] = None,
    reduction: int = 1,
    ignore_index: INT64 = -100,
) -> TensorType:
    """nll_loss2d(Tensor self, Tensor target, Tensor? weight=None, int reduction=Mean, SymInt ignore_index=-100) -> Tensor"""

    raise NotImplementedError()


def aten_nll_loss2d_backward(
    grad_output: TensorType,
    self: TensorType,
    target: TensorType,
    weight: Optional[TensorType],
    reduction: int,
    ignore_index: INT64,
    total_weight: TensorType,
) -> TensorType:
    """nll_loss2d_backward(Tensor grad_output, Tensor self, Tensor target, Tensor? weight, int reduction, SymInt ignore_index, Tensor total_weight) -> Tensor"""

    raise NotImplementedError()


def aten_nll_loss2d_forward(
    self: TensorType,
    target: TensorType,
    weight: Optional[TensorType],
    reduction: int,
    ignore_index: INT64,
) -> tuple[TensorType, TensorType]:
    """nll_loss2d_forward(Tensor self, Tensor target, Tensor? weight, int reduction, SymInt ignore_index) -> (Tensor output, Tensor total_weight)"""

    raise NotImplementedError()


def aten_nll_loss_backward(
    grad_output: TensorType,
    self: TensorType,
    target: TensorType,
    weight: Optional[TensorType],
    reduction: int,
    ignore_index: INT64,
    total_weight: TensorType,
) -> TensorType:
    """nll_loss_backward(Tensor grad_output, Tensor self, Tensor target, Tensor? weight, int reduction, SymInt ignore_index, Tensor total_weight) -> Tensor"""

    raise NotImplementedError()


def aten_nll_loss_forward(
    self: TensorType,
    target: TensorType,
    weight: Optional[TensorType],
    reduction: int,
    ignore_index: INT64,
) -> tuple[TensorType, TensorType]:
    """nll_loss_forward(Tensor self, Tensor target, Tensor? weight, int reduction, SymInt ignore_index) -> (Tensor output, Tensor total_weight)"""

    raise NotImplementedError()


def aten_nll_loss_nd(
    self: TensorType,
    target: TensorType,
    weight: Optional[TensorType] = None,
    reduction: int = 1,
    ignore_index: INT64 = -100,
) -> TensorType:
    """nll_loss_nd(Tensor self, Tensor target, Tensor? weight=None, int reduction=Mean, SymInt ignore_index=-100) -> Tensor"""

    raise NotImplementedError()


def aten_one_hot(self: TensorType, num_classes: int = -1) -> TensorType:
    """one_hot(Tensor self, int num_classes=-1) -> Tensor"""

    raise NotImplementedError()


def aten_pad(
    self: TensorType, pad: INT64, mode: str = "constant", value: Optional[float] = None
) -> TensorType:
    """pad(Tensor self, SymInt[] pad, str mode="constant", float? value=None) -> Tensor"""

    raise NotImplementedError()


def aten_pad_sequence(
    sequences: Sequence[TensorType], batch_first: bool = False, padding_value: float = 0.0
) -> TensorType:
    """pad_sequence(Tensor[] sequences, bool batch_first=False, float padding_value=0.0) -> Tensor"""

    raise NotImplementedError()


@torch_op("aten::reflection_pad1d")
def aten_reflection_pad1d(self: TFloat, padding: INT64) -> TFloat:
    """reflection_pad1d(Tensor self, SymInt[2] padding) -> Tensor"""

    # assert len(padding) == 2
    # Input of padding argument should be [x,y], need change to onnx format [0, x, 0, y]
    start = op.Slice(padding, [0], [1], axes=[0])
    end = op.Slice(padding, [1], [2], axes=[0])
    padding_onnx = op.Concat(
        op.Constant(value_ints=[0]), start, op.Constant(value_ints=[0]), end, axis=0
    )
    return op.Pad(self, padding_onnx, mode="reflect")


def aten_reflection_pad1d_backward(
    grad_output: TensorType, self: TensorType, padding: INT64
) -> TensorType:
    """reflection_pad1d_backward(Tensor grad_output, Tensor self, SymInt[2] padding) -> Tensor"""

    raise NotImplementedError()


@torch_op("aten::reflection_pad2d")
def aten_reflection_pad2d(self: TTensor, padding: INT64) -> TTensor:
    """reflection_pad2d(Tensor self, SymInt[4] padding) -> Tensor"""
    # Convert torch padding format to onnx padding format
    # Python code is:
    # dim = len(self.shape)
    # paddings = list(padding[:]) + [0] * (dim * 2 - len(padding))
    # paddings = paddings[-2::-2] + paddings[-1::-2]

    neg_1 = op.Constant(value_ints=[-1])
    zero = op.Constant(value_ints=[0])
    # [0] * (rank * 2 - len(padding))
    rank = Rank(self)
    zero_count = op.Reshape(op.Sub(op.Mul(rank, 2), op.Size(padding)), neg_1)
    zeros = op.Expand(zero, zero_count)
    # list(padding[:]) + [0] * (dim * 2 - len(padding))
    torch_paddings = op.Concat(padding, zeros, axis=0)
    # paddings[-2::-2]
    size_d = op.Size(torch_paddings)
    steps = op.Constant(value_ints=[-2])
    starts = steps
    ends = op.Sub(starts, size_d)
    odd_elements = op.Slice(torch_paddings, starts, ends, zero, steps)
    # paddings[-1::-2]
    starts = neg_1
    ends = op.Sub(starts, size_d)
    even_elements = op.Slice(torch_paddings, starts, ends, zero, steps)
    # paddings[-2::-2] + paddings[-1::-2]
    onnx_padding = op.Concat(odd_elements, even_elements, axis=0)

    return op.Pad(self, onnx_padding, mode="reflect")


def aten_reflection_pad2d_backward(
    grad_output: TensorType, self: TensorType, padding: INT64
) -> TensorType:
    """reflection_pad2d_backward(Tensor grad_output, Tensor self, SymInt[4] padding) -> Tensor"""

    raise NotImplementedError()


def aten_reflection_pad3d(self: TensorType, padding: INT64) -> TensorType:
    """reflection_pad3d(Tensor self, SymInt[6] padding) -> Tensor"""

    raise NotImplementedError()


def aten_reflection_pad3d_backward(
    grad_output: TensorType, self: TensorType, padding: INT64
) -> TensorType:
    """reflection_pad3d_backward(Tensor grad_output, Tensor self, SymInt[6] padding) -> Tensor"""

    raise NotImplementedError()


@torch_op("aten::relu")
def aten_relu(self: TReal) -> TReal:
    """relu(Tensor self) -> Tensor"""

    return op.Relu(self)


@torch_op("aten::relu6")
def aten_relu6(self: TReal) -> TReal:
    """relu6(Tensor self) -> Tensor"""

    six = op.CastLike(op.Constant(value_int=6), self)
    return op.Min(op.Relu(self), six)


@torch_op("aten::replication_pad1d")
def aten_replication_pad1d(self: TensorType, padding: INT64) -> TensorType:
    """replication_pad1d(Tensor self, SymInt[2] padding) -> Tensor"""

    # assert len(padding) == 2
    # Input of padding argument should be [x,y], need change to onnx format [0, x, 0, y]
    start = op.Slice(padding, [0], [1], axes=[0])
    end = op.Slice(padding, [1], [2], axes=[0])
    padding_onnx = op.Concat(
        op.Constant(value_ints=[0]), start, op.Constant(value_ints=[0]), end, axis=0
    )
    return op.Pad(self, padding_onnx, mode="edge")


def aten_replication_pad1d_backward(
    grad_output: TensorType, self: TensorType, padding: INT64
) -> TensorType:
    """replication_pad1d_backward(Tensor grad_output, Tensor self, SymInt[2] padding) -> Tensor"""

    raise NotImplementedError()


@torch_op("aten::replication_pad2d")
def aten_replication_pad2d(self: TTensor, padding: INT64) -> TTensor:
    """replication_pad2d(Tensor self, SymInt[4] padding) -> Tensor"""

    neg_1 = op.Constant(value_ints=[-1])
    zero = op.Constant(value_ints=[0])
    # [0] * (rank * 2 - len(padding))
    rank = Rank(self)
    zero_count = op.Reshape(op.Sub(op.Mul(rank, 2), op.Size(padding)), neg_1)
    zeros = op.Expand(zero, zero_count)
    # list(padding[:]) + [0] * (dim * 2 - len(padding))
    torch_paddings = op.Concat(padding, zeros, axis=0)
    # paddings[-2::-2]
    size_d = op.Size(torch_paddings)
    steps = op.Constant(value_ints=[-2])
    starts = steps
    ends = op.Sub(starts, size_d)
    odd_elements = op.Slice(torch_paddings, starts, ends, zero, steps)
    # paddings[-1::-2]
    starts = neg_1
    ends = op.Sub(starts, size_d)
    even_elements = op.Slice(torch_paddings, starts, ends, zero, steps)
    # paddings[-2::-2] + paddings[-1::-2]
    onnx_padding = op.Concat(odd_elements, even_elements, axis=0)

    return op.Pad(self, onnx_padding, mode="edge")


def aten_replication_pad2d_backward(
    grad_output: TensorType, self: TensorType, padding: INT64
) -> TensorType:
    """replication_pad2d_backward(Tensor grad_output, Tensor self, SymInt[4] padding) -> Tensor"""

    raise NotImplementedError()


@torch_op("aten::replication_pad3d")
def aten_replication_pad3d(self: TTensor, padding: INT64) -> TTensor:
    """replication_pad3d(Tensor self, SymInt[6] padding) -> Tensor"""

    neg_1 = op.Constant(value_ints=[-1])
    zero = op.Constant(value_ints=[0])
    # [0] * (rank * 2 - len(padding))
    rank = Rank(self)
    zero_count = op.Reshape(op.Sub(op.Mul(rank, 2), op.Size(padding)), neg_1)
    zeros = op.Expand(zero, zero_count)
    # list(padding[:]) + [0] * (dim * 2 - len(padding))
    torch_paddings = op.Concat(padding, zeros, axis=0)
    # paddings[-2::-2]
    size_d = op.Size(torch_paddings)
    steps = op.Constant(value_ints=[-2])
    starts = steps
    ends = op.Sub(starts, size_d)
    odd_elements = op.Slice(torch_paddings, starts, ends, zero, steps)
    # paddings[-1::-2]
    starts = neg_1
    ends = op.Sub(starts, size_d)
    even_elements = op.Slice(torch_paddings, starts, ends, zero, steps)
    # paddings[-2::-2] + paddings[-1::-2]
    onnx_padding = op.Concat(odd_elements, even_elements, axis=0)

    return op.Pad(self, onnx_padding, mode="edge")


def aten_replication_pad3d_backward(
    grad_output: TensorType, self: TensorType, padding: INT64
) -> TensorType:
    """replication_pad3d_backward(Tensor grad_output, Tensor self, SymInt[6] padding) -> Tensor"""

    raise NotImplementedError()


def aten_rrelu_with_noise(
    self: TensorType,
    noise: TensorType,
    lower: float = 0.125,
    upper: float = 0.3333333333333333,
    training: bool = False,
    generator: Optional[str] = None,
) -> TensorType:
    """rrelu_with_noise(Tensor self, Tensor noise, Scalar lower=0.125, Scalar upper=0.3333333333333333, bool training=False, Generator? generator=None) -> Tensor"""

    raise NotImplementedError()


def aten_rrelu_with_noise_backward(
    grad_output: TensorType,
    self: TensorType,
    noise: TensorType,
    lower: float,
    upper: float,
    training: bool,
    self_is_result: bool,
) -> TensorType:
    """rrelu_with_noise_backward(Tensor grad_output, Tensor self, Tensor noise, Scalar lower, Scalar upper, bool training, bool self_is_result) -> Tensor"""

    raise NotImplementedError()


@torch_op("aten::scaled_dot_product_attention", private=True)
def _causal_attention_mask(query: TFloat, key: TFloat) -> TFloat:
    """Create a causal mask for the given query and key tensors.

    Equivalent to::
        mask = torch.ones(L, S, dtype=torch.bool).tril(diagonal=0)
        attn_mask = torch.zeros(L, S, dtype=torch.float)
        attn_mask = attn_mask.masked_fill(not mask, -float('inf'))

    Args:
        query: Tensor of shape [..., L, E]
        key: Tensor of shape [..., S, E]

    Returns:
        Tensor of shape [L, S]
    """
    target_length = op.Shape(query)[-2:-1]
    source_length = op.Shape(key)[-2:-1]
    # attn_mask = torch.ones(L, S) := {
    size = op.Concat(target_length, source_length, axis=0)
    attn_mask = op.Expand(1.0, size)
    # }
    attn_mask = op.Trilu(attn_mask, upper=0)
    # The causal mask has 0s in the lower triangle and -inf in the upper triangle.
    attn_mask = op.Where(op.Equal(attn_mask, 0.0), op.Constant(value_float=-float("inf")), 0.0)
    attn_mask = op.CastLike(attn_mask, query)
    return attn_mask


@torch_op("aten::scaled_dot_product_attention", private=True)
def _attention_scale(query: TFloat) -> TFloat:
    """Calculate the scale factor for the attention result.

    Args:
        query: Tensor of shape [..., L, E]

    Returns:
        Scalar scale factor := 1 / math.sqrt(query.size(-1))
    """
    embedding_size = op.CastLike(op.Shape(query)[-1], query)
    scale = op.Div(1.0, op.Sqrt(embedding_size))
    return scale


@torch_op("aten::scaled_dot_product_attention", trace_only=True)
def aten_scaled_dot_product_attention(
    query: TFloat,
    key: TFloat,
    value: TFloat,
    attn_mask: Optional[TFloat] = None,
    dropout_p: float = 0.0,
    is_causal: bool = False,
    scale: Optional[float] = None,
) -> TFloat:
    """scaled_dot_product_attention(Tensor query, Tensor key, Tensor value, Tensor? attn_mask=None, float dropout_p=0.0, bool is_causal=False, *, float? scale=None) -> Tensor

    Reference: https://pytorch.org/docs/stable/generated/torch.nn.functional.scaled_dot_product_attention.html

    Equivalent to the PyTorch code::
        scale_factor = 1 / math.sqrt(Q.size(-1)) if scale is None else scale
        attn_mask = torch.ones(L, S, dtype=torch.bool).tril(diagonal=0) if is_causal else attn_mask
        attn_mask = attn_mask.masked_fill(not attn_mask, -float('inf')) if attn_mask.dtype==torch.bool else attn_mask
        attn_weight = torch.softmax((Q @ K.transpose(-2, -1) * scale_factor) + attn_mask, dim=-1)
        attn_weight = torch.dropout(attn_weight, dropout_p)
        return attn_weight @ V

    where Q, K, V are the query, key, and value tensors, respectively.
    L is the target sequence length, S is the source sequence length, and E is the embedding size.
    """
    # Use trace_only to handle optional inputs
    assert (not is_causal) or (
        is_causal and attn_mask is None
    ), "is_causal and attn_mask cannot be set at the same time"

    # Reference: https://pytorch.org/docs/stable/generated/torch.nn.functional.scaled_dot_product_attention.html
    if scale is None:
        scale = _attention_scale(query)
    scale = op.CastLike(scale, query)

    if is_causal:
        attn_mask = _causal_attention_mask(query, key)

    if attn_mask is None:
        return _aten_scaled_dot_product_attention_no_mask_onnx(
            query, key, value, scale, dropout_p
        )

    return _aten_scaled_dot_product_attention_float_mask_onnx(
        query, key, value, attn_mask, scale, dropout_p
    )


@torch_op("aten::_scaled_dot_product_flash_attention", private=True)
def _aten__scaled_dot_product_flash_attention_fillin_empty_outputs(
    query: TFloat,
) -> Tuple[FLOAT, INT64, INT64, FLOAT]:
    query_first_three_dims = op.Slice(
        op.Shape(query), op.Constant(value_ints=[0]), op.Constant(value_ints=[3])
    )
    logsumexp = op.Expand(0.0, query_first_three_dims)
    # TODO: Eliminate `make_tensor` usage when ORT supports empty tensor.
    empty_tensor_int = op.Cast(
        op.ConstantOfShape(
            op.Constant(value=onnx.helper.make_tensor("Empty_INTS", INT64.dtype, [0], []))
        ),
        to=INT64.dtype,
    )
    empty_tensor_float = op.ConstantOfShape(
        op.Constant(value=onnx.helper.make_tensor("Empty_FLOATS", INT64.dtype, [0], []))
    )
    empty_int = op.Constant(value_int=0)

    return logsumexp, empty_tensor_int, empty_int, empty_tensor_float


@torch_op("aten::_scaled_dot_product_flash_attention", trace_only=True)
def aten__scaled_dot_product_flash_attention(
    query: TFloat,
    key: TFloat,
    value: TFloat,
    dropout_p: float = 0.0,
    is_causal: bool = False,
    return_debug_mask: bool = False,  # pylint: disable=unused-argument
    scale: Optional[float] = None,
) -> Tuple[TFloat, FLOAT, INT64, INT64, INT64, INT64, INT64, INT64, FLOAT]:
    """_scaled_dot_product_flash_attention(Tensor query, Tensor key, Tensor value, float dropout_p=0.0, bool is_causal=False, bool return_debug_mask=False, *, float? scale=None) -> (Tensor output, Tensor logsumexp, Tensor cum_seq_q, Tensor cum_seq_k, int max_q, int max_k, Tensor philox_seed, Tensor philox_offset, Tensor debug_attn_mask)

    One of the implementations of scaled_dot_product_attention.
    Reference: https://pytorch.org/docs/stable/generated/torch.nn.functional.scaled_dot_product_attention.html

    NOTE: Currently, there are three implementations of nn.scaled_dot_product_attention in PyTorch due to optimization.
    However, it's the same implementation from ONNX perspective.

    """
    result = aten_scaled_dot_product_attention(
        query, key, value, dropout_p=dropout_p, is_causal=is_causal, scale=scale
    )

    # The followings are not comsumed by the graph.
    (
        logsumexp,
        empty_tensor_int,
        empty_int,
        empty_tensor_float,
    ) = _aten__scaled_dot_product_flash_attention_fillin_empty_outputs(query)

    return (
        result,
        logsumexp,
        empty_tensor_int,
        empty_tensor_int,
        empty_int,
        empty_int,
        empty_tensor_int,
        empty_tensor_int,
        empty_tensor_float,
    )


@torch_op("aten::_scaled_dot_product_efficient_attention", private=True)
def _aten_scaled_dot_product_efficient_attention_fillin_empty_outputs(
    query: TFloat,
    compute_log_sumexp: bool,
) -> Tuple[FLOAT, INT64]:
    """_scaled_dot_product_efficient_attention(Tensor query, Tensor key, Tensor value, Tensor? attn_bias, bool compute_log_sumexp, float dropout_p=0.0, bool is_causal=False, *, float? scale=None) -> (Tensor output, Tensor log_sumexp, Tensor philox_seed, Tensor philox_offset)"""

    query = op.Transpose(query, perm=[0, 2, 1, 3])
    query_shape = op.Shape(query)
    query_first_dims = query_shape[:1]
    query_second_dims = query_shape[1:2]
    num_heads = query_shape[-2:-1]

    if compute_log_sumexp:
        logsumexp_dim = op.Cast(
            op.Ceil(op.Cast(query_second_dims, to=FLOAT.dtype) / 32.0) * 32.0, to=INT64.dtype
        )
        logsum_exp = op.Expand(
            0.0, op.Concat(query_first_dims, num_heads, logsumexp_dim, axis=0)
        )
    else:
        logsum_exp = op.Expand(0.0, op.Concat(query_first_dims, num_heads, [0], axis=0))

    # See Note [Seed and Offset]:
    empty_tensor_int = op.Cast(
        op.ConstantOfShape(
            op.Constant(value=onnx.helper.make_tensor("Empty_INTS", INT64.dtype, [0], []))
        ),
        to=INT64.dtype,
    )

    return logsum_exp, empty_tensor_int


@torch_op("aten::_scaled_dot_product_efficient_attention", trace_only=True)
def aten__scaled_dot_product_efficient_attention(
    query: TFloat,
    key: TFloat,
    value: TFloat,
    attn_bias: Optional[TFloat],  # pylint: disable=unused-argument
    compute_log_sumexp: bool,
    dropout_p: float = 0.0,
    is_causal: bool = False,
    scale: Optional[float] = None,
) -> Tuple[TFloat, FLOAT, INT64, INT64]:
    """_scaled_dot_product_efficient_attention(Tensor query, Tensor key, Tensor value, Tensor? attn_bias, bool compute_log_sumexp, float dropout_p=0.0, bool is_causal=False, *, float? scale=None) -> (Tensor output, Tensor log_sumexp, Tensor philox_seed, Tensor philox_offset)"""

    result = aten_scaled_dot_product_attention(
        query, key, value, dropout_p=dropout_p, is_causal=is_causal, scale=scale
    )

    # The followings are not comsumed by the graph.
    (
        logsumexp,
        empty_tensor_int,
    ) = _aten_scaled_dot_product_efficient_attention_fillin_empty_outputs(
        query, compute_log_sumexp
    )

    return (
        result,
        logsumexp,
        empty_tensor_int,
        empty_tensor_int,
    )


@torch_op("aten::scaled_dot_product_attention", trace_only=True)
def aten_scaled_dot_product_attention_bool_mask(
    query: TFloat,
    key: TFloat,
    value: TFloat,
    attn_mask: Optional[BOOL] = None,
    dropout_p: float = 0.0,
    is_causal: bool = False,
    scale: Optional[float] = None,
) -> TFloat:
    """scaled_dot_product_attention(Tensor query, Tensor key, Tensor value, Tensor? attn_mask=None, float dropout_p=0.0, bool is_causal=False, *, float? scale=None) -> Tensor

    Reference: https://pytorch.org/docs/stable/generated/torch.nn.functional.scaled_dot_product_attention.html

    Equivalent to the PyTorch code::
        scale_factor = 1 / math.sqrt(Q.size(-1)) if scale is None else scale
        attn_mask = torch.ones(L, S, dtype=torch.bool).tril(diagonal=0) if is_causal else attn_mask
        attn_mask = attn_mask.masked_fill(not attn_mask, -float('inf')) if attn_mask.dtype==torch.bool else attn_mask
        attn_weight = torch.softmax((Q @ K.transpose(-2, -1) * scale_factor) + attn_mask, dim=-1)
        attn_weight = torch.dropout(attn_weight, dropout_p)
        return attn_weight @ V

    where Q, K, V are the query, key, and value tensors, respectively.
    L is the target sequence length, S is the source sequence length, and E is the embedding size.
    """
    # Use trace_only to handle optional inputs
    assert (not is_causal) or (
        is_causal and attn_mask is None
    ), "is_causal and attn_mask cannot be set at the same time"

    if scale is None:
        scale = _attention_scale(query)
    scale = op.CastLike(scale, query)

    if is_causal:
        attn_mask = _causal_attention_mask(query, key)
        # The causal mask is always float
        return _aten_scaled_dot_product_attention_float_mask_onnx(
            query, key, value, attn_mask, scale, dropout_p
        )

    if attn_mask is None:
        return _aten_scaled_dot_product_attention_no_mask_onnx(
            query, key, value, scale, dropout_p
        )

    return _aten_scaled_dot_product_attention_bool_mask_onnx(
        query, key, value, attn_mask, scale, dropout_p
    )


@torch_op("aten::scaled_dot_product_attention", private=True)
def _aten_scaled_dot_product_attention_no_mask_onnx(
    query: TFloat,
    key: TFloat,
    value: TFloat,
    scale: TFloat,
    dropout_p: float,
) -> TFloat:
    # Swap the last two axes of key
    key_shape = op.Shape(key)
    key_last_dim = key_shape[-1:]
    key_second_last_dim = key_shape[-2:-1]
    key_first_dims = key_shape[:-2]
    # Contract the dimensions that are not the last two so we can transpose
    # with a static permutation.
    key_squeezed_shape = op.Concat(
        op.Constant(value_ints=[-1]), key_second_last_dim, key_last_dim, axis=0
    )
    key_squeezed = op.Reshape(key, key_squeezed_shape)
    key_squeezed_transposed = op.Transpose(key_squeezed, perm=[0, 2, 1])
    key_transposed_shape = op.Concat(key_first_dims, key_last_dim, key_second_last_dim, axis=0)
    key_transposed = op.Reshape(key_squeezed_transposed, key_transposed_shape)

    # https://github.com/pytorch/pytorch/blob/12da0c70378b5be9135c6fda62a9863bce4a4818/aten/src/ATen/native/transformers/attention.cpp#L653
    # Scale q, k before matmul for stability see https://tinyurl.com/sudb9s96 for math
    query_scaled = op.Mul(query, op.Sqrt(scale))
    key_transposed_scaled = op.Mul(key_transposed, op.CastLike(op.Sqrt(scale), key_transposed))
    attn_weight = op.Softmax(
        op.MatMul(query_scaled, key_transposed_scaled),
        axis=-1,
    )
    attn_weight, _ = op.Dropout(attn_weight, dropout_p)
    return op.MatMul(attn_weight, value)


@torch_op("aten::scaled_dot_product_attention", private=True)
def _aten_scaled_dot_product_attention_bool_mask_onnx(
    query: TFloat,
    key: TFloat,
    value: TFloat,
    attn_mask: BOOL,
    scale: TFloat,
    dropout_p: float,
) -> TFloat:
    # Swap the last two axes of key
    key_shape = op.Shape(key)
    key_last_dim = key_shape[-1:]
    key_second_last_dim = key_shape[-2:-1]
    key_first_dims = key_shape[:-2]
    # Contract the dimensions that are not the last two so we can transpose
    # with a static permutation.
    key_squeezed_shape = op.Concat(
        op.Constant(value_ints=[-1]), key_second_last_dim, key_last_dim, axis=0
    )
    key_squeezed = op.Reshape(key, key_squeezed_shape)
    key_squeezed_transposed = op.Transpose(key_squeezed, perm=[0, 2, 1])
    key_transposed_shape = op.Concat(key_first_dims, key_last_dim, key_second_last_dim, axis=0)
    key_transposed = op.Reshape(key_squeezed_transposed, key_transposed_shape)

    # https://github.com/pytorch/pytorch/blob/12da0c70378b5be9135c6fda62a9863bce4a4818/aten/src/ATen/native/transformers/attention.cpp#L653
    # Scale q, k before matmul for stability see https://tinyurl.com/sudb9s96 for math
    query_scaled = op.Mul(query, op.Sqrt(scale))
    key_transposed_scaled = op.Mul(key_transposed, op.Sqrt(scale))
    # Turn the Boolean mask to float: attn_mask.masked_fill(not attn_mask, -float('inf'))
    attn_mask = op.Where(attn_mask, 0.0, op.Constant(value_float=-float("inf")))
    attn_weight = op.Softmax(
        op.Add(op.MatMul(query_scaled, key_transposed_scaled), attn_mask),
        axis=-1,
    )
    attn_weight, _ = op.Dropout(attn_weight, dropout_p)
    return op.MatMul(attn_weight, value)


@torch_op("aten::scaled_dot_product_attention", private=True)
def _aten_scaled_dot_product_attention_float_mask_onnx(
    query: TFloat,
    key: TFloat,
    value: TFloat,
    attn_mask: TFloat,
    scale: TFloat,
    dropout_p: float,
) -> TFloat:
    # Swap the last two axes of key
    key_shape = op.Shape(key)
    key_last_dim = key_shape[-1:]
    key_second_last_dim = key_shape[-2:-1]
    key_first_dims = key_shape[:-2]
    # Contract the dimensions that are not the last two so we can transpose
    # with a static permutation.
    key_squeezed_shape = op.Concat(
        op.Constant(value_ints=[-1]), key_second_last_dim, key_last_dim, axis=0
    )
    key_squeezed = op.Reshape(key, key_squeezed_shape)
    key_squeezed_transposed = op.Transpose(key_squeezed, perm=[0, 2, 1])
    key_transposed_shape = op.Concat(key_first_dims, key_last_dim, key_second_last_dim, axis=0)
    key_transposed = op.Reshape(key_squeezed_transposed, key_transposed_shape)

    # https://github.com/pytorch/pytorch/blob/12da0c70378b5be9135c6fda62a9863bce4a4818/aten/src/ATen/native/transformers/attention.cpp#L653
    # Scale q, k before matmul for stability see https://tinyurl.com/sudb9s96 for math
    query_scaled = op.Mul(query, op.Sqrt(scale))
    key_transposed_scaled = op.Mul(key_transposed, op.Sqrt(scale))
    attn_weight = op.Softmax(
        op.Add(op.MatMul(query_scaled, key_transposed_scaled), attn_mask),
        axis=-1,
    )
    attn_weight, _ = op.Dropout(attn_weight, dropout_p)
    return op.MatMul(attn_weight, value)


def aten_sigmoid_backward(grad_output: TensorType, output: TensorType) -> TensorType:
    """sigmoid_backward(Tensor grad_output, Tensor output) -> Tensor"""

    raise NotImplementedError()


def aten_silu(self: TensorType) -> TensorType:
    """silu(Tensor self) -> Tensor"""

    raise NotImplementedError()


def aten_silu_backward(grad_output: TensorType, self: TensorType) -> TensorType:
    """silu_backward(Tensor grad_output, Tensor self) -> Tensor"""

    raise NotImplementedError()


def aten_slow_conv3d(
    self: TensorType,
    weight: TensorType,
    kernel_size: Sequence[int],
    bias: Optional[TensorType] = None,
    stride: Sequence[int] = (1, 1, 1),
    padding: INT64 = (0, 0, 0),
) -> TensorType:
    """slow_conv3d(Tensor self, Tensor weight, int[3] kernel_size, Tensor? bias=None, int[3] stride=1, SymInt[3] padding=0) -> Tensor"""

    raise NotImplementedError()


def aten_slow_conv3d_forward(
    self: TensorType,
    weight: TensorType,
    kernel_size: Sequence[int],
    bias: Optional[TensorType],
    stride: Sequence[int],
    padding: INT64,
) -> TensorType:
    """slow_conv3d_forward(Tensor self, Tensor weight, int[3] kernel_size, Tensor? bias, int[3] stride, SymInt[3] padding) -> Tensor"""

    raise NotImplementedError()


def aten_slow_conv_dilated2d(
    self: TensorType,
    weight: TensorType,
    kernel_size: Sequence[int],
    bias: Optional[TensorType] = None,
    stride: Sequence[int] = (1, 1),
    padding: INT64 = (0, 0),
    dilation: Sequence[int] = (1, 1),
) -> TensorType:
    """slow_conv_dilated2d(Tensor self, Tensor weight, int[2] kernel_size, Tensor? bias=None, int[2] stride=1, SymInt[2] padding=0, int[2] dilation=1) -> Tensor"""

    raise NotImplementedError()


def aten_slow_conv_dilated3d(
    self: TensorType,
    weight: TensorType,
    kernel_size: Sequence[int],
    bias: Optional[TensorType] = None,
    stride: Sequence[int] = (1, 1, 1),
    padding: INT64 = (0, 0, 0),
    dilation: Sequence[int] = (1, 1, 1),
) -> TensorType:
    """slow_conv_dilated3d(Tensor self, Tensor weight, int[3] kernel_size, Tensor? bias=None, int[3] stride=1, SymInt[3] padding=0, int[3] dilation=1) -> Tensor"""

    raise NotImplementedError()


def aten_slow_conv_transpose2d(
    self: TensorType,
    weight: TensorType,
    kernel_size: Sequence[int],
    bias: Optional[TensorType] = None,
    stride: Sequence[int] = (1, 1),
    padding: INT64 = (0, 0),
    output_padding: INT64 = (0, 0),
    dilation: Sequence[int] = (1, 1),
) -> TensorType:
    """slow_conv_transpose2d(Tensor self, Tensor weight, int[2] kernel_size, Tensor? bias=None, int[2] stride=1, SymInt[2] padding=0, SymInt[2] output_padding=0, int[2] dilation=1) -> Tensor"""

    raise NotImplementedError()


def aten_slow_conv_transpose3d(
    self: TensorType,
    weight: TensorType,
    kernel_size: Sequence[int],
    bias: Optional[TensorType] = None,
    stride: Sequence[int] = (1, 1, 1),
    padding: INT64 = (0, 0, 0),
    output_padding: INT64 = (0, 0, 0),
    dilation: Sequence[int] = (1, 1, 1),
) -> TensorType:
    """slow_conv_transpose3d(Tensor self, Tensor weight, int[3] kernel_size, Tensor? bias=None, int[3] stride=1, SymInt[3] padding=0, SymInt[3] output_padding=0, int[3] dilation=1) -> Tensor"""

    raise NotImplementedError()


def aten_smooth_l1_loss(
    self: TensorType, target: TensorType, reduction: int = 1, beta: float = 1.0
) -> TensorType:
    """smooth_l1_loss(Tensor self, Tensor target, int reduction=Mean, float beta=1.0) -> Tensor"""

    raise NotImplementedError()


def aten_smooth_l1_loss_backward(
    grad_output: TensorType, self: TensorType, target: TensorType, reduction: int, beta: float
) -> TensorType:
    """smooth_l1_loss_backward(Tensor grad_output, Tensor self, Tensor target, int reduction, float beta) -> Tensor"""

    raise NotImplementedError()


def aten_soft_margin_loss(
    self: TensorType, target: TensorType, reduction: int = 1
) -> TensorType:
    """soft_margin_loss(Tensor self, Tensor target, int reduction=Mean) -> Tensor"""

    raise NotImplementedError()


def aten_soft_margin_loss_backward(
    grad_output: TensorType, self: TensorType, target: TensorType, reduction: int
) -> TensorType:
    """soft_margin_loss_backward(Tensor grad_output, Tensor self, Tensor target, int reduction) -> Tensor"""

    raise NotImplementedError()


@torch_op("aten::softplus")
def aten_softplus(self: TFloat, beta: float = 1.0, threshold: float = 20.0) -> TFloat:
    """softplus(Tensor self, Scalar beta=1, Scalar threshold=20) -> Tensor"""

    self_scaled = self * beta
    softplus = op.Softplus(self_scaled) / beta
    return op.Where(self_scaled > threshold, self, softplus)


def aten_softplus_backward(
    grad_output: TensorType, self: TensorType, beta: float, threshold: float
) -> TensorType:
    """softplus_backward(Tensor grad_output, Tensor self, Scalar beta, Scalar threshold) -> Tensor"""

    raise NotImplementedError()


def aten_softshrink(self: TensorType, lambd: float = 0.5) -> TensorType:
    """softshrink(Tensor self, Scalar lambd=0.5) -> Tensor"""

    raise NotImplementedError()


def aten_softshrink_backward(
    grad_output: TensorType, self: TensorType, lambd: float
) -> TensorType:
    """softshrink_backward(Tensor grad_output, Tensor self, Scalar lambd) -> Tensor"""

    raise NotImplementedError()


def aten_tanh_backward(grad_output: TensorType, output: TensorType) -> TensorType:
    """tanh_backward(Tensor grad_output, Tensor output) -> Tensor"""

    raise NotImplementedError()


def aten_thnn_conv2d(
    self: TensorType,
    weight: TensorType,
    kernel_size: Sequence[int],
    bias: Optional[TensorType] = None,
    stride: Sequence[int] = (1, 1),
    padding: Sequence[int] = (0, 0),
) -> TensorType:
    """thnn_conv2d(Tensor self, Tensor weight, int[2] kernel_size, Tensor? bias=None, int[2] stride=1, int[2] padding=0) -> Tensor"""

    raise NotImplementedError()


def aten_unflatten_dense_tensors(
    flat: TensorType, tensors: Sequence[TensorType]
) -> TensorType:
    """unflatten_dense_tensors(Tensor flat, Tensor[] tensors) -> Tensor[]"""

    raise NotImplementedError()


def _get_upsample_align_corners_mode(align_corners: bool) -> str:
    return "align_corners" if align_corners else "pytorch_half_pixel"


@torch_op(
    (
        "aten::upsample_bicubic2d",
<<<<<<< HEAD
        "aten::upsample_bicubic2d_aa",
        "aten::upsample_bilinear2d",
        "aten::upsample_bilinear2d_aa",
=======
        "aten::upsample_bilinear2d",
        "aten::upsample_nearest1d",
        "aten::upsample_nearest2d",
        "aten::upsample_nearest3d",
>>>>>>> ce3eb4ab
    ),
    private=True,
)
def _aten_upsample_output_size(
    self: TReal,
    output_size: INT64,
    mode: str,
    coordinate_transformation_mode: str,
    antialias: int = 0,
) -> TReal:
    self_shape = op.Shape(self)
    starts = op.Constant(value_ints=[0])
    ends = op.Constant(value_ints=[2])
    batch_channel = op.Slice(self_shape, starts, ends)
    output_size = op.Concat(batch_channel, output_size, axis=0)
    return op.Resize(
        self,
        None,
        None,
        output_size,
        mode=mode,
        coordinate_transformation_mode=coordinate_transformation_mode,
        nearest_mode="floor",
        antialias=antialias,
    )


@torch_op(("aten::upsample_bicubic2d", "aten::upsample_bilinear2d"), private=True)
def _aten_upsample_scales(
    self: TReal,
    scale_factors: TFloat,
    mode: str,
    coordinate_transformation_mode: str,
) -> TReal:
    scale_factors = op.Cast(scale_factors, to=FLOAT.dtype)
    scale_factors = op.Concat(op.Constant(value_floats=[1.0, 1.0]), scale_factors, axis=0)
    return op.Resize(
        self,
        None,
        scale_factors,  # format should be: [1.0, 1.0, scale_h, scale_w]
        None,
        mode=mode,
        coordinate_transformation_mode=coordinate_transformation_mode,
    )


@torch_op("aten::upsample_bicubic2d", trace_only=True)
def aten_upsample_bicubic2d(
    self: TReal,
    output_size: INT64,
    align_corners: bool,
    scales_h: Optional[float] = None,
    scales_w: Optional[float] = None,
) -> TReal:
    """upsample_bicubic2d(Tensor self, SymInt[2] output_size, bool align_corners, float? scales_h=None, float? scales_w=None) -> Tensor"""

    # NOTE: Based on experimentation, scales_h and scales_w are always ignored in PyTorch,
    # unless when align_corners is True, in which case we do not know what is going on.
    coordinate_transformation_mode = _get_upsample_align_corners_mode(align_corners)
    return _aten_upsample_output_size(
        self,
        output_size,
        mode="cubic",
        coordinate_transformation_mode=coordinate_transformation_mode,
    )


@torch_op("aten::_upsample_bicubic2d_aa", trace_only=True)
def aten__upsample_bicubic2d_aa(
    self: TReal,
    output_size: INT64,
    align_corners: bool,
    scales_h: Optional[float] = None,
    scales_w: Optional[float] = None,
) -> TReal:
    """_upsample_bicubic2d_aa(Tensor self, SymInt[2] output_size, bool align_corners, float? scales_h=None, float? scales_w=None) -> Tensor"""

    # NOTE: Based on experimentation, scales_h and scales_w are always ignored in PyTorch,
    # unless when align_corners is True, in which case we do not know what is going on.
    coordinate_transformation_mode = _get_upsample_align_corners_mode(align_corners)
    return _aten_upsample_output_size(
        self,
        output_size,
        mode="cubic",
        coordinate_transformation_mode=coordinate_transformation_mode,
        antialias=1,
    )


@torch_op("aten::upsample_bicubic2d.vec", trace_only=True)
def aten_upsample_bicubic2d_vec(
    self: TReal,
    output_size: INT64,
    align_corners: bool,
    scale_factors: Optional[Sequence[float]],
) -> TReal:
    """upsample_bicubic2d.vec(Tensor input, SymInt[]? output_size, bool align_corners, float[]? scale_factors) -> Tensor"""

    coordinate_transformation_mode = _get_upsample_align_corners_mode(align_corners)
    if scale_factors is not None:
        result = _aten_upsample_scales(
            self,
            op.Constant(value_floats=scale_factors),
            mode="cubic",
            coordinate_transformation_mode=coordinate_transformation_mode,
        )
    else:
        result = _aten_upsample_output_size(
            self,
            output_size,
            mode="cubic",
            coordinate_transformation_mode=coordinate_transformation_mode,
        )

    return result


def aten_upsample_bicubic2d_backward(
    grad_output: TensorType,
    output_size: INT64,
    input_size: INT64,
    align_corners: bool,
    scales_h: Optional[float] = None,
    scales_w: Optional[float] = None,
) -> TensorType:
    """upsample_bicubic2d_backward(Tensor grad_output, SymInt[2] output_size, SymInt[4] input_size, bool align_corners, float? scales_h=None, float? scales_w=None) -> Tensor"""

    raise NotImplementedError()


@torch_op("aten::upsample_bilinear2d", trace_only=True)
def aten_upsample_bilinear2d(
    self: TReal,
    output_size: INT64,
    align_corners: bool,
    scales_h: Optional[float] = None,
    scales_w: Optional[float] = None,
) -> TReal:
    """upsample_bilinear2d(Tensor self, SymInt[2] output_size, bool align_corners, float? scales_h=None, float? scales_w=None) -> Tensor"""

    # NOTE: Based on experimentation, scales_h and scales_w are always ignored in PyTorch,
    # unless when align_corners is True, in which case we do not know what is going on.
    coordinate_transformation_mode = _get_upsample_align_corners_mode(align_corners)
    return _aten_upsample_output_size(
        self,
        output_size,
        coordinate_transformation_mode=coordinate_transformation_mode,
        mode="linear",
    )


@torch_op("aten::_upsample_bilinear2d_aa", trace_only=True)
def aten__upsample_bilinear2d_aa(
    self: TReal,
    output_size: INT64,
    align_corners: bool,
    scales_h: Optional[float] = None,
    scales_w: Optional[float] = None,
) -> TReal:
    """upsample_bilinear2d(Tensor self, SymInt[2] output_size, bool align_corners, float? scales_h=None, float? scales_w=None) -> Tensor"""

    # NOTE: Based on experimentation, scales_h and scales_w are always ignored in PyTorch,
    # unless when align_corners is True, in which case we do not know what is going on.
    coordinate_transformation_mode = _get_upsample_align_corners_mode(align_corners)
    return _aten_upsample_output_size(
        self,
        output_size,
        coordinate_transformation_mode=coordinate_transformation_mode,
        mode="linear",
        antialias=1,
    )


@torch_op("aten::upsample_bilinear2d.vec", trace_only=True)
def aten_upsample_bilinear2d_vec(
    self: TReal,
    output_size: Optional[INT64],
    align_corners: bool,
    scale_factors: Optional[Sequence[float]],
) -> TReal:
    """upsample_bilinear2d.vec(Tensor input, SymInt[]? output_size, bool align_corners, float[]? scale_factors) -> Tensor"""

    coordinate_transformation_mode = _get_upsample_align_corners_mode(align_corners)
    if scale_factors is not None:
        result = _aten_upsample_scales(
            self,
            op.Constant(value_floats=scale_factors),
            mode="linear",
            coordinate_transformation_mode=coordinate_transformation_mode,
        )
    else:
        result = _aten_upsample_output_size(
            self,
            output_size,
            mode="linear",
            coordinate_transformation_mode=coordinate_transformation_mode,
        )

    return result


def aten_upsample_bilinear2d_backward(
    grad_output: TensorType,
    output_size: INT64,
    input_size: INT64,
    align_corners: bool,
    scales_h: Optional[float] = None,
    scales_w: Optional[float] = None,
) -> TensorType:
    """upsample_bilinear2d_backward(Tensor grad_output, SymInt[2] output_size, SymInt[4] input_size, bool align_corners, float? scales_h=None, float? scales_w=None) -> Tensor"""

    raise NotImplementedError()


@torch_op("aten::upsample_linear1d", trace_only=True)
def aten_upsample_linear1d(
    self: TReal, output_size: INT64, align_corners: bool, scales: Optional[float] = None
) -> TReal:
    """upsample_linear1d(Tensor self, SymInt[1] output_size, bool align_corners, float? scales=None) -> Tensor"""
    # FIXME(justinchuby): Support when scales is provided and align_corners is False
    del scales
    coordinate_transformation_mode = _get_upsample_align_corners_mode(align_corners)
    return _aten_upsample_output_size(
        self,
        output_size,
        mode="linear",
        coordinate_transformation_mode=coordinate_transformation_mode,
    )


def aten_upsample_linear1d_backward(
    grad_output: TensorType,
    output_size: INT64,
    input_size: INT64,
    align_corners: bool,
    scales: Optional[float] = None,
) -> TensorType:
    """upsample_linear1d_backward(Tensor grad_output, SymInt[1] output_size, SymInt[3] input_size, bool align_corners, float? scales=None) -> Tensor"""

    raise NotImplementedError()


@torch_op("aten::upsample_nearest1d", trace_only=True)
def aten_upsample_nearest1d(
    self: TReal, size: INT64, scale_factor: Optional[float] = None
) -> TReal:
    """upsample_nearest1d(Tensor self, SymInt[1] output_size, float? scales=None) -> Tensor"""
    if size is not None:
        return _aten_upsample_output_size(self, size, "nearest", "asymmetric")
    else:
        return _aten_upsample_nearest1d_scales(self, scale_factor)


@torch_op("aten::upsample_nearest1d", private=True)
def _aten_upsample_nearest1d_scales(
    self: TReal,
    scale_factors: TFloat,
) -> TReal:
    scale_factors = op.Cast(scale_factors, to=FLOAT.dtype)
    scale_factors = op.Concat(op.Constant(value_floats=[1.0, 1.0]), scale_factors, axis=0)
    return op.Resize(
        self,
        None,
        scale_factors,  # format should be: [1.0, 1.0, scale_h, scale_w]
        None,
        mode="nearest",
        coordinate_transformation_mode="asymmetric",
        nearest_mode="floor",
    )


def aten_upsample_nearest1d_backward(
    grad_output: TensorType,
    output_size: INT64,
    input_size: INT64,
    scales: Optional[float] = None,
) -> TensorType:
    """upsample_nearest1d_backward(Tensor grad_output, SymInt[1] output_size, SymInt[3] input_size, float? scales=None) -> Tensor"""

    raise NotImplementedError()


@torch_op("aten::upsample_nearest2d", trace_only=True)
def aten_upsample_nearest2d(
    self: TReal,
    size: INT64,
    scales_h: Optional[float] = None,
    scales_w: Optional[float] = None,
) -> TReal:
    """upsample_nearest2d(Tensor self, SymInt[2] output_size, float? scales_h=None, float? scales_w=None) -> Tensor"""

    # NOTE: trace_only because optional attributes are not supported by ONNX
    # TODO(justinchuby): Conditionally use scales
    del scales_h
    del scales_w

    return _aten_upsample_output_size(self, size, "nearest", "asymmetric")


def aten_upsample_nearest2d_backward(
    grad_output: TensorType,
    output_size: INT64,
    input_size: INT64,
    scales_h: Optional[float] = None,
    scales_w: Optional[float] = None,
) -> TensorType:
    """upsample_nearest2d_backward(Tensor grad_output, SymInt[2] output_size, SymInt[4] input_size, float? scales_h=None, float? scales_w=None) -> Tensor"""

    raise NotImplementedError()


@torch_op("aten::upsample_nearest3d", trace_only=True)
def aten_upsample_nearest3d(
    self: TReal,
    size: INT64,
    scales_d: Optional[float] = None,
    scales_h: Optional[float] = None,
    scales_w: Optional[float] = None,
) -> TReal:
    """upsample_nearest3d(Tensor self, SymInt[3] output_size, float? scales_d=None, float? scales_h=None, float? scales_w=None) -> Tensor"""

    del scales_h
    del scales_w
    del scales_d

    return _aten_upsample_output_size(self, size, "nearest", "asymmetric")


def aten_upsample_nearest3d_backward(
    grad_output: TensorType,
    output_size: INT64,
    input_size: INT64,
    scales_d: Optional[float] = None,
    scales_h: Optional[float] = None,
    scales_w: Optional[float] = None,
) -> TensorType:
    """upsample_nearest3d_backward(Tensor grad_output, SymInt[3] output_size, SymInt[5] input_size, float? scales_d=None, float? scales_h=None, float? scales_w=None) -> Tensor"""

    raise NotImplementedError()


@torch_op("aten::upsample_trilinear3d", trace_only=True)
def aten_upsample_trilinear3d(
    self: TReal,
    output_size: INT64,
    align_corners: bool,
    scales_d: Optional[float] = None,
    scales_h: Optional[float] = None,
    scales_w: Optional[float] = None,
) -> TReal:
    """upsample_trilinear3d(Tensor self, SymInt[3] output_size, bool align_corners, float? scales_d=None, float? scales_h=None, float? scales_w=None) -> Tensor"""

    del scales_d
    del scales_h
    del scales_w

    coordinate_transformation_mode = _get_upsample_align_corners_mode(align_corners)
    return _aten_upsample_output_size(
        self,
        output_size,
        mode="linear",
        coordinate_transformation_mode=coordinate_transformation_mode,
    )


def aten_upsample_trilinear3d_backward(
    grad_output: TensorType,
    output_size: INT64,
    input_size: INT64,
    align_corners: bool,
    scales_d: Optional[float] = None,
    scales_h: Optional[float] = None,
    scales_w: Optional[float] = None,
) -> TensorType:
    """upsample_trilinear3d_backward(Tensor grad_output, SymInt[3] output_size, SymInt[5] input_size, bool align_corners, float? scales_d=None, float? scales_h=None, float? scales_w=None) -> Tensor"""

    raise NotImplementedError()<|MERGE_RESOLUTION|>--- conflicted
+++ resolved
@@ -2204,16 +2204,12 @@
 @torch_op(
     (
         "aten::upsample_bicubic2d",
-<<<<<<< HEAD
         "aten::upsample_bicubic2d_aa",
-        "aten::upsample_bilinear2d",
         "aten::upsample_bilinear2d_aa",
-=======
         "aten::upsample_bilinear2d",
         "aten::upsample_nearest1d",
         "aten::upsample_nearest2d",
         "aten::upsample_nearest3d",
->>>>>>> ce3eb4ab
     ),
     private=True,
 )
