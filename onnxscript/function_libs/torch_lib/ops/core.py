--- conflicted
+++ resolved
@@ -14,7 +14,7 @@
 import math
 from typing import Any, Optional, Sequence, Tuple, Union
 
-from onnxscript import BOOL, DOUBLE, FLOAT, INT8, INT16, INT32, INT64, graph
+from onnxscript import BOOL, DOUBLE, FLOAT, INT8, INT16, INT32, INT64, UINT8, graph
 from onnxscript.function_libs.torch_lib.registration import torch_op
 from onnxscript.function_libs.torch_lib.tensor_typing import (
     IntType,
@@ -520,15 +520,8 @@
     raise NotImplementedError()
 
 
-<<<<<<< HEAD
 @torch_op("aten::argmax")
-def aten_argmax(self: TReal, keepdim: bool = False) -> TInt:
-=======
-@torch_op("aten::argmax", trace_only=True)
-def aten_argmax(
-    self: TRealOrUInt8, dim: Optional[int] = None, keepdim: bool = False
-) -> TRealOrUInt8:
->>>>>>> 9c690530
+def aten_argmax(self: Union[RealType, UINT8], keepdim: bool = False) -> INT64:
     """argmax(Tensor self, int? dim=None, bool keepdim=False) -> Tensor"""
 
     self_is_scaler = op.Size(op.Shape(self)) == 0
@@ -537,21 +530,13 @@
     if self_is_scaler:
         result = op.Squeeze(result)
 
-<<<<<<< HEAD
     return result
 
 
-@torch_op("aten::argmax", overload=True)
-def aten_argmax_dim(self: TReal, dim: int, keepdim: bool = False) -> TInt:
-=======
-    return _aten_argmax_dim(self, dim=dim, keepdim=keepdim)
-
-
-@torch_op("aten::argmax", private=True)
-def _aten_argmax_dim(self: TRealOrUInt8, dim: int, keepdim: bool = False) -> TRealOrUInt8:
+@torch_op("aten::argmax")
+def aten_argmax_dim(self: Union[RealType, UINT8], dim: int, keepdim: bool = False) -> INT64:
     """argmax(Tensor self, int? dim=None, bool keepdim=False) -> Tensor"""
 
->>>>>>> 9c690530
     self_is_scaler = op.Size(op.Shape(self)) == 0
     if self_is_scaler:
         self = op.Reshape(self, op.Constant(value_ints=[-1]))
@@ -563,40 +548,23 @@
     return result
 
 
-<<<<<<< HEAD
 @torch_op("aten::argmin")
-def aten_argmin(self: TReal, keepdim: bool = False) -> TInt:
-    """argmax(Tensor self, int? dim=None, bool keepdim=False) -> Tensor"""
+def aten_argmin(self: Union[RealType, UINT8], keepdim: bool = False) -> INT64:
+    """argmin(Tensor self, int? dim=None, bool keepdim=False) -> Tensor"""
 
     self_is_scaler = op.Size(op.Shape(self)) == 0
     self = op.Reshape(self, op.Constant(value_ints=[-1]))
     result = op.ArgMin(self, keepdims=keepdim)
     if self_is_scaler:
         result = op.Squeeze(result)
-=======
-@torch_op("aten::argmin", trace_only=True)
-def aten_argmin(
-    self: TRealOrUInt8, dim: Optional[int] = None, keepdim: bool = False
-) -> TRealOrUInt8:
+
+    return result
+
+
+@torch_op("aten::argmin")
+def aten_argmin_dim(self: Union[RealType, UINT8], dim: int, keepdim: bool = False) -> INT64:
     """argmin(Tensor self, int? dim=None, bool keepdim=False) -> Tensor"""
 
-    if dim is None:  # TODO: use OptionalHasElement(dim)
-        self = op.Reshape(self, op.Constant(value_ints=[-1]))
-
-    return _aten_argmin_dim(self, dim=dim, keepdim=keepdim)
->>>>>>> 9c690530
-
-    return result
-
-<<<<<<< HEAD
-=======
-@torch_op("aten::argmin", private=True)
-def _aten_argmin_dim(self: TRealOrUInt8, dim: int, keepdim: bool = False) -> TRealOrUInt8:
-    """argmin(Tensor self, int? dim=None, bool keepdim=False) -> Tensor"""
->>>>>>> 9c690530
-
-@torch_op("aten::argmax", overload=True)
-def aten_argmin_dim(self: TReal, dim: int, keepdim: bool = False) -> TInt:
     self_is_scaler = op.Size(op.Shape(self)) == 0
     if self_is_scaler:
         self = op.Reshape(self, op.Constant(value_ints=[-1]))
