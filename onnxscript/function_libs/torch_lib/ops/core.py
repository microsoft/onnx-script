# --------------------------------------------------------------------------
# Copyright (c) Microsoft Corporation. All rights reserved.
# Licensed under the MIT License.
# --------------------------------------------------------------------------
# mypy: disable-error-code="misc,arg-type,type-arg,valid-type,assignment,return-value"
"""torch.ops.aten operators under the `core` module.

- No inplace operators.
- All functions should not have the script() decorator. This is because
    we want to delay the compilation of the function.
"""
from __future__ import annotations

import math
from typing import Any, Optional, Sequence, Tuple, Union

from onnxscript import BOOL, DOUBLE, FLOAT, INT8, INT16, INT32, INT64
from onnxscript.function_libs.torch_lib.registration import torch_op
from onnxscript.function_libs.torch_lib.tensor_typing import (
    IntType,
    RealType,
    TFloat,
    TFloatOrBFloat16,
    TInt,
    TReal,
    TrealOrUInt8,
    TRealUnlessFloat16OrInt8,
    TRealUnlessInt16OrInt8,
    TTensor,
    TTensorOrString,
)
from onnxscript.onnx_opset import opset18 as op
from onnxscript.onnx_types import TensorType

_INT64_MAX = 9223372036854775807
_INT64_MIN = -9223372036854775808
_MATH_PI = math.pi


@torch_op("aten::abs")
def aten_abs(self: TReal) -> TReal:
    """abs(Tensor self) -> Tensor"""

    return op.Abs(self)


<<<<<<< HEAD
@torch_op("aten::abs", complex=True)
=======
@torch_op("aten::abs")
>>>>>>> e0f2e8a7
def aten_abs_complex(self: TReal) -> TReal:
    """abs(Tensor self) -> Tensor"""
    # self_real = self[..., 0]
    self_real = op.Gather(self, 0, axis=-1)
    # self_imag = self[..., 1]
    self_imag = op.Gather(self, 1, axis=-1)
    real_pow = op.Pow(self_real, 2)
    imag_pow = op.Pow(self_imag, 2)
    real_plus_imag = op.Add(real_pow, imag_pow)
    return op.Sqrt(real_plus_imag)


@torch_op("aten::acos")
def aten_acos(self: TFloat) -> TFloat:
    """acos(Tensor self) -> Tensor"""

    return op.Acos(self)


@torch_op("aten::acosh")
def aten_acosh(self: TFloat) -> TFloat:
    """acosh(Tensor self) -> Tensor"""

    return op.Acosh(self)


@torch_op("aten::add")
def aten_add(self: TReal, other: TReal, alpha: float = 1.0) -> TReal:
    """add.Tensor(Tensor self, Tensor other, *, Scalar alpha=1) -> Tensor"""
    # FIXME(titaiwang): get rid of this when we have type_promotion
    other = op.CastLike(other, self)
    alpha = op.CastLike(alpha, other)
    other = op.Mul(other, alpha)
    return op.Add(self, other)


def aten_addbmm(
    self: TensorType,
    batch1: TensorType,
    batch2: TensorType,
    beta: float = 1.0,
    alpha: float = 1.0,
) -> TensorType:
    """addbmm(Tensor self, Tensor batch1, Tensor batch2, *, Scalar beta=1, Scalar alpha=1) -> Tensor"""

    raise NotImplementedError()


def aten_addcdiv(
    self: TensorType, tensor1: TensorType, tensor2: TensorType, value: float = 1.0
) -> TensorType:
    """addcdiv(Tensor self, Tensor tensor1, Tensor tensor2, *, Scalar value=1) -> Tensor"""

    raise NotImplementedError()


def aten_addcmul(
    self: TensorType, tensor1: TensorType, tensor2: TensorType, value: float = 1.0
) -> TensorType:
    """addcmul(Tensor self, Tensor tensor1, Tensor tensor2, *, Scalar value=1) -> Tensor"""

    raise NotImplementedError()


@torch_op("aten::addmm")
def aten_addmm(
    self: TFloat, mat1: TFloat, mat2: TFloat, beta: float = 1.0, alpha: float = 1.0
) -> TFloat:
    """addmm(Tensor self, Tensor mat1, Tensor mat2, *, Scalar beta=1, Scalar alpha=1) -> Tensor"""

    mat1_mat2 = op.MatMul(mat1, mat2)
    scaled_mat1_mat2 = op.Mul(mat1_mat2, alpha)
    scaled_self = op.Mul(self, beta)
    return op.Add(scaled_self, scaled_mat1_mat2)


def aten_addmv(
    self: TensorType, mat: TensorType, vec: TensorType, beta: float = 1.0, alpha: float = 1.0
) -> TensorType:
    """addmv(Tensor self, Tensor mat, Tensor vec, *, Scalar beta=1, Scalar alpha=1) -> Tensor"""

    raise NotImplementedError()


def aten_addr(
    self: TensorType, vec1: TensorType, vec2: TensorType, beta: float = 1.0, alpha: float = 1.0
) -> TensorType:
    """addr(Tensor self, Tensor vec1, Tensor vec2, *, Scalar beta=1, Scalar alpha=1) -> Tensor"""

    raise NotImplementedError()


def aten_adjoint(self: TensorType) -> TensorType:
    """adjoint(Tensor(a) self) -> Tensor(a)"""

    raise NotImplementedError()


def aten_affine_grid_generator(
    theta: TensorType, size: Sequence[int], align_corners: bool
) -> TensorType:
    """affine_grid_generator(Tensor theta, int[] size, bool align_corners) -> Tensor"""

    raise NotImplementedError()


def aten_affine_grid_generator_backward(
    grad: TensorType, size: Sequence[int], align_corners: bool
) -> TensorType:
    """affine_grid_generator_backward(Tensor grad, int[] size, bool align_corners) -> Tensor"""

    raise NotImplementedError()


@torch_op("aten::alias")
def aten_alias(self: TTensor) -> TTensor:
    """alias(Tensor(a) self) -> Tensor(a)"""

    return op.Identity(self)


def aten_alias_copy(self: TensorType) -> TensorType:
    """alias_copy(Tensor self) -> Tensor"""

    raise NotImplementedError()


def aten_align_as(self: TensorType, other: TensorType) -> TensorType:
    """align_as(Tensor self, Tensor other) -> Tensor"""

    raise NotImplementedError()


def aten_align_tensors(tensors: Sequence[TensorType]) -> TensorType:
    """align_tensors(Tensor[] tensors) -> Tensor[]"""

    raise NotImplementedError()


def aten_align_to(self: TensorType, names: Sequence[str]) -> TensorType:
    """align_to(Tensor(a) self, Dimname[] names) -> Tensor(a)"""

    raise NotImplementedError()


@torch_op("aten::all")
def aten_all(self: TTensor) -> BOOL:
    """all(Tensor self) -> Tensor"""

    if op.Size(op.Shape(self)) == 0:
        result = op.Cast(self, to=BOOL.dtype)
    else:
        self_bool = op.Cast(self, to=BOOL.dtype)
        self_int = op.Cast(self_bool, to=INT64.dtype)
        result_int = op.ReduceMin(self_int, keepdims=0)
        result = op.Cast(result_int, to=BOOL.dtype)

    return result


@torch_op("aten::all.dim")
def aten_all_dim(self: TTensor, dim: int, keepdim: bool = False) -> BOOL:
    """all.dim(Tensor self, int dim, bool keepdim=False) -> Tensor"""

    if op.Size(op.Shape(self)) == 0:
        result = op.Cast(self, to=BOOL.dtype)
    else:
        self_bool = op.Cast(self, to=BOOL.dtype)
        self_int = op.Cast(self_bool, to=INT64.dtype)
        dims = op.Reshape(dim, op.Constant(value_ints=[-1]))
        result_int = op.ReduceMin(self_int, dims, keepdims=keepdim)
        result = op.Cast(result_int, to=BOOL.dtype)

    return result


@torch_op("aten::allclose")
def aten_allclose(
    self: TReal,
    other: TReal,
    rtol: float = 1e-05,
    atol: float = 1e-08,
    equal_nan: bool = False,  # pylint: disable=unused-argument
) -> BOOL:
    """allclose(Tensor self, Tensor other, float rtol=1e-05, float atol=1e-08, bool equal_nan=False) -> bool"""

    # FIXME: check equal_nan when self and other are all NaN
    # |input - other| <= atol + rtol x |other|
    left_part = op.Abs(op.Sub(self, other))
    right_part = op.Add(atol, op.Mul(rtol, op.Abs(other)))
    is_close = op.LessOrEqual(left_part, right_part)
    is_close_int = op.Cast(is_close, to=INT8.dtype)

    # If min is 0, some elements are not close -> allclose is False
    # If min is 1, all elements are close -> allclose is True
    return op.Cast(op.ReduceMin(is_close_int, keepdims=0), to=BOOL.dtype)


def aten_alpha_dropout(input: TensorType, p: float, train: bool) -> TensorType:
    """alpha_dropout(Tensor input, float p, bool train) -> Tensor"""

    raise NotImplementedError()


@torch_op("aten::amax")
def aten_amax(self: TReal, dim: INT64, keepdim: bool = False) -> TReal:
    """amax(Tensor self, int[1] dim=[], bool keepdim=False) -> Tensor"""

    # ReduceMax reduces all dimensions when dim is empty
    return op.ReduceMax(self, dim, keepdims=keepdim)


@torch_op("aten::amin")
def aten_amin(self: TReal, dim: INT64, keepdim: bool = False) -> TReal:
    """amin(Tensor self, int[1] dim=[], bool keepdim=False) -> Tensor"""

    # ReduceMin reduces all dimensions when dim is empty
    return op.ReduceMin(self, dim, keepdims=keepdim)


def aten_aminmax(
    self: TensorType, dim: Optional[int] = None, keepdim: bool = False
) -> tuple[TensorType, TensorType]:
    """aminmax(Tensor self, *, int? dim=None, bool keepdim=False) -> (Tensor min, Tensor max)"""

    raise NotImplementedError()


def aten_and(self: TensorType, other: TensorType) -> TensorType:
    """__and__.Tensor(Tensor self, Tensor other) -> Tensor"""

    raise NotImplementedError()


def aten_angle(self: TensorType) -> TensorType:
    """angle(Tensor self) -> Tensor"""

    raise NotImplementedError()


@torch_op("aten::any")
def aten_any(
    self: TTensor,
    keepdim: bool = True,  # pylint: disable=unused-argument
) -> BOOL:
    """any(Tensor self) -> Tensor"""

    self_rank = op.Size(op.Shape(self))
    if self_rank == 0:
        result = op.Not(op.Equal(self, 0.0))
    else:
        # cannot cast to INT64 because 0.1 will be cast to 0, then convert to false
        self_bool = op.Cast(self, to=BOOL.dtype)
        # op.ReduceMax() in next step cannot calculate BOOL value, so convert to INT64
        self_int = op.Cast(self_bool, to=INT64.dtype)
        result_max = op.ReduceMax(self_int, keepdims=0, noop_with_empty_axes=0)
        result = op.Greater(result_max, op.Constant(value_int=0))
    return result


@torch_op("aten::any.dim")
def aten_any_dim(self: TTensor, dim: int, keepdim: bool = True) -> BOOL:
    """any.dim(Tensor self, int dim, bool keepdim=False) -> Tensor"""

    self_rank = op.Size(op.Shape(self))
    if self_rank == 0:
        result = op.Not(op.Equal(self, 0.0))
    else:
        # cannot cast to INT64 because 0.1 will be cast to 0, then convert to false
        self_bool = op.Cast(self, to=BOOL.dtype)
        # op.ReduceMax() in next step cannot calculate BOOL value, so convert to INT64
        self_int = op.Cast(self_bool, to=INT64.dtype)
        # Change dim from int to INT64[1]
        dims = op.Reshape(dim, op.Constant(value_ints=[-1]))
        result_max = op.ReduceMax(self_int, dims, keepdims=keepdim, noop_with_empty_axes=0)
        result = op.Greater(result_max, op.Constant(value_int=0))
    return result


def _range_supported(dtype: int) -> bool:
    """Returns true if the dtype is supported by the ONNX Range op."""
    return dtype in {
        DOUBLE.dtype,
        FLOAT.dtype,
        INT16.dtype,
        INT32.dtype,
        INT64.dtype,
    }


@torch_op("aten::arange", trace_only=True)
def aten_arange(end: Union[DOUBLE, FLOAT, INT16, INT32, INT64], dtype: int = -1) -> TensorType:
    """arange(Scalar end, *, ScalarType? dtype=None, Layout? layout=None, Device? device=None, bool? pin_memory=None) -> Tensor"""

    # NOTE: trace_only because both if branches need to be the same type, but we have
    # a cast in the if branch.

    if dtype == -1:
        zero = op.CastLike(0.0, end)
        one = op.CastLike(1.0, end)
        result = op.Range(zero, end, one)
    elif _range_supported(dtype):
        end = op.Cast(end, to=dtype)
        zero = op.Cast(0, to=dtype)
        one = op.Cast(1, to=dtype)
        result = op.Range(zero, end, one)
    else:
        # Cast input to float if dtype is not supported by Range,
        # because the input dtype may be e.g. bfloat16 / int8 etc.
        # which Range does not support. The output type is ensured because the output
        # is casted to the specified dtype.
        end = op.Cast(end, to=FLOAT.dtype)
        zero = op.Constant(value_float=0.0)
        one = op.Constant(value_float=1.0)
        result = op.Cast(op.Range(zero, end, one), to=dtype)

    return result


@torch_op("aten::arange.start", trace_only=True)
def aten_arange_start(
    start: TRealUnlessFloat16OrInt8, end: TRealUnlessFloat16OrInt8, dtype: int = -1
) -> TensorType:
    """arange.start(Scalar start, Scalar end, *, ScalarType? dtype=None, Layout? layout=None, Device? device=None, bool? pin_memory=None) -> Tensor"""

    # NOTE: trace_only because both if branches need to be the same type, but we have
    # a cast in the if branch.

    if dtype == -1:
        one = op.CastLike(1.0, end)
        result = op.Range(start, end, one)
    elif _range_supported(dtype):
        end = op.Cast(end, to=dtype)
        start = op.Cast(start, to=dtype)
        one = op.Cast(1, to=dtype)
        result = op.Range(start, end, one)
    else:
        # Cast input to float if dtype is not supported by Range,
        # because the input dtype may be e.g. bfloat16 / int8 etc.
        # which Range does not support. The output type is ensured because the output
        # is casted to the specified dtype.
        end = op.Cast(end, to=FLOAT.dtype)
        start = op.Cast(start, to=FLOAT.dtype)
        one = op.Constant(value_float=1.0)
        result = op.Cast(op.Range(start, end, one), to=dtype)

    return result


@torch_op("aten::arange.start_step", trace_only=True)
def aten_arange_start_step(
    start: TRealUnlessFloat16OrInt8,
    end: TRealUnlessFloat16OrInt8,
    step: TRealUnlessFloat16OrInt8,
    dtype: int = -1,
) -> TensorType:
    """arange.start_step(Scalar start, Scalar end, Scalar step=1, *, ScalarType? dtype=None, Layout? layout=None, Device? device=None, bool? pin_memory=None) -> Tensor"""

    # NOTE: trace_only because both if branches need to be the same type, but we have
    # a cast in the if branch.

    if dtype == -1:
        result = op.Range(start, end, step)
    elif _range_supported(dtype):
        end = op.Cast(end, to=dtype)
        start = op.Cast(start, to=dtype)
        step = op.Cast(step, to=dtype)
        result = op.Range(start, end, step)
    else:
        # Cast input to float if dtype is not supported by Range,
        # because the input dtype may be e.g. bfloat16 / int8 etc.
        # which Range does not support. The output type is ensured because the output
        # is casted to the specified dtype.
        end = op.Cast(end, to=FLOAT.dtype)
        start = op.Cast(start, to=FLOAT.dtype)
        step = op.Cast(step, to=FLOAT.dtype)
        result = op.Cast(op.Range(start, end, step), to=dtype)

    return result


def aten_arccos(self: TensorType) -> TensorType:
    """arccos(Tensor self) -> Tensor"""

    raise NotImplementedError()


def aten_arccosh(self: TensorType) -> TensorType:
    """arccosh(Tensor self) -> Tensor"""

    raise NotImplementedError()


def aten_arcsin(self: TensorType) -> TensorType:
    """arcsin(Tensor self) -> Tensor"""

    raise NotImplementedError()


def aten_arcsinh(self: TensorType) -> TensorType:
    """arcsinh(Tensor self) -> Tensor"""

    raise NotImplementedError()


def aten_arctan(self: TensorType) -> TensorType:
    """arctan(Tensor self) -> Tensor"""

    raise NotImplementedError()


def aten_arctan2(self: TensorType, other: TensorType) -> TensorType:
    """arctan2(Tensor self, Tensor other) -> Tensor"""

    raise NotImplementedError()


def aten_arctanh(self: TensorType) -> TensorType:
    """arctanh(Tensor self) -> Tensor"""

    raise NotImplementedError()


@torch_op("aten::argmax", trace_only=True)
def aten_argmax(self: TReal, dim: Optional[int] = None, keepdim: bool = False) -> TReal:
    """argmax(Tensor self, int? dim=None, bool keepdim=False) -> Tensor"""

    if dim is None:  # TODO: use OptionalHasElement(dim)
        self = op.Reshape(self, op.Constant(value_ints=[-1]))

    return aten_argmax_dim(self, dim=dim, keepdim=keepdim)


@torch_op("aten::argmax")
def aten_argmax_dim(self: TReal, dim: int, keepdim: bool = False) -> TReal:
    """argmax(Tensor self, int? dim=None, bool keepdim=False) -> Tensor"""

    self_is_scaler = op.Size(op.Shape(self)) == 0
    if self_is_scaler:
        self = op.Reshape(self, op.Constant(value_ints=[-1]))

    result = op.ArgMax(self, axis=dim, keepdims=keepdim)
    if self_is_scaler:
        result = op.Squeeze(result)

    return result


@torch_op("aten::argmin", trace_only=True)
def aten_argmin(self: TReal, dim: Optional[int] = None, keepdim: bool = False) -> TReal:
    """argmin(Tensor self, int? dim=None, bool keepdim=False) -> Tensor"""

    if dim is None:  # TODO: use OptionalHasElement(dim)
        self = op.Reshape(self, op.Constant(value_ints=[-1]))

    return aten_argmin_dim(self, dim=dim, keepdim=keepdim)


@torch_op("aten::argmin")
def aten_argmin_dim(self: TReal, dim: int, keepdim: bool = False) -> TReal:
    """argmin(Tensor self, int? dim=None, bool keepdim=False) -> Tensor"""

    self_is_scaler = op.Size(op.Shape(self)) == 0
    if self_is_scaler:
        self = op.Reshape(self, op.Constant(value_ints=[-1]))

    result = op.ArgMin(self, axis=dim, keepdims=keepdim)
    if self_is_scaler:
        result = op.Squeeze(result)

    return result


def aten_argsort(self: TensorType, dim: int = -1, descending: bool = False) -> TensorType:
    """argsort(Tensor self, int dim=-1, bool descending=False) -> Tensor"""

    raise NotImplementedError()


def aten_argwhere(self: TensorType) -> TensorType:
    """argwhere(Tensor self) -> Tensor"""

    raise NotImplementedError()


@torch_op("aten::as_strided", trace_only=True)
def aten_as_strided(
    self: TTensor, size: INT64, stride: INT64, storage_offset: int = 0
) -> TTensor:
    """as_strided(Tensor(a) self, SymInt[] size, SymInt[] stride, SymInt? storage_offset=None) -> Tensor(a)"""

    rank = len(stride)
    return _aten_as_strided_onnx(self, size, stride, storage_offset, rank)


@torch_op("aten::as_strided", private=True)
def _aten_as_strided_onnx(
    self: TTensor, size: INT64, stride: INT64, storage_offset: int = 0, rank: int = 0
) -> TTensor:
    # e.g. when size=[2,3,4], stride=[2,1,3], indices=[0]
    # i = 0
    # indices=[0], add_value=[0,3,6,9]
    # expand(shape=[4]) to [0,0,0,0]
    # then + add_value = [0,3,6,9]
    # i = 1
    # indices=[0,3,6,9], add_value=[0,1,2]
    # expand(shape=[3,4] to [[0,3,6,9],[0,3,6,9],[0,3,6,9]]
    # indices + add_value = [[0,3,6,9],[1,3,7,10],[2,5,8,11]]
    # i = 2
    # indices = [[0,3,6,9],[1,3,7,10],[2,5,8,11]], add_value=[0,2]
    # expand(shape=[2,3,4]) to [[[0,3,6,9],[1,3,7,10],[2,5,8,11]]],[[0,3,6,9],[1,3,7,10],[2,5,8,11]]]
    # indices + add_value = [[[0,3,6,9],[1,3,7,10],[2,5,8,11]]],[[2,5,8,11],[3,5,9,12],[4,7,10,13]]]
    neg_1 = op.Constant(value_ints=[-1])
    rank_tensor = op.Reshape(rank, neg_1)  # should be 3
    # The final indices for op.Gather(data, indices), will be continually changed during the loop
    indices = op.Constant(value_int=0)
    one_seq = op.SequenceEmpty()
    for i in range(rank):
        # Get the index from back to front, should be 2,1,0 when to i=0,1,2
        j = rank - i - 1
        j_tensor = op.Reshape(j, neg_1)
        # Get size according to index_j, should be 4,3,2 when i=0,1,2
        size_dim_j = op.Gather(size, j_tensor, axis=0)
        # Get right size according to index_j, should be [4],[3,4],[2,3,4] when i=0,1,2
        size_after_j = op.Slice(size, j_tensor, rank_tensor)
        # Get stride according to index_j, should be 3,1,2 when i=0,1,2
        stride_dim_j = op.Gather(stride, j_tensor, axis=0)
        indices = op.Expand(indices, size_after_j)
        # When size[j]=4, stride[j]=3, then add_value = [0,1,2,3] * 3 = [0,3,6,9]
        # When size[j]=3, stride[j]=1, then add_value = [0,1,2] * 1 = [0,1,2]
        # When size[j]=2, stride[j]=2, then add_value = [0,1] * 2 = [0,2]
        add_value = op.Range(0, size_dim_j, 1) * stride_dim_j
        # Compute the shape for add_value for correct broadcasting
        if i == 0:
            # shape = [dim_size]
            shape = size_dim_j
        else:
            # shape = [dim_size, 1, 1, ...], the count of 1 euqal to i
            ones = op.ConcatFromSequence(one_seq, axis=0)
            shape = op.Concat(op.Cast(size_dim_j, to=FLOAT.dtype), ones, axis=0)
            shape = op.Cast(shape, to=INT64.dtype)

        add_value = op.Reshape(add_value, shape)
        # Broadcasting add value to indices according to size and stride value
        indices = indices + add_value
        # Dims after dim_size to reshape(add_value), should be [1],[1,1],[1,1,1] when i=0,1,2
        one_seq = op.SequenceInsert(one_seq, op.Constant(value_floats=[1.0]))

    self_flatten = op.Reshape(self, op.Constant(value_ints=[-1]))
    indices = op.Add(indices, storage_offset)
    result = op.Gather(self_flatten, indices)

    return result


def aten_as_strided_copy(
    self: TensorType, size: INT64, stride: INT64, storage_offset: Optional[INT64] = None
) -> TensorType:
    """as_strided_copy(Tensor self, SymInt[] size, SymInt[] stride, SymInt? storage_offset=None) -> Tensor"""

    raise NotImplementedError()


def aten_as_strided_scatter(
    self: TensorType,
    src: TensorType,
    size: INT64,
    stride: INT64,
    storage_offset: Optional[INT64] = None,
) -> TensorType:
    """as_strided_scatter(Tensor self, Tensor src, SymInt[] size, SymInt[] stride, SymInt? storage_offset=None) -> Tensor"""

    raise NotImplementedError()


@torch_op("aten::asin")
def aten_asin(self: TFloat) -> TFloat:
    """asin(Tensor self) -> Tensor"""

    return op.Asin(self)


@torch_op("aten::asinh")
def aten_asinh(self: TFloat) -> TFloat:
    """asinh(Tensor self) -> Tensor"""

    return op.Asinh(self)


@torch_op("aten::atan")
def aten_atan(self: TFloat) -> TFloat:
    """atan(Tensor self) -> Tensor"""

    return op.Atan(self)


@torch_op("aten::atan2")
def aten_atan2(self: TFloat, other: TFloat) -> TFloat:
    """atan2(Tensor self, Tensor other) -> Tensor"""

    # self is y, and other is x on coordinate
    slope = op.Div(self, other)
    atan = op.Atan(slope)

    second_third_quadrant = op.Where(self > 0.0, atan + _MATH_PI, atan - _MATH_PI)
    result = op.Where(other < 0.0, second_third_quadrant, atan)

    return result


@torch_op("aten::atanh")
def aten_atanh(self: TFloat) -> TFloat:
    """atanh(Tensor self) -> Tensor"""

    return op.Atanh(self)


def aten_atleast_1d(self: TensorType) -> TensorType:
    """atleast_1d(Tensor self) -> Tensor"""

    raise NotImplementedError()


def aten_atleast_2d(self: TensorType) -> TensorType:
    """atleast_2d(Tensor self) -> Tensor"""

    raise NotImplementedError()


def aten_atleast_3d(self: TensorType) -> TensorType:
    """atleast_3d(Tensor self) -> Tensor"""

    raise NotImplementedError()


def aten_avg_pool1d(
    self: TensorType,
    kernel_size: Sequence[int],
    stride: Optional[Sequence[int]] = None,
    padding: Sequence[int] = (0,),
    ceil_mode: bool = False,
    count_include_pad: bool = True,
) -> TensorType:
    """avg_pool1d(Tensor self, int[1] kernel_size, int[1] stride=[], int[1] padding=0, bool ceil_mode=False, bool count_include_pad=True) -> Tensor"""

    raise NotImplementedError()


@torch_op("aten::baddbmm")
def aten_baddbmm(
    self: TrealOrUInt8,
    batch1: TRealUnlessInt16OrInt8,
    batch2: TRealUnlessInt16OrInt8,
    beta: float = 1.0,
    alpha: float = 1.0,
) -> TRealUnlessInt16OrInt8:
    """baddbmm(Tensor self, Tensor batch1, Tensor batch2, *, Scalar beta=1, Scalar alpha=1) -> Tensor"""
    batch_mul = op.MatMul(batch1, batch2)
    alpha_cast = op.CastLike(alpha, self)
    mul_a = op.Mul(batch_mul, alpha_cast)
    beta_cast = op.CastLike(beta, self)
    mul_b = op.Mul(self, beta_cast)
    return op.Add(mul_a, mul_b)


def aten_bartlett_window(window_length: int) -> TensorType:
    """bartlett_window(int window_length, *, ScalarType? dtype=None, Layout? layout=None, Device? device=None, bool? pin_memory=None) -> Tensor"""

    raise NotImplementedError()


def aten_batch_norm(
    input: TensorType,
    weight: Optional[TensorType],
    bias: Optional[TensorType],
    running_mean: Optional[TensorType],
    running_var: Optional[TensorType],
    training: bool,
    momentum: float,
    eps: float,
    cudnn_enabled: bool,
) -> TensorType:
    """batch_norm(Tensor input, Tensor? weight, Tensor? bias, Tensor? running_mean, Tensor? running_var, bool training, float momentum, float eps, bool cudnn_enabled) -> Tensor"""

    raise NotImplementedError()


def aten_batch_norm_backward_elemt(
    grad_out: TensorType,
    input: TensorType,
    mean: TensorType,
    invstd: TensorType,
    weight: Optional[TensorType],
    mean_dy: TensorType,
    mean_dy_xmu: TensorType,
    count: TensorType,
) -> TensorType:
    """batch_norm_backward_elemt(Tensor grad_out, Tensor input, Tensor mean, Tensor invstd, Tensor? weight, Tensor mean_dy, Tensor mean_dy_xmu, Tensor count) -> Tensor"""

    raise NotImplementedError()


def aten_batch_norm_backward_reduce(
    grad_out: TensorType,
    input: TensorType,
    mean: TensorType,
    invstd: TensorType,
    weight: Optional[TensorType],
    input_g: bool,
    weight_g: bool,
    bias_g: bool,
) -> tuple[TensorType, TensorType, TensorType, TensorType]:
    """batch_norm_backward_reduce(Tensor grad_out, Tensor input, Tensor mean, Tensor invstd, Tensor? weight, bool input_g, bool weight_g, bool bias_g) -> (Tensor, Tensor, Tensor, Tensor)"""

    raise NotImplementedError()


def aten_batch_norm_elemt(
    input: TensorType,
    weight: Optional[TensorType],
    bias: Optional[TensorType],
    mean: TensorType,
    invstd: TensorType,
    eps: float,
) -> TensorType:
    """batch_norm_elemt(Tensor input, Tensor? weight, Tensor? bias, Tensor mean, Tensor invstd, float eps) -> Tensor"""

    raise NotImplementedError()


def aten_batch_norm_gather_stats(
    input: TensorType,
    mean: TensorType,
    invstd: TensorType,
    running_mean: Optional[TensorType],
    running_var: Optional[TensorType],
    momentum: float,
    eps: float,
    count: int,
) -> tuple[TensorType, TensorType]:
    """batch_norm_gather_stats(Tensor input, Tensor mean, Tensor invstd, Tensor? running_mean, Tensor? running_var, float momentum, float eps, int count) -> (Tensor, Tensor)"""

    raise NotImplementedError()


def aten_batch_norm_gather_stats_with_counts(
    input: TensorType,
    mean: TensorType,
    invstd: TensorType,
    running_mean: Optional[TensorType],
    running_var: Optional[TensorType],
    momentum: float,
    eps: float,
    counts: TensorType,
) -> tuple[TensorType, TensorType]:
    """batch_norm_gather_stats_with_counts(Tensor input, Tensor mean, Tensor invstd, Tensor? running_mean, Tensor? running_var, float momentum, float eps, Tensor counts) -> (Tensor, Tensor)"""

    raise NotImplementedError()


def aten_batch_norm_stats(input: TensorType, eps: float) -> tuple[TensorType, TensorType]:
    """batch_norm_stats(Tensor input, float eps) -> (Tensor, Tensor)"""

    raise NotImplementedError()


def aten_batch_norm_update_stats(
    input: TensorType,
    running_mean: Optional[TensorType],
    running_var: Optional[TensorType],
    momentum: float,
) -> tuple[TensorType, TensorType]:
    """batch_norm_update_stats(Tensor input, Tensor? running_mean, Tensor? running_var, float momentum) -> (Tensor, Tensor)"""

    raise NotImplementedError()


def aten_bernoulli(self: TensorType, generator: Optional[str] = None) -> TensorType:
    """bernoulli(Tensor self, *, Generator? generator=None) -> Tensor"""

    raise NotImplementedError()


def aten_bilinear(
    input1: TensorType,
    input2: TensorType,
    weight: TensorType,
    bias: Optional[TensorType] = None,
) -> TensorType:
    """bilinear(Tensor input1, Tensor input2, Tensor weight, Tensor? bias=None) -> Tensor"""

    raise NotImplementedError()


def aten_binary_cross_entropy_with_logits(
    self: TensorType,
    target: TensorType,
    weight: Optional[TensorType] = None,
    pos_weight: Optional[TensorType] = None,
    reduction: int = 1,
) -> TensorType:
    """binary_cross_entropy_with_logits(Tensor self, Tensor target, Tensor? weight=None, Tensor? pos_weight=None, int reduction=Mean) -> Tensor"""

    raise NotImplementedError()


def aten_bincount(
    self: TensorType, weights: Optional[TensorType] = None, minlength: int = 0
) -> TensorType:
    """bincount(Tensor self, Tensor? weights=None, int minlength=0) -> Tensor"""

    raise NotImplementedError()


def aten_binomial(
    count: TensorType, prob: TensorType, generator: Optional[str] = None
) -> TensorType:
    """binomial(Tensor count, Tensor prob, Generator? generator=None) -> Tensor"""

    raise NotImplementedError()


@torch_op("aten::bitwise_and")
def aten_bitwise_and(self: TInt, other: TInt) -> TInt:
    """bitwise_and.Tensor(Tensor self, Tensor other) -> Tensor"""

    return op.BitwiseAnd(self, other)


@torch_op("aten::bitwise_left_shift")
def aten_bitwise_left_shift(self: TInt, other: TInt) -> TInt:
    """bitwise_left_shift.Tensor(Tensor self, Tensor other) -> Tensor"""

    return op.BitShift(self, other, direction="LEFT")


@torch_op("aten::bitwise_not")
def aten_bitwise_not(self: TInt) -> TInt:
    """bitwise_not(Tensor self) -> Tensor"""

    return op.BitwiseNot(self)


@torch_op("aten::bitwise_not")
def aten_bitwise_not_bool(self: BOOL) -> BOOL:
    """bitwise_not(Tensor self) -> Tensor"""
    return op.Not(self)


@torch_op("aten::bitwise_or")
def aten_bitwise_or(self: TInt, other: TInt) -> TInt:
    """bitwise_or.Tensor(Tensor self, Tensor other) -> Tensor"""

    return op.BitwiseOr(self, other)


@torch_op("aten::bitwise_right_shift")
def aten_bitwise_right_shift(self: TInt, other: TInt) -> TInt:
    """bitwise_right_shift.Tensor(Tensor self, Tensor other) -> Tensor"""

    return op.BitShift(self, other, direction="RIGHT")


@torch_op("aten::bitwise_xor")
def aten_bitwise_xor(self: TInt, other: TInt) -> TInt:
    """bitwise_xor.Tensor(Tensor self, Tensor other) -> Tensor"""

    return op.BitwiseXor(self, other)


def aten_blackman_window(window_length: int) -> TensorType:
    """blackman_window(int window_length, *, ScalarType? dtype=None, Layout? layout=None, Device? device=None, bool? pin_memory=None) -> Tensor"""

    raise NotImplementedError()


def aten_block_diag(tensors: Sequence[TensorType]) -> TensorType:
    """block_diag(Tensor[] tensors) -> Tensor"""

    raise NotImplementedError()


@torch_op("aten::bmm")
def aten_bmm(self: TFloat, mat2: TFloat) -> TFloat:
    """bmm(Tensor self, Tensor mat2) -> Tensor"""

    return op.MatMul(self, mat2)


def aten_broadcast_tensors(tensors: Sequence[TensorType]) -> TensorType:
    """broadcast_tensors(Tensor[] tensors) -> Tensor[]"""

    raise NotImplementedError()


@torch_op("aten::broadcast_to")
def aten_broadcast_to(self: TTensor, size: INT64) -> TTensor:
    """broadcast_to(Tensor(a) self, SymInt[] size) -> Tensor(a)"""

    return op.Expand(self, size)


def aten_bucketize(
    self: TensorType, boundaries: TensorType, out_int32: bool = False, right: bool = False
) -> TensorType:
    """bucketize.Tensor(Tensor self, Tensor boundaries, *, bool out_int32=False, bool right=False) -> Tensor"""

    raise NotImplementedError()


def aten_can_cast(from_: int, to: int) -> bool:
    """can_cast(ScalarType from, ScalarType to) -> bool"""

    raise NotImplementedError()


def aten_cartesian_prod(tensors: Sequence[TensorType]) -> TensorType:
    """cartesian_prod(Tensor[] tensors) -> Tensor"""

    raise NotImplementedError()


@torch_op("aten::cat")
def aten_cat(tensors: Sequence[TTensor], dim: int = 0) -> TTensor:
    """cat(Tensor[] tensors, int dim=0) -> Tensor"""

    # NOTE: Having empty tensors when concatenating along non-zero dimension
    # is not supported.
    # TODO(justinchuby): Filter these tensors out with Sequence ops before
    # calling ConcatFromSequence.
    return op.ConcatFromSequence(tensors, axis=dim)


def aten_ccol_indices(self: TensorType) -> TensorType:
    """ccol_indices(Tensor(a) self) -> Tensor(a)"""

    raise NotImplementedError()


def aten_ccol_indices_copy(self: TensorType) -> TensorType:
    """ccol_indices_copy(Tensor self) -> Tensor"""

    raise NotImplementedError()


def aten_cdist(
    x1: TensorType, x2: TensorType, p: float = 2.0, compute_mode: Optional[int] = None
) -> TensorType:
    """cdist(Tensor x1, Tensor x2, float p=2, int? compute_mode=None) -> Tensor"""

    raise NotImplementedError()


@torch_op("aten::ceil")
def aten_ceil(self: TFloat) -> TFloat:
    """ceil(Tensor self) -> Tensor"""

    return op.Ceil(self)


def aten_chain_matmul(matrices: Sequence[TensorType]) -> TensorType:
    """chain_matmul(Tensor[] matrices) -> Tensor"""

    raise NotImplementedError()


def aten_chalf(self: TensorType, memory_format: Optional[str] = None) -> TensorType:
    """chalf(Tensor self, *, MemoryFormat? memory_format=None) -> Tensor"""

    raise NotImplementedError()


def aten_channel_shuffle(self: TensorType, groups: int) -> TensorType:
    """channel_shuffle(Tensor self, int groups) -> Tensor"""

    raise NotImplementedError()


def aten_cholesky(self: TensorType, upper: bool = False) -> TensorType:
    """cholesky(Tensor self, bool upper=False) -> Tensor"""

    raise NotImplementedError()


def aten_cholesky_inverse(self: TensorType, upper: bool = False) -> TensorType:
    """cholesky_inverse(Tensor self, bool upper=False) -> Tensor"""

    raise NotImplementedError()


def aten_cholesky_solve(
    self: TensorType, input2: TensorType, upper: bool = False
) -> TensorType:
    """cholesky_solve(Tensor self, Tensor input2, bool upper=False) -> Tensor"""

    raise NotImplementedError()


def aten_choose_qparams_optimized(
    input: TensorType, numel: int, n_bins: int, ratio: float, bit_width: int
) -> tuple[TensorType, TensorType]:
    """choose_qparams_optimized(Tensor input, int numel, int n_bins, float ratio, int bit_width) -> (Tensor, Tensor)"""

    raise NotImplementedError()


@torch_op("aten::chunk")
def aten_chunk(self: TTensor, chunks: int, dim: int = 0) -> Sequence[TTensor]:
    """chunk(Tensor(a -> *) self, int chunks, int dim=0) -> Tensor(a)[]"""
    # This will create a Sequence of tensors
    neg_1 = op.Constant(value_ints=[-1])
    # Get size of specified dim
    self_shape = op.Shape(self)
    dim_size = op.Gather(self_shape, dim, axis=0)
    # Compute size/chunk to get the number of data in one chunk
    num_per_chunk = op.Div(dim_size, chunks)
    num_per_chunk = op.Cast(op.Mod(dim_size, chunks) > 0, to=INT64.dtype) + num_per_chunk  # type: ignore[operator]

    # Compute real chunk number
    num_chunk = op.Div(dim_size, num_per_chunk)
    # Get something like [n, n, n, n, ...], total num_chunk
    list_split = op.Expand(num_per_chunk, op.Reshape(num_chunk, neg_1))

    remainder = op.Mod(dim_size, num_per_chunk)
    if remainder > 0:  # type: ignore[operator]
        # Append the remainder to the [n, n, n, n, ..., r]
        list_split = op.Concat(list_split, op.Reshape(remainder, neg_1), axis=0)

    return op.SplitToSequence(self, list_split, axis=dim)


@torch_op("aten::clamp", trace_only=True)
def aten_clamp(self: TReal, min: Optional[TReal] = None, max: Optional[TReal] = None) -> TReal:
    """clamp(Tensor self, Tensor? min=None, Tensor? max=None) -> Tensor"""
    clamped = self

    if min is None and max is None:
        return clamped

    # If min is greater than max torch.clamp(..., min, max)
    # sets all elements in input to the value of max.
    # So this order is important.
    if min is not None:
        min_clamp = op.CastLike(min, self)
        clamped = op.Max(clamped, min_clamp)

    if max is not None:
        max_clamp = op.CastLike(max, self)
        clamped = op.Min(clamped, max_clamp)

    return clamped


@torch_op("aten::clamp_max")
def aten_clamp_max(self: TReal, max_: TReal) -> TReal:
    """clamp_max(Tensor self, Tensor max) -> Tensor"""

    self_size = op.Size(self)
    max_shape = op.Shape(max_)
    max_rank = op.Size(max_shape)
    if self_size == 0:
        result = op.Expand(self, max_shape)
    else:
        if max_rank == 0:
            max_ = op.CastLike(max_, self)
            result = op.Clip(self, None, max_)
        else:
            result = op.Min(self, max_)

    return result


@torch_op("aten::clamp_min")
def aten_clamp_min(self: TReal, min_: TReal) -> TReal:
    """clamp_min(Tensor self, Tensor min) -> Tensor"""

    self_size = op.Size(self)
    min_shape = op.Shape(min_)
    min_rank = op.Size(min_shape)
    if self_size == 0:
        result = op.Expand(self, min_shape)
    else:
        if min_rank == 0:
            min_ = op.CastLike(min_, self)
            result = op.Clip(self, min_, None)
        else:
            result = op.Max(self, min_)

    return result


@torch_op("aten::clone")
def aten_clone(
    self: TTensor, memory_format: str = ""  # pylint: disable=unused-argument
) -> TTensor:
    """clone(Tensor self, *, MemoryFormat? memory_format=None) -> Tensor"""

    return op.Identity(self)


def aten_coalesce(self: TensorType) -> TensorType:
    """coalesce(Tensor(a) self) -> Tensor(a)"""

    raise NotImplementedError()


def aten_col_indices(self: TensorType) -> TensorType:
    """col_indices(Tensor(a) self) -> Tensor(a)"""

    raise NotImplementedError()


def aten_col_indices_copy(self: TensorType) -> TensorType:
    """col_indices_copy(Tensor self) -> Tensor"""

    raise NotImplementedError()


def aten_column_stack(tensors: Sequence[TensorType]) -> TensorType:
    """column_stack(Tensor[] tensors) -> Tensor"""

    raise NotImplementedError()


def aten_combinations(
    self: TensorType, r: int = 2, with_replacement: bool = False
) -> TensorType:
    """combinations(Tensor self, int r=2, bool with_replacement=False) -> Tensor"""

    raise NotImplementedError()


def aten_complex(real: TensorType, imag: TensorType) -> TensorType:
    """complex(Tensor real, Tensor imag) -> Tensor"""

    raise NotImplementedError()


def aten_concat(tensors: Sequence[TensorType], dim: int = 0) -> TensorType:
    """concat(Tensor[] tensors, int dim=0) -> Tensor"""

    raise NotImplementedError()


def aten_concatenate(tensors: Sequence[TensorType], dim: int = 0) -> TensorType:
    """concatenate(Tensor[] tensors, int dim=0) -> Tensor"""

    raise NotImplementedError()


def aten_conj(self: TensorType) -> TensorType:
    """conj(Tensor(a) self) -> Tensor(a)"""

    raise NotImplementedError()


def aten_conj_physical(self: TensorType) -> TensorType:
    """conj_physical(Tensor self) -> Tensor"""

    raise NotImplementedError()


@torch_op("aten::constant_pad_nd")
def aten_constant_pad_nd(self: TTensor, pad: INT64, value: float = 0.0) -> TTensor:
    """constant_pad_nd(Tensor self, SymInt[] pad, Scalar value=0) -> Tensor"""

    # The desired order of paddings is
    # dim_0_begin, dim_1_begin, ... , dim_0_end, ..., dim_n_end.
    # n is the dimension of input.
    # assume zero-dimensions in the beginning
    # rank = len(self.shape)  # rank must be scalar
    # paddings = list(pad[:]) + [0] * (rank * 2 - len(pad))
    # reverse order and collate first beginnings and then ends
    # paddings = paddings[-2::-2] + paddings[-1::-2]

    neg_1 = op.Constant(value_ints=[-1])

    rank = op.Size(op.Shape(self))
    zero_count = op.Sub(op.Mul(rank, 2), op.Size(pad))
    zero_count = op.Reshape(zero_count, neg_1)
    zero = op.Constant(value_ints=[0])
    zeros = op.Expand(zero, zero_count)
    torch_paddings = op.Concat(pad, zeros, axis=0)
    size_d = op.Size(torch_paddings)
    steps = op.Constant(value_ints=[-2])

    starts = steps
    ends = op.Sub(starts, size_d)
    odd_elements = op.Slice(torch_paddings, starts, ends, zero, steps)

    starts = neg_1
    ends = op.Sub(starts, size_d)
    even_elements = op.Slice(torch_paddings, starts, ends, zero, steps)

    onnx_padding = op.Concat(odd_elements, even_elements, axis=0)
    return op.Pad(self, onnx_padding, value)


@torch_op("aten::contiguous", trace_only=True)
def aten_contiguous(self: TTensor, memory_format: str = "contiguous_format") -> TTensor:
    """contiguous(Tensor(a) self, *, MemoryFormat memory_format=contiguous_format) -> Tensor(a)"""

    if memory_format in ["contiguous_format", "preserve_format"]:
        return op.Identity(self)
    else:
        # TODO: Find out a way to annotate constraints for argument, as part of the function meta data structure.
        raise NotImplementedError(
            "memory_format value supports 'contiguous_format' or 'preserve_format' only."
        )


@torch_op("aten::conv1d", trace_only=True)
def aten_conv1d(
    input: TFloat,
    weight: TFloat,
    bias: Optional[TFloat] = None,
    stride: Sequence[int] = (1,),
    padding: Sequence[int] = (0,),
    dilation: Sequence[int] = (1,),
    groups: int = 1,
) -> TFloat:
    """conv1d(Tensor input, Tensor weight, Tensor? bias=None, int[1] stride=1, int[1] padding=0, int[1] dilation=1, int groups=1) -> Tensor"""

    # Attributes need to be manipulated in Python to match ONNX's conv1d
    if not isinstance(padding, Sequence):
        padding = (padding,)
    pads = [*padding, *padding]

    if not isinstance(dilation, Sequence):
        dilation = (dilation,)
    dilations = list(dilation)

    if not isinstance(stride, Sequence):
        stride = (stride,)
    strides = list(stride)

    if bias is None:
        weight_dim_0 = op.Shape(weight, start=0, end=1)
        bias_shape = op.Expand(weight_dim_0, op.Constant(value_ints=[1]))
        zero = op.CastLike(0.0, input)
        bias = op.Expand(zero, bias_shape)

    result = _aten_convolution_onnx(
        input,
        weight,
        bias,
        transposed=False,
        strides=strides,
        pads=pads,
        dilations=dilations,
        groups=groups,
    )

    return result


@torch_op("aten::conv2d", trace_only=True)
def aten_conv2d(
    input: TFloat,
    weight: TFloat,
    bias: Optional[TFloat] = None,
    stride: Sequence[int] = (1, 1),
    padding: Sequence[int] = (0, 0),
    dilation: Sequence[int] = (1, 1),
    groups: int = 1,
) -> TFloat:
    """conv2d(Tensor input, Tensor weight, Tensor? bias=None, int[2] stride=1, int[2] padding=0, int[2] dilation=1, int groups=1) -> Tensor"""

    # Attributes need to be manipulated in Python to match ONNX's conv2d
    if not isinstance(padding, Sequence):
        padding = (padding, padding)
    pads = [*padding, *padding]

    if not isinstance(dilation, Sequence):
        dilation = (dilation, dilation)
    dilations = list(dilation)

    if not isinstance(stride, Sequence):
        stride = (stride, stride)
    strides = list(stride)

    if bias is None:
        weight_dim_0 = op.Shape(weight, start=0, end=1)
        bias_shape = op.Expand(weight_dim_0, op.Constant(value_ints=[1]))
        zero = op.CastLike(0.0, input)
        bias = op.Expand(zero, bias_shape)

    result = _aten_convolution_onnx(
        input,
        weight,
        bias,
        transposed=False,
        strides=strides,
        pads=pads,
        dilations=dilations,
        groups=groups,
    )

    return result


@torch_op("aten::conv3d", trace_only=True)
def aten_conv3d(
    input: TFloat,
    weight: TFloat,
    bias: Optional[TFloat] = None,
    stride: Sequence[int] = (1, 1, 1),
    padding: Sequence[int] = (0, 0, 0),
    dilation: Sequence[int] = (1, 1, 1),
    groups: int = 1,
) -> TFloat:
    """conv3d(Tensor input, Tensor weight, Tensor? bias=None, int[3] stride=1, int[3] padding=0, int[3] dilation=1, int groups=1) -> Tensor"""

    # Attributes need to be manipulated in Python to match ONNX's conv3d
    if not isinstance(padding, Sequence):
        padding = (padding, padding, padding)
    pads = [*padding, *padding]

    if not isinstance(dilation, Sequence):
        dilation = (dilation, dilation, dilation)
    dilations = list(dilation)

    if not isinstance(stride, Sequence):
        stride = (stride, stride, stride)
    strides = list(stride)

    if bias is None:
        weight_dim_0 = op.Shape(weight, start=0, end=1)
        bias_shape = op.Expand(weight_dim_0, op.Constant(value_ints=[1]))
        zero = op.CastLike(0.0, input)
        bias = op.Expand(zero, bias_shape)

    result = _aten_convolution_onnx(
        input,
        weight,
        bias,
        transposed=False,
        strides=strides,
        pads=pads,
        dilations=dilations,
        groups=groups,
    )

    return result


def aten_conv_tbc(
    self: TensorType, weight: TensorType, bias: TensorType, pad: int = 0
) -> TensorType:
    """conv_tbc(Tensor self, Tensor weight, Tensor bias, int pad=0) -> Tensor"""

    raise NotImplementedError()


def aten_conv_tbc_backward(
    self: TensorType, input: TensorType, weight: TensorType, bias: TensorType, pad: int
) -> tuple[TensorType, TensorType, TensorType]:
    """conv_tbc_backward(Tensor self, Tensor input, Tensor weight, Tensor bias, int pad) -> (Tensor, Tensor, Tensor)"""

    raise NotImplementedError()


def aten_conv_transpose1d(
    input: TensorType,
    weight: TensorType,
    bias: Optional[TensorType] = None,
    stride: Sequence[int] = (1,),
    padding: Sequence[int] = (0,),
    output_padding: Sequence[int] = (0,),
    groups: int = 1,
    dilation: Sequence[int] = (1,),
) -> TensorType:
    """conv_transpose1d(Tensor input, Tensor weight, Tensor? bias=None, int[1] stride=1, int[1] padding=0, int[1] output_padding=0, int groups=1, int[1] dilation=1) -> Tensor"""

    raise NotImplementedError()


@torch_op("aten::convolution", trace_only=True)
def aten_convolution(
    input: TFloat,
    weight: TFloat,
    bias: Optional[TFloat] = None,
    stride: Sequence[int] = (1,),
    padding: Sequence[int] = (0,),
    dilation: Sequence[int] = (1,),
    transposed: bool = False,
    output_padding: Sequence[int] = (0,),
    groups: int = 1,
) -> TFloat:
    """convolution(Tensor input, Tensor weight, Tensor? bias, int[] stride, SymInt[] padding, int[] dilation, bool transposed, SymInt[] output_padding, int groups) -> Tensor"""

    if not isinstance(padding, Sequence):
        padding = (padding, padding)
    pads = [*padding, *padding]

    if not isinstance(dilation, Sequence):
        dilation = (dilation, dilation)
    dilations = list(dilation)

    if not isinstance(stride, Sequence):
        stride = (stride, stride)
    strides = list(stride)

    if bias is None:
        weight_dim_0 = op.Shape(weight, start=0, end=1)
        bias_shape = op.Expand(weight_dim_0, op.Constant(value_ints=[1]))
        zero = op.CastLike(0.0, input)
        bias = op.Expand(zero, bias_shape)

    result = _aten_convolution_onnx(
        input,
        weight,
        bias,
        transposed,
        strides=strides,
        pads=pads,
        dilations=dilations,
        output_padding=output_padding,
        groups=groups,
    )

    return result


@torch_op("aten::convolution", private=True)
def _aten_convolution_onnx(
    input: TFloat,
    weight: TFloat,
    bias: TFloat,
    transposed: BOOL,
    strides: Sequence[int],
    pads: Sequence[int],
    dilations: Sequence[int],
    output_padding: Sequence[int] = (0,),
    groups: int = 1,
) -> TFloat:
    """ConvXd with attributes pre-computed to fit the ONNX spec."""

    # NOTE: transposed must be an input because when provided as an attribute,
    # it will be an integer, not a boolean, which will fail the if condition.
    # Alternatively we could cast transposed to BOOL.
    # E.g. `if op.Cast(transposed, BOOL.dtype): ...`

    weight_size = op.Size(op.Shape(weight))
    no_batch = op.Size(op.Shape(input)) != weight_size

    if no_batch:
        input = op.Unsqueeze(input, op.Constant(value_ints=[0]))

    if transposed:
        result = op.ConvTranspose(
            input,
            weight,
            bias,
            strides=strides,
            pads=pads,
            group=groups,
            dilations=dilations,
            output_padding=output_padding,
        )
    else:
        result = op.Conv(
            input,
            weight,
            bias,
            strides=strides,
            pads=pads,
            group=groups,
            dilations=dilations,
        )

    if no_batch:
        result = op.Squeeze(result, op.Constant(value_ints=[0]))

    return result


def aten_convolution_backward(
    grad_output: TensorType,
    input: TensorType,
    weight: TensorType,
    bias_sizes: Optional[INT64],
    stride: Sequence[int],
    padding: INT64,
    dilation: Sequence[int],
    transposed: bool,
    output_padding: INT64,
    groups: int,
    output_mask: Sequence[bool],
) -> tuple[TensorType, TensorType, TensorType]:
    """convolution_backward(Tensor grad_output, Tensor input, Tensor weight, SymInt[]? bias_sizes, int[] stride, SymInt[] padding, int[] dilation, bool transposed, SymInt[] output_padding, int groups, bool[3] output_mask) -> (Tensor, Tensor, Tensor)"""

    raise NotImplementedError()


def aten_convolution_backward_overrideable(
    grad_output: TensorType,
    input: TensorType,
    weight: TensorType,
    stride: Sequence[int],
    padding: Sequence[int],
    dilation: Sequence[int],
    transposed: bool,
    output_padding: Sequence[int],
    groups: int,
    output_mask: Sequence[bool],
) -> tuple[TensorType, TensorType, TensorType]:
    """convolution_backward_overrideable(Tensor grad_output, Tensor input, Tensor weight, int[] stride, int[] padding, int[] dilation, bool transposed, int[] output_padding, int groups, bool[3] output_mask) -> (Tensor grad_input, Tensor grad_weight, Tensor grad_bias)"""

    raise NotImplementedError()


def aten_convolution_overrideable(
    input: TensorType,
    weight: TensorType,
    bias: Optional[TensorType],
    stride: Sequence[int],
    padding: Sequence[int],
    dilation: Sequence[int],
    transposed: bool,
    output_padding: Sequence[int],
    groups: int,
) -> TensorType:
    """convolution_overrideable(Tensor input, Tensor weight, Tensor? bias, int[] stride, int[] padding, int[] dilation, bool transposed, int[] output_padding, int groups) -> Tensor"""

    raise NotImplementedError()


@torch_op("aten::copy")
def aten_copy(
    self: TTensor, src: TTensor, non_blocking: bool = False  # pylint: disable=unused-argument
) -> TTensor:
    """copy(Tensor self, Tensor src, bool non_blocking=False) -> Tensor"""

    self = op.Identity(src)
    return self


def aten_copysign(self: TensorType, other: TensorType) -> TensorType:
    """copysign.Tensor(Tensor self, Tensor other) -> Tensor"""

    raise NotImplementedError()


def aten_corrcoef(self: TensorType) -> TensorType:
    """corrcoef(Tensor self) -> Tensor"""

    raise NotImplementedError()


@torch_op("aten::cos")
def aten_cos(self: TFloat) -> TFloat:
    """cos(Tensor self) -> Tensor"""

    return op.Cos(self)


@torch_op("aten::cosh")
def aten_cosh(self: TFloat) -> TFloat:
    """cosh(Tensor self) -> Tensor"""

    return op.Cosh(self)


def aten_cosine_embedding_loss(
    input1: TensorType,
    input2: TensorType,
    target: TensorType,
    margin: float = 0.0,
    reduction: int = 1,
) -> TensorType:
    """cosine_embedding_loss(Tensor input1, Tensor input2, Tensor target, float margin=0.0, int reduction=Mean) -> Tensor"""

    raise NotImplementedError()


def aten_cosine_similarity(
    x1: TensorType, x2: TensorType, dim: int = 1, eps: float = 1e-08
) -> TensorType:
    """cosine_similarity(Tensor x1, Tensor x2, int dim=1, float eps=1e-08) -> Tensor"""

    raise NotImplementedError()


def aten_count_nonzero(self: TensorType, dim: Optional[int] = None) -> TensorType:
    """count_nonzero(Tensor self, int? dim=None) -> Tensor"""

    raise NotImplementedError()


def aten_cov(
    self: TensorType,
    correction: int = 1,
    fweights: Optional[TensorType] = None,
    aweights: Optional[TensorType] = None,
) -> TensorType:
    """cov(Tensor self, *, int correction=1, Tensor? fweights=None, Tensor? aweights=None) -> Tensor"""

    raise NotImplementedError()


@torch_op("aten::cross")
def aten_cross(self: TTensor, other: TTensor, dim: int = -1) -> TTensor:
    """cross(Tensor self, Tensor other, int? dim=None) -> Tensor"""

    zero = op.Constant(value_ints=[0])
    one = op.Constant(value_ints=[1])
    two = op.Constant(value_ints=[2])
    three = op.Constant(value_ints=[3])
    axes = op.Expand(dim, op.Constant(value_ints=[1]))

    # Reference https://en.wikipedia.org/w/index.php?title=Cross_product&oldid=1143125073
    a1 = op.Slice(self, zero, one, axes)
    a2 = op.Slice(self, one, two, axes)
    a3 = op.Slice(self, two, three, axes)
    b1 = op.Slice(other, zero, one, axes)
    b2 = op.Slice(other, one, two, axes)
    b3 = op.Slice(other, two, three, axes)
    # Broadcasting is implicitly supported by Mul
    c1 = op.Sub(op.Mul(a2, b3), op.Mul(a3, b2))
    c2 = op.Sub(op.Mul(a3, b1), op.Mul(a1, b3))
    c3 = op.Sub(op.Mul(a1, b2), op.Mul(a2, b1))

    return op.Concat(c1, c2, c3, axis=dim)


def aten_crow_indices(self: TensorType) -> TensorType:
    """crow_indices(Tensor(a) self) -> Tensor(a)"""

    raise NotImplementedError()


def aten_crow_indices_copy(self: TensorType) -> TensorType:
    """crow_indices_copy(Tensor self) -> Tensor"""

    raise NotImplementedError()


def aten_ctc_loss(
    log_probs: TensorType,
    targets: TensorType,
    input_lengths: TensorType,
    target_lengths: TensorType,
    blank: int = 0,
    reduction: int = 1,
    zero_infinity: bool = False,
) -> TensorType:
    """ctc_loss.Tensor(Tensor log_probs, Tensor targets, Tensor input_lengths, Tensor target_lengths, int blank=0, int reduction=Mean, bool zero_infinity=False) -> Tensor"""

    raise NotImplementedError()


def aten_cudnn_affine_grid_generator(
    theta: TensorType, N: int, C: int, H: int, W: int
) -> TensorType:
    """cudnn_affine_grid_generator(Tensor theta, int N, int C, int H, int W) -> Tensor grid"""

    raise NotImplementedError()


def aten_cudnn_affine_grid_generator_backward(
    grad: TensorType, N: int, C: int, H: int, W: int
) -> TensorType:
    """cudnn_affine_grid_generator_backward(Tensor grad, int N, int C, int H, int W) -> Tensor grad_theta"""

    raise NotImplementedError()


def aten_cudnn_batch_norm(
    input: TensorType,
    weight: TensorType,
    bias: Optional[TensorType],
    running_mean: Optional[TensorType],
    running_var: Optional[TensorType],
    training: bool,
    exponential_average_factor: float,
    epsilon: float,
) -> tuple[TensorType, TensorType, TensorType, TensorType]:
    """cudnn_batch_norm(Tensor input, Tensor weight, Tensor? bias, Tensor? running_mean, Tensor? running_var, bool training, float exponential_average_factor, float epsilon) -> (Tensor, Tensor, Tensor, Tensor)"""

    raise NotImplementedError()


def aten_cudnn_batch_norm_backward(
    input: TensorType,
    grad_output: TensorType,
    weight: TensorType,
    running_mean: Optional[TensorType],
    running_var: Optional[TensorType],
    save_mean: Optional[TensorType],
    save_var: Optional[TensorType],
    epsilon: float,
    reserveSpace: TensorType,
) -> tuple[TensorType, TensorType, TensorType]:
    """cudnn_batch_norm_backward(Tensor input, Tensor grad_output, Tensor weight, Tensor? running_mean, Tensor? running_var, Tensor? save_mean, Tensor? save_var, float epsilon, Tensor reserveSpace) -> (Tensor, Tensor, Tensor)"""

    raise NotImplementedError()


def aten_cudnn_convolution(
    self: TensorType,
    weight: TensorType,
    padding: Sequence[int],
    stride: Sequence[int],
    dilation: Sequence[int],
    groups: int,
    benchmark: bool,
    deterministic: bool,
    allow_tf32: bool,
) -> TensorType:
    """cudnn_convolution(Tensor self, Tensor weight, int[] padding, int[] stride, int[] dilation, int groups, bool benchmark, bool deterministic, bool allow_tf32) -> Tensor"""

    raise NotImplementedError()


def aten_cudnn_convolution_add_relu(
    self: TensorType,
    weight: TensorType,
    z: TensorType,
    alpha: Optional[float],
    bias: Optional[TensorType],
    stride: Sequence[int],
    padding: Sequence[int],
    dilation: Sequence[int],
    groups: int,
) -> TensorType:
    """cudnn_convolution_add_relu(Tensor self, Tensor weight, Tensor z, Scalar? alpha, Tensor? bias, int[] stride, int[] padding, int[] dilation, int groups) -> Tensor"""

    raise NotImplementedError()


def aten_cudnn_convolution_relu(
    self: TensorType,
    weight: TensorType,
    bias: Optional[TensorType],
    stride: Sequence[int],
    padding: Sequence[int],
    dilation: Sequence[int],
    groups: int,
) -> TensorType:
    """cudnn_convolution_relu(Tensor self, Tensor weight, Tensor? bias, int[] stride, int[] padding, int[] dilation, int groups) -> Tensor"""

    raise NotImplementedError()


def aten_cudnn_convolution_transpose(
    self: TensorType,
    weight: TensorType,
    padding: Sequence[int],
    output_padding: Sequence[int],
    stride: Sequence[int],
    dilation: Sequence[int],
    groups: int,
    benchmark: bool,
    deterministic: bool,
    allow_tf32: bool,
) -> TensorType:
    """cudnn_convolution_transpose(Tensor self, Tensor weight, int[] padding, int[] output_padding, int[] stride, int[] dilation, int groups, bool benchmark, bool deterministic, bool allow_tf32) -> Tensor"""

    raise NotImplementedError()


def aten_cudnn_grid_sampler(self: TensorType, grid: TensorType) -> TensorType:
    """cudnn_grid_sampler(Tensor self, Tensor grid) -> Tensor output"""

    raise NotImplementedError()


def aten_cudnn_grid_sampler_backward(
    self: TensorType, grid: TensorType, grad_output: TensorType
) -> tuple[TensorType, TensorType]:
    """cudnn_grid_sampler_backward(Tensor self, Tensor grid, Tensor grad_output) -> (Tensor grad_self, Tensor grad_grid)"""

    raise NotImplementedError()


def aten_cudnn_is_acceptable(self: TensorType) -> bool:
    """cudnn_is_acceptable(Tensor self) -> bool"""

    raise NotImplementedError()


def aten_cummax(self: TensorType, dim: int) -> tuple[TensorType, TensorType]:
    """cummax(Tensor self, int dim) -> (Tensor values, Tensor indices)"""

    raise NotImplementedError()


def aten_cummaxmin_backward(
    grad: TensorType, input: TensorType, indices: TensorType, dim: int
) -> TensorType:
    """cummaxmin_backward(Tensor grad, Tensor input, Tensor indices, int dim) -> Tensor"""

    raise NotImplementedError()


def aten_cummin(self: TensorType, dim: int) -> tuple[TensorType, TensorType]:
    """cummin(Tensor self, int dim) -> (Tensor values, Tensor indices)"""

    raise NotImplementedError()


def aten_cumprod(self: TensorType, dim: int, dtype: Optional[int] = None) -> TensorType:
    """cumprod(Tensor self, int dim, *, ScalarType? dtype=None) -> Tensor"""

    raise NotImplementedError()


def aten_cumprod_backward(
    grad: TensorType, input: TensorType, dim: int, output: TensorType
) -> TensorType:
    """cumprod_backward(Tensor grad, Tensor input, int dim, Tensor output) -> Tensor"""

    raise NotImplementedError()


@torch_op("aten::cumsum", trace_only=True)
def aten_cumsum(
    self: TRealUnlessInt16OrInt8, dim: Union[INT32, INT64], dtype: int = -1
) -> TRealUnlessInt16OrInt8:
    """cumsum(Tensor self, int dim, *, ScalarType? dtype=None) -> Tensor"""

    if dtype == -1:
        cast = self
    else:
        cast = op.Cast(self, to=dtype)
    return _aten_cumsum_onnx(cast, dim)


@torch_op("aten::cumsum", private=True)
def _aten_cumsum_onnx(
    self: TRealUnlessInt16OrInt8, dim: Union[INT32, INT64]
) -> TRealUnlessInt16OrInt8:
    if op.Size(op.Shape(self)) == 0:
        # A scalar
        result = op.Identity(self)
    else:
        result = op.CumSum(self, dim)
    return result


def aten_data(self: TensorType) -> TensorType:
    """data(Tensor self) -> Tensor"""

    raise NotImplementedError()


def aten_deg2rad(self: TensorType) -> TensorType:
    """deg2rad(Tensor self) -> Tensor"""

    raise NotImplementedError()


def aten_dense_dim(self: TensorType) -> int:
    """dense_dim(Tensor self) -> int"""

    raise NotImplementedError()


def aten_det(self: TensorType) -> TensorType:
    """det(Tensor self) -> Tensor"""

    raise NotImplementedError()


@torch_op("aten::detach")
def aten_detach(self: TensorType) -> TensorType:
    """detach(Tensor(a) self) -> Tensor(a)"""

    return op.Identity(self)


def aten_detach_copy(self: TensorType) -> TensorType:
    """detach_copy(Tensor self) -> Tensor"""

    raise NotImplementedError()


def aten_diag(self: TensorType, diagonal: int = 0) -> TensorType:
    """diag(Tensor self, int diagonal=0) -> Tensor"""

    raise NotImplementedError()


def aten_diag_embed(
    self: TensorType, offset: int = 0, dim1: int = -2, dim2: int = -1
) -> TensorType:
    """diag_embed(Tensor self, int offset=0, int dim1=-2, int dim2=-1) -> Tensor"""

    raise NotImplementedError()


def aten_diagflat(self: TensorType, offset: int = 0) -> TensorType:
    """diagflat(Tensor self, int offset=0) -> Tensor"""

    raise NotImplementedError()


def aten_diagonal(
    self: TensorType, offset: int = 0, dim1: int = 0, dim2: int = 1
) -> TensorType:
    """diagonal(Tensor(a) self, int offset=0, int dim1=0, int dim2=1) -> Tensor(a)"""

    raise NotImplementedError()


def aten_diagonal_backward(
    grad_output: TensorType, input_sizes: INT64, offset: int, dim1: int, dim2: int
) -> TensorType:
    """diagonal_backward(Tensor grad_output, SymInt[] input_sizes, int offset, int dim1, int dim2) -> Tensor"""

    raise NotImplementedError()


def aten_diagonal_copy(
    self: TensorType, offset: int = 0, dim1: int = 0, dim2: int = 1
) -> TensorType:
    """diagonal_copy(Tensor self, int offset=0, int dim1=0, int dim2=1) -> Tensor"""

    raise NotImplementedError()


def aten_diagonal_scatter(
    self: TensorType, src: TensorType, offset: int = 0, dim1: int = 0, dim2: int = 1
) -> TensorType:
    """diagonal_scatter(Tensor self, Tensor src, int offset=0, int dim1=0, int dim2=1) -> Tensor"""

    raise NotImplementedError()


def aten_diff(
    self: TensorType,
    n: int = 1,
    dim: int = -1,
    prepend: Optional[TensorType] = None,
    append: Optional[TensorType] = None,
) -> TensorType:
    """diff(Tensor self, int n=1, int dim=-1, Tensor? prepend=None, Tensor? append=None) -> Tensor"""

    raise NotImplementedError()


def aten_digamma(self: TensorType) -> TensorType:
    """digamma(Tensor self) -> Tensor"""

    raise NotImplementedError()


def aten_dist(self: TensorType, other: TensorType, p: float = 2.0) -> TensorType:
    """dist(Tensor self, Tensor other, Scalar p=2) -> Tensor"""

    raise NotImplementedError()


@torch_op("aten::div")
def aten_div(self: TReal, other: TReal) -> TReal:
    """div.Tensor(Tensor self, Tensor other) -> Tensor"""

    return op.Div(self, other)


def aten_divide(self: TensorType, other: TensorType) -> TensorType:
    """divide.Tensor(Tensor self, Tensor other) -> Tensor"""

    raise NotImplementedError()


@torch_op("aten::dot")
def aten_dot(self: TFloat, tensor: TFloat) -> TFloat:
    """dot(Tensor self, Tensor tensor) -> Tensor"""

    return op.MatMul(self, tensor)


@torch_op("aten::dropout")
def aten_dropout(input: TFloat, p: FLOAT, train: BOOL) -> TFloat:
    """dropout(Tensor input, float p, bool train) -> Tensor"""

    input_is_scalar = op.Size(op.Shape(input)) == 0
    if input_is_scalar:
        input = op.Reshape(input, op.Constant(value_ints=[-1]))
        result, _ = op.Dropout(input, p, train)
        result = op.Squeeze(result)
    else:
        result, _ = op.Dropout(input, p, train)

    return result


def aten_dstack(tensors: Sequence[TensorType]) -> TensorType:
    """dstack(Tensor[] tensors) -> Tensor"""

    raise NotImplementedError()


def aten_einsum(
    equation: str, tensors: Sequence[TensorType], path: Optional[int] = None
) -> TensorType:
    """einsum(str equation, Tensor[] tensors, *, int[]? path=None) -> Tensor"""

    raise NotImplementedError()


@torch_op("aten::embedding")
def aten_embedding(
    weight: TTensor,
    indices: TTensor,
    padding_idx: int = -1,
    scale_grad_by_freq: bool = False,
    sparse: bool = False,
):  # pylint: disable=unused-argument
    # embedding(Tensor weight, Tensor indices, int padding_idx=-1, bool scale_grad_by_freq=False, bool sparse=False) -> Tensor

    return op.Gather(weight, indices)


def aten_embedding_backward(
    grad: TensorType,
    indices: TensorType,
    num_weights: INT64,
    padding_idx: int,
    scale_grad_by_freq: bool,
    sparse: bool,
) -> TensorType:
    """embedding_backward(Tensor grad, Tensor indices, SymInt num_weights, int padding_idx, bool scale_grad_by_freq, bool sparse) -> Tensor"""

    raise NotImplementedError()


def aten_embedding_bag(
    weight: TensorType,
    indices: TensorType,
    offsets: TensorType,
    scale_grad_by_freq: bool = False,
    mode: int = 0,
    sparse: bool = False,
    per_sample_weights: Optional[TensorType] = None,
    include_last_offset: bool = False,
) -> tuple[TensorType, TensorType, TensorType, TensorType]:
    """embedding_bag(Tensor weight, Tensor indices, Tensor offsets, bool scale_grad_by_freq=False, int mode=0, bool sparse=False, Tensor? per_sample_weights=None, bool include_last_offset=False) -> (Tensor, Tensor, Tensor, Tensor)"""

    raise NotImplementedError()


def aten_embedding_dense_backward(
    grad_output: TensorType,
    indices: TensorType,
    num_weights: INT64,
    padding_idx: int,
    scale_grad_by_freq: bool,
) -> TensorType:
    """embedding_dense_backward(Tensor grad_output, Tensor indices, SymInt num_weights, int padding_idx, bool scale_grad_by_freq) -> Tensor"""

    raise NotImplementedError()


def aten_embedding_sparse_backward(
    grad: TensorType,
    indices: TensorType,
    num_weights: int,
    padding_idx: int,
    scale_grad_by_freq: bool,
) -> TensorType:
    """embedding_sparse_backward(Tensor grad, Tensor indices, int num_weights, int padding_idx, bool scale_grad_by_freq) -> Tensor"""

    raise NotImplementedError()


@torch_op("aten::empty")
def aten_empty(size: IntType, dtype: int = FLOAT.dtype) -> TTensor:  # type: ignore[type-var]
    # empty(SymInt[] size, *, ScalarType? dtype=None, Layout? layout=None, Device? device=None, bool? pin_memory=None, MemoryFormat? memory_format=None) -> Tensor

    # using Zeros to simulate np.empty()
    size = op.Cast(size, to=INT64.dtype)
    zero = op.Constant(value_float=0.0)
    zero = op.Cast(zero, to=dtype)

    return op.Expand(zero, size)


@torch_op("aten::empty_like", trace_only=True)
def aten_empty_like(self: TTensor, dtype: int = -1) -> TTensor:
    """empty_like(Tensor self, *, ScalarType? dtype=None, Layout? layout=None, Device? device=None, bool? pin_memory=None, MemoryFormat? memory_format=None) -> Tensor"""

    # NOTE: trace_only because both if branches need to be the same type, but we have
    # a cast in the if branch.

    if dtype == -1:
        zero = op.CastLike(0, self)
    else:
        zero = op.Cast(0, to=dtype)

    return _aten_empty_like_onnx(self, zero)


@torch_op("aten::empty_like", private=True)
def _aten_empty_like_onnx(self: TTensor, zero) -> TTensor:
    shape = op.Shape(self)
    return op.Expand(zero, shape)


def aten_empty_quantized(
    size: Sequence[int], qtensor: TensorType, memory_format: Optional[str] = None
) -> TensorType:
    """empty_quantized(int[] size, Tensor qtensor, *, ScalarType? dtype=None, Layout? layout=None, Device? device=None, bool? pin_memory=None, MemoryFormat? memory_format=None) -> Tensor"""

    raise NotImplementedError()


@torch_op("aten::empty_strided")
def aten_empty_strided(
    size: INT64, stride: INT64  # pylint: disable=unused-argument
) -> TTensor:  # type: ignore[type-var]
    # empty_strided(SymInt[] size, SymInt[] stride, *, ScalarType? dtype=None, Layout? layout=None, Device? device=None, bool? pin_memory=None) -> Tensor

    # using Zeros to simulate empty()
    size = op.Cast(size, to=INT64.dtype)
    zero = op.Constant(value_float=0.0)

    return op.Expand(zero, size)


@torch_op("aten::eq")
def aten_eq(self: TTensor, other: TTensor) -> BOOL:
    """eq.Tensor(Tensor self, Tensor other) -> Tensor"""

    return op.Equal(self, other)


@torch_op("aten::equal")
def aten_equal(self: TTensor, other: TTensor) -> BOOL:
    """equal(Tensor self, Tensor other) -> bool"""

    sub_self_other = op.Sub(self, other)
    abs_sub = op.Abs(sub_self_other)
    sum_of_abs = op.ReduceSum(abs_sub, keepdims=0)
    return op.Equal(sum_of_abs, 0)


@torch_op("aten::erf")
def aten_erf(self: TReal) -> TReal:
    """erf(Tensor self) -> Tensor"""

    return op.Erf(self)


def aten_erfc(self: TensorType) -> TensorType:
    """erfc(Tensor self) -> Tensor"""

    raise NotImplementedError()


def aten_erfinv(self: TensorType) -> TensorType:
    """erfinv(Tensor self) -> Tensor"""

    raise NotImplementedError()


@torch_op("aten::exp")
def aten_exp(self: TFloat) -> TFloat:
    """exp(Tensor self) -> Tensor"""

    return op.Exp(self)


@torch_op("aten::exp2")
def aten_exp2(self: TFloat) -> TFloat:
    """exp2(Tensor self) -> Tensor"""

    two = op.Constant(value_int=2)
    two = op.CastLike(two, self)
    return op.Pow(two, self)


@torch_op("aten::expand")
def aten_expand(self: TTensor, size: TInt) -> TTensor:
    """expand(Tensor(a) self, SymInt[] size, *, bool implicit=False) -> Tensor(a)"""
    size = op.Cast(size, to=INT64.dtype)
    # NOTE: PyTorch supports `not changing dim` by -1, but ONNX supports `not changing dim` by 1.
    # To support -1 dim, we need to convert -1 to 1.
    size = op.Abs(size)
    return op.Expand(self, size)


@torch_op("aten::expand_as")
def aten_expand_as(self: TTensor, other: TTensor) -> TTensor:
    """expand_as(Tensor(a) self, Tensor other) -> Tensor(a)"""

    shape = op.Shape(other)
    result = op.Expand(self, shape)
    return result


def aten_expand_copy(self: TensorType, size: INT64, implicit: bool = False) -> TensorType:
    """expand_copy(Tensor self, SymInt[] size, *, bool implicit=False) -> Tensor"""

    raise NotImplementedError()


def aten_expm1(self: TensorType) -> TensorType:
    """expm1(Tensor self) -> Tensor"""

    raise NotImplementedError()


def aten_eye(n: int) -> TensorType:
    """eye(int n, *, ScalarType? dtype=None, Layout? layout=None, Device? device=None, bool? pin_memory=None) -> Tensor"""

    raise NotImplementedError()


def aten_fake_quantize_per_channel_affine(
    self: TensorType,
    scale: TensorType,
    zero_point: TensorType,
    axis: int,
    quant_min: int,
    quant_max: int,
) -> TensorType:
    """fake_quantize_per_channel_affine(Tensor self, Tensor scale, Tensor zero_point, int axis, int quant_min, int quant_max) -> Tensor"""

    raise NotImplementedError()


def aten_fake_quantize_per_channel_affine_cachemask(
    self: TensorType,
    scale: TensorType,
    zero_point: TensorType,
    axis: int,
    quant_min: int,
    quant_max: int,
) -> tuple[TensorType, TensorType]:
    """fake_quantize_per_channel_affine_cachemask(Tensor self, Tensor scale, Tensor zero_point, int axis, int quant_min, int quant_max) -> (Tensor output, Tensor mask)"""

    raise NotImplementedError()


def aten_fake_quantize_per_channel_affine_cachemask_backward(
    grad: TensorType, mask: TensorType
) -> TensorType:
    """fake_quantize_per_channel_affine_cachemask_backward(Tensor grad, Tensor mask) -> Tensor"""

    raise NotImplementedError()


def aten_fake_quantize_per_tensor_affine(
    self: TensorType, scale: float, zero_point: int, quant_min: int, quant_max: int
) -> TensorType:
    """fake_quantize_per_tensor_affine(Tensor self, float scale, int zero_point, int quant_min, int quant_max) -> Tensor"""

    raise NotImplementedError()


def aten_fake_quantize_per_tensor_affine_cachemask(
    self: TensorType, scale: float, zero_point: int, quant_min: int, quant_max: int
) -> tuple[TensorType, TensorType]:
    """fake_quantize_per_tensor_affine_cachemask(Tensor self, float scale, int zero_point, int quant_min, int quant_max) -> (Tensor output, Tensor mask)"""

    raise NotImplementedError()


def aten_fake_quantize_per_tensor_affine_cachemask_backward(
    grad: TensorType, mask: TensorType
) -> TensorType:
    """fake_quantize_per_tensor_affine_cachemask_backward(Tensor grad, Tensor mask) -> Tensor"""

    raise NotImplementedError()


def aten_fbgemm_linear_fp16_weight(
    input: TensorType, packed_weight: TensorType, bias: TensorType
) -> TensorType:
    """fbgemm_linear_fp16_weight(Tensor input, Tensor packed_weight, Tensor bias) -> Tensor"""

    raise NotImplementedError()


def aten_fbgemm_linear_fp16_weight_fp32_activation(
    input: TensorType, packed_weight: TensorType, bias: TensorType
) -> TensorType:
    """fbgemm_linear_fp16_weight_fp32_activation(Tensor input, Tensor packed_weight, Tensor bias) -> Tensor"""

    raise NotImplementedError()


def aten_fbgemm_linear_int8_weight(
    input: TensorType,
    weight: TensorType,
    packed: TensorType,
    col_offsets: TensorType,
    weight_scale: float,
    weight_zero_point: float,
    bias: TensorType,
) -> TensorType:
    """fbgemm_linear_int8_weight(Tensor input, Tensor weight, Tensor packed, Tensor col_offsets, Scalar weight_scale, Scalar weight_zero_point, Tensor bias) -> Tensor"""

    raise NotImplementedError()


def aten_fbgemm_linear_int8_weight_fp32_activation(
    input: TensorType,
    weight: TensorType,
    packed: TensorType,
    col_offsets: TensorType,
    weight_scale: float,
    weight_zero_point: float,
    bias: TensorType,
) -> TensorType:
    """fbgemm_linear_int8_weight_fp32_activation(Tensor input, Tensor weight, Tensor packed, Tensor col_offsets, Scalar weight_scale, Scalar weight_zero_point, Tensor bias) -> Tensor"""

    raise NotImplementedError()


def aten_fbgemm_linear_quantize_weight(
    input: TensorType,
) -> tuple[TensorType, TensorType, float, int]:
    """fbgemm_linear_quantize_weight(Tensor input) -> (Tensor, Tensor, float, int)"""

    raise NotImplementedError()


def aten_fbgemm_pack_gemm_matrix_fp16(input: TensorType) -> TensorType:
    """fbgemm_pack_gemm_matrix_fp16(Tensor input) -> Tensor"""

    raise NotImplementedError()


def aten_fbgemm_pack_quantized_matrix(input: TensorType) -> TensorType:
    """fbgemm_pack_quantized_matrix(Tensor input) -> Tensor"""

    raise NotImplementedError()


def aten_feature_alpha_dropout(input: TensorType, p: float, train: bool) -> TensorType:
    """feature_alpha_dropout(Tensor input, float p, bool train) -> Tensor"""

    raise NotImplementedError()


def aten_feature_dropout(input: TensorType, p: float, train: bool) -> TensorType:
    """feature_dropout(Tensor input, float p, bool train) -> Tensor"""

    raise NotImplementedError()


@torch_op("aten::fill")
def aten_fill(self: TTensor, value: TTensor) -> TTensor:
    """fill.Tensor(Tensor self, Tensor value) -> Tensor"""

    # after fill, the self Tensor should keep origianl type
    shape = op.Shape(self)
    expanded = op.Expand(value, shape)
    result = op.CastLike(expanded, self)
    return result


def aten_fix(self: TensorType) -> TensorType:
    """fix(Tensor self) -> Tensor"""

    raise NotImplementedError()


@torch_op("aten::flip")
def aten_flip(self: TTensor, dims: INT64) -> TTensor:
    """flip(Tensor self, int[] dims) -> Tensor"""

    shape_dim = op.Shape(dims)
    neg_1 = op.Constant(value_int=-1)
    starts = op.Expand(neg_1, shape_dim)  # something like [-1, -1, -1]
    steps = op.Expand(neg_1, shape_dim)  # something like [-1, -1, -1]
    ends = op.Expand(_INT64_MIN, shape_dim)  # something like [-xxx, -xxx, -xxx]
    result = op.Slice(self, starts, ends, dims, steps)
    return result


def aten_fliplr(self: TensorType) -> TensorType:
    """fliplr(Tensor self) -> Tensor"""

    raise NotImplementedError()


def aten_flipud(self: TensorType) -> TensorType:
    """flipud(Tensor self) -> Tensor"""

    raise NotImplementedError()


@torch_op("aten::floor")
def aten_floor(self: TFloatOrBFloat16) -> TFloatOrBFloat16:
    """floor(Tensor self) -> Tensor"""

    return op.Floor(self)


def aten_floor_divide(self: TensorType, other: TensorType) -> TensorType:
    """floor_divide(Tensor self, Tensor other) -> Tensor"""

    raise NotImplementedError()


def aten_fmax(self: TensorType, other: TensorType) -> TensorType:
    """fmax(Tensor self, Tensor other) -> Tensor"""

    raise NotImplementedError()


def aten_fmin(self: TensorType, other: TensorType) -> TensorType:
    """fmin(Tensor self, Tensor other) -> Tensor"""

    raise NotImplementedError()


@torch_op("aten::fmod")
def aten_fmod(self: TReal, other: TReal) -> TReal:
    """fmod.Tensor(Tensor self, Tensor other) -> Tensor"""

    return op.Mod(self, other, fmod=1)


def aten_frac(self: TensorType) -> TensorType:
    """frac(Tensor self) -> Tensor"""

    raise NotImplementedError()


def aten_frexp(self: TensorType) -> tuple[TensorType, TensorType]:
    """frexp.Tensor(Tensor self) -> (Tensor mantissa, Tensor exponent)"""

    raise NotImplementedError()


def aten_frobenius_norm(self: TensorType) -> TensorType:
    """frobenius_norm(Tensor self) -> Tensor"""

    raise NotImplementedError()


def aten_from_file(
    filename: str, shared: Optional[bool] = None, size: Optional[int] = 0
) -> TensorType:
    """from_file(str filename, bool? shared=None, int? size=0, *, ScalarType? dtype=None, Layout? layout=None, Device? device=None, bool? pin_memory=None) -> Tensor"""

    raise NotImplementedError()


@torch_op("aten::full")
def aten_full(size: INT64, fill_value: FLOAT, dtype: int = FLOAT.dtype):
    """full(SymInt[] size, Scalar fill_value, *, ScalarType? dtype=None, Layout? layout=None, Device? device=None, bool? pin_memory=None) -> Tensor"""

    size = op.Cast(size, to=INT64.dtype)
    fill_value = op.Cast(fill_value, to=dtype)
    return op.Expand(fill_value, size)


@torch_op("aten::full_like")
def aten_full_like(self, fill_value: TensorType, dtype: int = FLOAT.dtype):
    """full_like(Tensor self, Scalar fill_value, *, ScalarType? dtype=None, Layout? layout=None, Device? device=None, bool? pin_memory=None, MemoryFormat? memory_format=None) -> Tensor"""

    fill_value = op.Cast(fill_value, to=dtype)
    self_shape = op.Shape(self)

    return op.Expand(fill_value, self_shape)


def aten_fused_moving_avg_obs_fake_quant(
    self: TensorType,
    observer_on: TensorType,
    fake_quant_on: TensorType,
    running_min: TensorType,
    running_max: TensorType,
    scale: TensorType,
    zero_point: TensorType,
    averaging_const: float,
    quant_min: int,
    quant_max: int,
    ch_axis: int,
    per_row_fake_quant: bool = False,
    symmetric_quant: bool = False,
) -> TensorType:
    """fused_moving_avg_obs_fake_quant(Tensor self, Tensor observer_on, Tensor fake_quant_on, Tensor(a!) running_min, Tensor(b!) running_max, Tensor(c!) scale, Tensor(d!) zero_point, float averaging_const, int quant_min, int quant_max, int ch_axis, bool per_row_fake_quant=False, bool symmetric_quant=False) -> Tensor"""

    raise NotImplementedError()


@torch_op("aten::gather")
def aten_gather(
    self: TReal,
    index: TInt,
    dim: int,
    sparse_grad: bool = False,  # pylint: disable=unused-argument
) -> TReal:
    """gather(Tensor self, int dim, Tensor index, *, bool sparse_grad=False) -> Tensor"""

    if op.Size(op.Shape(index)) == 0:  # When (index) is empty, return (self)
        result = self
    else:
        if op.Size(op.Shape(self)) == 0:  # Unsqueeze for GatherElements op
            self = op.Reshape(self, op.Constant(value_ints=[-1]))
        if op.Size(index) == 0:  # Return empty array
            result = op.CastLike(index, self)
        else:
            index_int32 = op.Cast(index, to=INT32.dtype)
            result = op.GatherElements(self, index_int32, axis=dim)
    return result


def aten_gather_backward(
    grad: TensorType, self: TensorType, dim: int, index: TensorType, sparse_grad: bool
) -> TensorType:
    """gather_backward(Tensor grad, Tensor self, int dim, Tensor index, bool sparse_grad) -> Tensor"""

    raise NotImplementedError()


def aten_gcd(self: TensorType, other: TensorType) -> TensorType:
    """gcd(Tensor self, Tensor other) -> Tensor"""

    raise NotImplementedError()


@torch_op("aten::ge")
def aten_ge(self: TReal, other: TReal) -> BOOL:
    """ge.Tensor(Tensor self, Tensor other) -> Tensor"""

    return op.GreaterOrEqual(self, other)


def aten_geqrf(self: TensorType) -> tuple[TensorType, TensorType]:
    """geqrf(Tensor self) -> (Tensor a, Tensor tau)"""

    raise NotImplementedError()


def aten_ger(self: TensorType, vec2: TensorType) -> TensorType:
    """ger(Tensor self, Tensor vec2) -> Tensor"""

    raise NotImplementedError()


# NOTE: The name is made up for `getitem` to be included in the registry
@torch_op("aten::getitem")
def aten_getitem(self: Sequence[TReal], i: INT64) -> TReal:
    return op.SequenceAt(self, i)


@torch_op("aten::greater")
def aten_greater(self: TReal, other: TReal) -> BOOL:
    """greater.Tensor(Tensor self, Tensor other) -> Tensor"""

    return op.Greater(self, other)


@torch_op("aten::greater_equal")
def aten_greater_equal(self: TReal, other: TReal) -> BOOL:
    """greater_equal.Tensor(Tensor self, Tensor other) -> Tensor"""

    return op.GreaterOrEqual(self, other)


@torch_op("aten::grid_sampler", trace_only=True)
def aten_grid_sampler(
    input: TTensor,
    grid: TTensor,
    interpolation_mode: int,
    padding_mode: int,
    align_corners: bool,
) -> TTensor:
    """grid_sampler(Tensor input, Tensor grid, int interpolation_mode, int padding_mode, bool align_corners) -> Tensor"""

    inter_mode_options = ("bilinear", "nearest", "bicubic")
    inter_mode_str = inter_mode_options[interpolation_mode]

    padding_mode_options = ("zeros", "border", "reflection")
    padding_mode_str = padding_mode_options[padding_mode]

    # Only one onnx Op so don't put into private function
    return op.GridSample(
        input,
        grid,
        align_corners=align_corners,
        mode=inter_mode_str,
        padding_mode=padding_mode_str,
    )


@torch_op("aten::grid_sampler_2d", trace_only=True)
def aten_grid_sampler_2d(
    input: TTensor,
    grid: TTensor,
    interpolation_mode: int,
    padding_mode: int,
    align_corners: bool,
) -> TTensor:
    """grid_sampler_2d(Tensor input, Tensor grid, int interpolation_mode, int padding_mode, bool align_corners) -> Tensor"""

    inter_mode_options = ("bilinear", "nearest", "bicubic")
    inter_mode_str = inter_mode_options[interpolation_mode]

    padding_mode_options = ("zeros", "border", "reflection")
    padding_mode_str = padding_mode_options[padding_mode]

    # Only one onnx Op so don't put into private function
    return op.GridSample(
        input,
        grid,
        align_corners=align_corners,
        mode=inter_mode_str,
        padding_mode=padding_mode_str,
    )


def aten_grid_sampler_2d_backward(
    grad_output: TensorType,
    input: TensorType,
    grid: TensorType,
    interpolation_mode: int,
    padding_mode: int,
    align_corners: bool,
    output_mask: Sequence[bool],
) -> tuple[TensorType, TensorType]:
    """grid_sampler_2d_backward(Tensor grad_output, Tensor input, Tensor grid, int interpolation_mode, int padding_mode, bool align_corners, bool[2] output_mask) -> (Tensor, Tensor)"""

    raise NotImplementedError()


def aten_grid_sampler_3d(
    input: TensorType,
    grid: TensorType,
    interpolation_mode: int,
    padding_mode: int,
    align_corners: bool,
) -> TensorType:
    """grid_sampler_3d(Tensor input, Tensor grid, int interpolation_mode, int padding_mode, bool align_corners) -> Tensor"""

    raise NotImplementedError()


def aten_grid_sampler_3d_backward(
    grad_output: TensorType,
    input: TensorType,
    grid: TensorType,
    interpolation_mode: int,
    padding_mode: int,
    align_corners: bool,
    output_mask: Sequence[bool],
) -> tuple[TensorType, TensorType]:
    """grid_sampler_3d_backward(Tensor grad_output, Tensor input, Tensor grid, int interpolation_mode, int padding_mode, bool align_corners, bool[2] output_mask) -> (Tensor, Tensor)"""

    raise NotImplementedError()


def aten_group_norm(
    input: TensorType,
    num_groups: int,
    weight: Optional[TensorType] = None,
    bias: Optional[TensorType] = None,
    eps: float = 1e-05,
    cudnn_enabled: bool = True,
) -> TensorType:
    """group_norm(Tensor input, int num_groups, Tensor? weight=None, Tensor? bias=None, float eps=1e-05, bool cudnn_enabled=True) -> Tensor"""

    raise NotImplementedError()


def aten_gru_cell(
    input: TensorType,
    hx: TensorType,
    w_ih: TensorType,
    w_hh: TensorType,
    b_ih: Optional[TensorType] = None,
    b_hh: Optional[TensorType] = None,
) -> TensorType:
    """gru_cell(Tensor input, Tensor hx, Tensor w_ih, Tensor w_hh, Tensor? b_ih=None, Tensor? b_hh=None) -> Tensor"""

    raise NotImplementedError()


@torch_op("aten::gt")
def aten_gt(self: TReal, other: TReal) -> BOOL:
    """gt.Tensor(Tensor self, Tensor other) -> Tensor"""

    # TODO(justinchuby): Input spec: non bool tensor
    # Boolean inputs can be pre-casted by policy
    return op.Greater(self, other)


def aten_hamming_window(window_length: int) -> TensorType:
    """hamming_window(int window_length, *, ScalarType? dtype=None, Layout? layout=None, Device? device=None, bool? pin_memory=None) -> Tensor"""

    raise NotImplementedError()


def aten_hann_window(window_length: int) -> TensorType:
    """hann_window(int window_length, *, ScalarType? dtype=None, Layout? layout=None, Device? device=None, bool? pin_memory=None) -> Tensor"""

    raise NotImplementedError()


def aten_hardshrink(self: TensorType, lambd: float = 0.5) -> TensorType:
    """hardshrink(Tensor self, Scalar lambd=0.5) -> Tensor"""

    raise NotImplementedError()


def aten_hardshrink_backward(
    grad_out: TensorType, self: TensorType, lambd: float
) -> TensorType:
    """hardshrink_backward(Tensor grad_out, Tensor self, Scalar lambd) -> Tensor"""

    raise NotImplementedError()


def aten_heaviside(self: TensorType, values: TensorType) -> TensorType:
    """heaviside(Tensor self, Tensor values) -> Tensor"""

    raise NotImplementedError()


def aten_hinge_embedding_loss(
    self: TensorType, target: TensorType, margin: float = 1.0, reduction: int = 1
) -> TensorType:
    """hinge_embedding_loss(Tensor self, Tensor target, float margin=1.0, int reduction=Mean) -> Tensor"""

    raise NotImplementedError()


def aten_histc(
    self: TensorType, bins: int = 100, min: float = 0.0, max: float = 0.0
) -> TensorType:
    """histc(Tensor self, int bins=100, Scalar min=0, Scalar max=0) -> Tensor"""

    raise NotImplementedError()


def aten_histogramdd(
    self: TensorType,
    bins: Sequence[int],
    range: Optional[float] = None,
    weight: Optional[TensorType] = None,
    density: bool = False,
) -> tuple[TensorType, TensorType]:
    """histogramdd(Tensor self, int[] bins, float[]? range=None, Tensor? weight=None, bool density=False) -> (Tensor hist, Tensor[] bin_edges)"""

    raise NotImplementedError()


def aten_hspmm(mat1: TensorType, mat2: TensorType) -> TensorType:
    """hspmm(Tensor mat1, Tensor mat2) -> Tensor"""

    raise NotImplementedError()


def aten_hstack(tensors: Sequence[TensorType]) -> TensorType:
    """hstack(Tensor[] tensors) -> Tensor"""

    raise NotImplementedError()


def aten_hypot(self: TensorType, other: TensorType) -> TensorType:
    """hypot(Tensor self, Tensor other) -> Tensor"""

    raise NotImplementedError()


def aten_i0(self: TensorType) -> TensorType:
    """i0(Tensor self) -> Tensor"""

    raise NotImplementedError()


def aten_igamma(self: TensorType, other: TensorType) -> TensorType:
    """igamma(Tensor self, Tensor other) -> Tensor"""

    raise NotImplementedError()


def aten_igammac(self: TensorType, other: TensorType) -> TensorType:
    """igammac(Tensor self, Tensor other) -> Tensor"""

    raise NotImplementedError()


def aten_imag(self: TensorType) -> TensorType:
    """imag(Tensor(a) self) -> Tensor(a)"""

    raise NotImplementedError()


def aten_index(self: TensorType, indices: Optional[Sequence[TensorType]]) -> TensorType:
    """index.Tensor(Tensor self, Tensor?[] indices) -> Tensor"""

    raise NotImplementedError()


def aten_index_add(
    self: TensorType, dim: int, index: TensorType, source: TensorType, alpha: float = 1
) -> TensorType:
    """index_add(Tensor self, int dim, Tensor index, Tensor source, *, Scalar alpha=1) -> Tensor"""

    raise NotImplementedError()


def aten_index_copy(
    self: TensorType, dim: int, index: TensorType, source: TensorType
) -> TensorType:
    """index_copy(Tensor self, int dim, Tensor index, Tensor source) -> Tensor"""

    raise NotImplementedError()


@torch_op("aten::index_put")
def aten_index_put(
    self: TReal,
    indices: Sequence[INT64],
    values: TReal,
    accumulate: bool = False,
) -> TReal:
    """index_put(Tensor self, Tensor?[] indices, Tensor values, bool accumulate=False) -> Tensor"""

    index = op.SequenceAt(indices, 0)  # assume indices only have 1 element
    # change array([1,3]) to array([[1,1,1,1,1],[3,3,3,3,3]])
    self_dim_1 = op.Gather(op.Shape(self), 1)
    index_dim_0 = op.Gather(op.Shape(index), 0)
    neg_1 = op.Constant(value_ints=[-1])
    shape = op.Concat(op.Reshape(self_dim_1, neg_1), op.Reshape(index_dim_0, neg_1), axis=0)
    new_ind = op.Expand(index, shape)
    new_ind_t = op.Transpose(new_ind)

    if op.Cast(accumulate, to=BOOL.dtype):
        # put values into zeros array first, then add to input
        zeros = op.Expand(op.Constant(value_float=0.0), op.Shape(self))
        result = op.ScatterElements(zeros, new_ind_t, values)
        result = op.Add(result, self)
    else:
        result = op.ScatterElements(self, new_ind_t, values)
    return result


@torch_op("aten::index_put")
def aten_index_put_bool(
    self: TReal,
    indices: Sequence[BOOL],
    values: TReal,
    accumulate: bool = False,
) -> TReal:
    """index_put(Tensor self, Tensor?[] indices, Tensor values, bool accumulate=False) -> Tensor"""

    index = op.SequenceAt(indices, 0)  # assume indices only have 1 element
    # FIXME: ORT ArgMax fails on INT64 input even though ONNX allows it
    index_int = op.Cast(index, to=INT32.dtype)
    # if all False, return self
    if op.ReduceSum(index_int) == 0:
        result = self
    else:
        # change array([F,F,T,F,F]) to array([2])
        index = op.ArgMax(index_int)  # assume index only have 1 True
        # change array([2]) to array([2,2,2,2,2])
        self_dim_1 = op.Gather(op.Shape(self), 1)
        index_dim_0 = op.Gather(op.Shape(index), 0)
        neg_1 = op.Constant(value_ints=[-1])
        shape = op.Concat(
            op.Reshape(self_dim_1, neg_1), op.Reshape(index_dim_0, neg_1), axis=0
        )
        new_ind = op.Expand(index, shape)
        new_ind_t = op.Transpose(new_ind)

        # values must have same rank with input(self)
        if op.Size(op.Shape(values)) < op.Size(op.Shape(self)):  # type: ignore[operator]
            values = op.Unsqueeze(values, op.Constant(value_ints=[0]))

        if op.Cast(accumulate, to=BOOL.dtype):
            zeros = op.Expand(op.Constant(value_float=0.0), op.Shape(self))
            result = op.ScatterElements(zeros, new_ind_t, values)
            result = op.Add(result, self)
        else:
            result = op.ScatterElements(self, new_ind_t, values)

    return result


def aten_index_reduce(
    self: TensorType,
    dim: int,
    index: TensorType,
    source: TensorType,
    reduce: str,
    include_self: bool = True,
) -> TensorType:
    """index_reduce(Tensor self, int dim, Tensor index, Tensor source, str reduce, *, bool include_self=True) -> Tensor"""

    raise NotImplementedError()


# FIXME(#277): Script when attributes can come before inputs
@torch_op("aten::index_select", trace_only=True)
def aten_index_select(self: TTensor, dim: int, index: IntType) -> TTensor:
    """index_select(Tensor self, int dim, Tensor index) -> Tensor"""

    return _aten_index_select_onnx(self, index, dim=dim)


@torch_op("aten::index_select", private=True)
def _aten_index_select_onnx(self: TTensor, index: IntType, dim: int) -> TTensor:
    """index_select(Tensor self, int dim, Tensor index) -> Tensor"""

    self_is_scalar = op.Size(op.Shape(self)) == 0
    if self_is_scalar:
        self = op.Reshape(self, op.Constant(value_ints=[-1]))

    # Index may be a scalar. Reshape it to a rank 1 tensor.
    index = op.Reshape(index, op.Constant(value_ints=[-1]))
    index = op.Cast(index, to=INT64.dtype)
    result = op.Gather(self, index, axis=dim)

    if self_is_scalar:
        result = op.Squeeze(result)

    return result


def aten_index_select_backward(
    grad: TensorType, self_sizes: INT64, dim: int, index: TensorType
) -> TensorType:
    """index_select_backward(Tensor grad, SymInt[] self_sizes, int dim, Tensor index) -> Tensor"""

    raise NotImplementedError()


def aten_indices(self: TensorType) -> TensorType:
    """indices(Tensor(a) self) -> Tensor(a)"""

    raise NotImplementedError()


def aten_indices_copy(self: TensorType) -> TensorType:
    """indices_copy(Tensor self) -> Tensor"""

    raise NotImplementedError()


def aten_inner(self: TensorType, other: TensorType) -> TensorType:
    """inner(Tensor self, Tensor other) -> Tensor"""

    raise NotImplementedError()


def aten_instance_norm(
    input: TensorType,
    weight: Optional[TensorType],
    bias: Optional[TensorType],
    running_mean: Optional[TensorType],
    running_var: Optional[TensorType],
    use_input_stats: bool,
    momentum: float,
    eps: float,
    cudnn_enabled: bool,
) -> TensorType:
    """instance_norm(Tensor input, Tensor? weight, Tensor? bias, Tensor? running_mean, Tensor? running_var, bool use_input_stats, float momentum, float eps, bool cudnn_enabled) -> Tensor"""

    raise NotImplementedError()


def aten_int_repr(self: TensorType) -> TensorType:
    """int_repr(Tensor self) -> Tensor"""

    raise NotImplementedError()


def aten_inverse(self: TensorType) -> TensorType:
    """inverse(Tensor self) -> Tensor"""

    raise NotImplementedError()


def aten_is_coalesced(self: TensorType) -> bool:
    """is_coalesced(Tensor self) -> bool"""

    raise NotImplementedError()


def aten_is_complex(self: TensorType) -> bool:
    """is_complex(Tensor self) -> bool"""

    raise NotImplementedError()


def aten_is_conj(self: TensorType) -> bool:
    """is_conj(Tensor self) -> bool"""

    raise NotImplementedError()


def aten_is_distributed(self: TensorType) -> bool:
    """is_distributed(Tensor self) -> bool"""

    raise NotImplementedError()


def aten_is_floating_point(self: TensorType) -> bool:
    """is_floating_point(Tensor self) -> bool"""

    raise NotImplementedError()


def aten_is_inference(self: TensorType) -> bool:
    """is_inference(Tensor self) -> bool"""

    raise NotImplementedError()


def aten_is_leaf(self: TensorType) -> bool:
    """is_leaf(Tensor self) -> bool"""

    raise NotImplementedError()


def aten_is_neg(self: TensorType) -> bool:
    """is_neg(Tensor self) -> bool"""

    raise NotImplementedError()


@torch_op("aten::is_nonzero")
def aten_is_nonzero(self: Union[RealType, BOOL]) -> BOOL:
    """is_nonzero(Tensor self) -> bool"""

    # if size != 1, return False
    # else [0],[True],[0.0] return True, others return False
    result = op.Not(op.Size(self) != 1)
    if result:
        result = op.Cast(self, to=BOOL.dtype)
    return result


def aten_is_pinned(self: TensorType, device: Optional[str] = None) -> bool:
    """is_pinned(Tensor self, Device? device=None) -> bool"""

    raise NotImplementedError()


@torch_op("aten::is_same_size")
def aten_is_same_size(self: TTensor, other: TTensor) -> BOOL:
    """is_same_size(Tensor self, Tensor other) -> bool"""

    # Cannot compare different shape of two tensors using op.Equal()
    # So we need to compare the rank first, if rank is same, then compare shape
    self_rank = op.Size(op.Shape(self))
    other_rank = op.Size(op.Shape(other))
    result = op.Equal(self_rank, other_rank)
    if result:  # Same rank, then compare shape
        self_shape = op.Shape(self)
        other_shape = op.Shape(other)
        result_bool = op.Equal(self_shape, other_shape)
        result_int = op.Cast(result_bool, to=INT8.dtype)
        result = op.Cast(op.ReduceMin(result_int, keepdims=0), to=BOOL.dtype)

    return result


def aten_is_set_to(self: TensorType, tensor: TensorType) -> bool:
    """is_set_to(Tensor self, Tensor tensor) -> bool"""

    raise NotImplementedError()


def aten_is_signed(self: TensorType) -> bool:
    """is_signed(Tensor self) -> bool"""

    raise NotImplementedError()


def aten_is_vulkan_available() -> bool:
    """is_vulkan_available() -> bool"""

    raise NotImplementedError()


@torch_op("aten::isclose")
def aten_isclose(
    self: TReal,
    other: TReal,
    rtol: float = 1e-05,
    atol: float = 1e-08,
    equal_nan: bool = False,  # pylint: disable=unused-argument
) -> BOOL:
    """isclose(Tensor self, Tensor other, float rtol=1e-05, float atol=1e-08, bool equal_nan=False) -> Tensor"""

    # FIXME: check equal_nan when self and other are all NaN
    # |input - other| <= atol + rtol x |other|
    left_part = op.Abs(op.Sub(self, other))
    right_part = op.Add(atol, op.Mul(rtol, op.Abs(other)))
    result = op.LessOrEqual(left_part, right_part)
    return result


@torch_op("aten::isfinite")
def aten_isfinite(self: TFloatOrBFloat16) -> BOOL:
    """isfinite(Tensor self) -> Tensor"""

    not_inf = op.Not(op.IsInf(self))
    not_nan = op.Not(op.IsNaN(self))  # TODO: The test case doesnt cover this condition
    return op.And(not_inf, not_nan)


@torch_op("aten::isinf")
def aten_isinf(self: Union[FLOAT, DOUBLE]) -> BOOL:
    """isinf(Tensor self) -> Tensor"""

    return op.IsInf(self)


@torch_op("aten::isnan")
def aten_isnan(self: TFloatOrBFloat16) -> BOOL:
    """isnan(Tensor self) -> Tensor"""

    return op.IsNaN(self)


@torch_op("aten::isneginf")
def aten_isneginf(self: TReal) -> BOOL:
    """isneginf(Tensor self) -> Tensor"""

    return op.And(op.Less(self, 0), op.IsInf(self))


@torch_op("aten::isposinf")
def aten_isposinf(self: TReal) -> BOOL:
    """isposinf(Tensor self) -> Tensor"""

    return op.And(op.Greater(self, 0), op.IsInf(self))


def aten_isreal(self: TensorType) -> TensorType:
    """isreal(Tensor self) -> Tensor"""

    raise NotImplementedError()


def aten_istft(
    self: TensorType,
    n_fft: int,
    hop_length: Optional[int] = None,
    win_length: Optional[int] = None,
    window: Optional[TensorType] = None,
    center: bool = True,
    normalized: bool = False,
    onesided: Optional[bool] = None,
    length: Optional[int] = None,
    return_complex: bool = False,
) -> TensorType:
    """istft(Tensor self, int n_fft, int? hop_length=None, int? win_length=None, Tensor? window=None, bool center=True, bool normalized=False, bool? onesided=None, int? length=None, bool return_complex=False) -> Tensor"""

    raise NotImplementedError()


def aten_item(self: TensorType) -> float:
    """item(Tensor self) -> Scalar"""

    raise NotImplementedError()


def aten_kaiser_window(window_length: int) -> TensorType:
    """kaiser_window(int window_length, *, ScalarType? dtype=None, Layout? layout=None, Device? device=None, bool? pin_memory=None) -> Tensor"""

    raise NotImplementedError()


def aten_kl_div(
    self: TensorType, target: TensorType, reduction: int = 1, log_target: bool = False
) -> TensorType:
    """kl_div(Tensor self, Tensor target, int reduction=Mean, *, bool log_target=False) -> Tensor"""

    raise NotImplementedError()


def aten_kron(self: TensorType, other: TensorType) -> TensorType:
    """kron(Tensor self, Tensor other) -> Tensor"""

    raise NotImplementedError()


def aten_kthvalue(
    self: TensorType, k: int, dim: int = -1, keepdim: bool = False
) -> tuple[TensorType, TensorType]:
    """kthvalue(Tensor self, int k, int dim=-1, bool keepdim=False) -> (Tensor values, Tensor indices)"""

    raise NotImplementedError()


@torch_op("aten::layer_norm", trace_only=True)
def aten_layer_norm(
    input: TReal,
    normalized_shape: INT64,
    weight: Optional[TReal] = None,
    bias: Optional[TReal] = None,
    eps: float = 1e-05,
) -> TReal:
    """layer_norm(Tensor input, int[] normalized_shape, Tensor? weight=None, Tensor? bias=None, float eps=1e-05, bool cudnn_enable=True) -> Tensor"""

    # trace_only to use Python to obtain start_axis
    start_axis = -len(normalized_shape)

    if weight is None:
        one = op.Constant(value_float=1.0)
        weight = op.Expand(one, op.Shape(input, start=start_axis))

    if bias is None:
        zero = op.Constant(value_float=0.0)
        bias = op.Expand(zero, op.Shape(input, start=start_axis))

    return _aten_layer_norm_onnx(input, weight, bias, axis=start_axis, eps=eps)


@torch_op("aten::layer_norm", private=True)
def _aten_layer_norm_onnx(
    input: TReal,
    weight: TReal,
    bias: TReal,
    axis: int,
    eps: float = 1e-05,
) -> TReal:
    """layer_norm(Tensor input, int[] normalized_shape, Tensor? weight=None, Tensor? bias=None, float eps=1e-05, bool cudnn_enable=True) -> Tensor"""

    # TODO(justinchuby): Use OptionalHasElement after onnx/onnx#4982
    result, _, _ = op.LayerNormalization(input, weight, bias, axis=axis, epsilon=eps)
    return result


def aten_lcm(self: TensorType, other: TensorType) -> TensorType:
    """lcm(Tensor self, Tensor other) -> Tensor"""

    raise NotImplementedError()


def aten_ldexp(self: TensorType, other: TensorType) -> TensorType:
    """ldexp.Tensor(Tensor self, Tensor other) -> Tensor"""

    raise NotImplementedError()


@torch_op("aten::le")
def aten_le(self: TReal, other: TReal) -> BOOL:
    """le.Tensor(Tensor self, Tensor other) -> Tensor"""

    return op.LessOrEqual(self, other)


def aten_lerp(self: TensorType, end: TensorType, weight: TensorType) -> TensorType:
    """lerp.Tensor(Tensor self, Tensor end, Tensor weight) -> Tensor"""

    raise NotImplementedError()


def aten_less(self: TensorType, other: TensorType) -> TensorType:
    """less.Tensor(Tensor self, Tensor other) -> Tensor"""

    raise NotImplementedError()


def aten_less_equal(self: TensorType, other: TensorType) -> TensorType:
    """less_equal.Tensor(Tensor self, Tensor other) -> Tensor"""

    raise NotImplementedError()


def aten_lgamma(self: TensorType) -> TensorType:
    """lgamma(Tensor self) -> Tensor"""

    raise NotImplementedError()


def aten_lift(self: TensorType) -> TensorType:
    """lift(Tensor self) -> Tensor"""

    raise NotImplementedError()


def aten_lift_fresh(self: TensorType) -> TensorType:
    """lift_fresh(Tensor(a) self) -> Tensor(a)"""

    raise NotImplementedError()


def aten_lift_fresh_copy(self: TensorType) -> TensorType:
    """lift_fresh_copy(Tensor self) -> Tensor"""

    raise NotImplementedError()


def aten_linear_backward(
    self: TensorType, grad_output: TensorType, weight: TensorType, output_mask: Sequence[bool]
) -> tuple[TensorType, TensorType, TensorType]:
    """linear_backward(Tensor self, Tensor grad_output, Tensor weight, bool[3] output_mask) -> (Tensor, Tensor, Tensor)"""

    raise NotImplementedError()


def aten_linspace(start: float, end: float, steps: int) -> TensorType:
    """linspace(Scalar start, Scalar end, int steps, *, ScalarType? dtype=None, Layout? layout=None, Device? device=None, bool? pin_memory=None) -> Tensor"""

    raise NotImplementedError()


@torch_op("log")
def aten_log(self: TFloatOrBFloat16) -> TFloatOrBFloat16:
    """log(Tensor self) -> Tensor"""

    return op.Log(self)


@torch_op("aten::log10")
def aten_log10(self: TFloatOrBFloat16) -> TFloatOrBFloat16:
    """log10(Tensor self) -> Tensor"""

    return op.Div(op.Log(self), op.Log(10.0))


@torch_op("aten::log1p")
def aten_log1p(self: TFloatOrBFloat16) -> TFloatOrBFloat16:
    """log1p(Tensor self) -> Tensor"""

    return op.Log(op.Add(self, 1.0))


@torch_op("aten::log2")
def aten_log2(self: TFloatOrBFloat16) -> TFloatOrBFloat16:
    """log2(Tensor self) -> Tensor"""

    return op.Div(op.Log(self), op.Log(2.0))


@torch_op("aten::logaddexp")
def aten_logaddexp(self: TFloatOrBFloat16, other: TFloatOrBFloat16) -> TFloatOrBFloat16:
    """logaddexp(Tensor self, Tensor other) -> Tensor"""

    return op.Log(op.Add(op.Exp(self), op.Exp(other)))


@torch_op("aten::logaddexp2")
def aten_logaddexp2(self: TFloatOrBFloat16, other: TFloatOrBFloat16) -> TFloatOrBFloat16:
    """logaddexp2(Tensor self, Tensor other) -> Tensor"""
    summation = op.Add(op.Pow(2.0, self), op.Pow(2.0, other))

    return op.Div(op.Log(summation), op.Log(2.0))


@torch_op("aten::logcumsumexp")
def aten_logcumsumexp(self: TFloatOrBFloat16, dim: INT64) -> TFloatOrBFloat16:
    """logcumsumexp(Tensor self, int dim) -> Tensor"""

    if op.Size(op.Shape(self)) == 0:
        # A scalar
        result = op.Identity(self)
    else:
        # FIXME(justinchuby): Ensure numerical stability
        result = op.Log(op.CumSum(op.Exp(self), dim))

    return result


@torch_op("aten::logdet")
def aten_logdet(self: TFloat) -> TFloat:
    """logdet(Tensor self) -> Tensor"""

    return op.Log(op.Det(self))


@torch_op("aten::logical_and")
def aten_logical_and(self: BOOL, other: BOOL) -> BOOL:
    """logical_and(Tensor self, Tensor other) -> Tensor"""

    return op.And(self, other)


@torch_op("aten::logical_not")
def aten_logical_not(self: BOOL) -> BOOL:
    """logical_not(Tensor self) -> Tensor"""

    return op.Not(self)


@torch_op("aten::logical_or")
def aten_logical_or(self: BOOL, other: BOOL) -> BOOL:
    """logical_or(Tensor self, Tensor other) -> Tensor"""

    return op.Or(self, other)


@torch_op("aten::logical_xor")
def aten_logical_xor(self: BOOL, other: BOOL) -> BOOL:
    """logical_xor(Tensor self, Tensor other) -> Tensor"""

    return op.Xor(self, other)


def aten_logit(self: TensorType, eps: Optional[float] = None) -> TensorType:
    """logit(Tensor self, float? eps=None) -> Tensor"""

    raise NotImplementedError()


def aten_logspace(start: float, end: float, steps: int, base: float = 10.0) -> TensorType:
    """logspace(Scalar start, Scalar end, int steps, float base=10.0, *, ScalarType? dtype=None, Layout? layout=None, Device? device=None, bool? pin_memory=None) -> Tensor"""

    raise NotImplementedError()


@torch_op("aten::logsumexp")
def aten_logsumexp(self: TReal, dim: INT64, keepdim: int = False) -> TReal:
    """logsumexp(Tensor self, int[1] dim, bool keepdim=False) -> Tensor"""

    if op.Size(op.Shape(self)) == 0:
        # A scalar
        result = self
    else:
        result = op.ReduceLogSumExp(self, dim, keepdims=keepdim)
    return result


def aten_lshift(self: TensorType, other: TensorType) -> TensorType:
    """__lshift__.Tensor(Tensor self, Tensor other) -> Tensor"""

    raise NotImplementedError()


def aten_lstm_cell(
    input: TensorType,
    hx: Sequence[TensorType],
    w_ih: TensorType,
    w_hh: TensorType,
    b_ih: Optional[TensorType] = None,
    b_hh: Optional[TensorType] = None,
) -> tuple[TensorType, TensorType]:
    """lstm_cell(Tensor input, Tensor[] hx, Tensor w_ih, Tensor w_hh, Tensor? b_ih=None, Tensor? b_hh=None) -> (Tensor, Tensor)"""

    raise NotImplementedError()


def aten_lstm_mps_backward(
    grad_y: TensorType,
    grad_hy: Optional[TensorType],
    grad_cy: Optional[TensorType],
    z_state: TensorType,
    cell_state_fwd: TensorType,
    input: TensorType,
    hx: Sequence[TensorType],
    params: Sequence[TensorType],
    has_biases: bool,
    num_layers: int,
    dropout: float,
    train: bool,
    bidirectional: bool,
    batch_first: bool,
) -> tuple[TensorType, TensorType, TensorType]:
    """lstm_mps_backward(Tensor grad_y, Tensor? grad_hy, Tensor? grad_cy, Tensor z_state, Tensor cell_state_fwd, Tensor input, Tensor[] hx, Tensor[] params, bool has_biases, int num_layers, float dropout, bool train, bool bidirectional, bool batch_first) -> (Tensor, Tensor[], Tensor[])"""

    raise NotImplementedError()


@torch_op("aten::lt")
def aten_lt(self: TReal, other: TReal) -> BOOL:
    """lt.Tensor(Tensor self, Tensor other) -> Tensor"""

    # TODO(justinchuby): Input spec: non bool tensor
    # Boolean inputs can be pre-casted by policy
    return op.Less(self, other)


def aten_lu_solve(self: TensorType, LU_data: TensorType, LU_pivots: TensorType) -> TensorType:
    """lu_solve(Tensor self, Tensor LU_data, Tensor LU_pivots) -> Tensor"""

    raise NotImplementedError()


def aten_lu_unpack(
    LU_data: TensorType,
    LU_pivots: TensorType,
    unpack_data: bool = True,
    unpack_pivots: bool = True,
) -> tuple[TensorType, TensorType, TensorType]:
    """lu_unpack(Tensor LU_data, Tensor LU_pivots, bool unpack_data=True, bool unpack_pivots=True) -> (Tensor P, Tensor L, Tensor U)"""

    raise NotImplementedError()


def aten_mH(self: TensorType) -> TensorType:
    """mH(Tensor(a) self) -> Tensor(a)"""

    raise NotImplementedError()


def aten_mT(self: TensorType) -> TensorType:
    """mT(Tensor(a) self) -> Tensor(a)"""

    raise NotImplementedError()


def aten_margin_ranking_loss(
    input1: TensorType,
    input2: TensorType,
    target: TensorType,
    margin: float = 0.0,
    reduction: int = 1,
) -> TensorType:
    """margin_ranking_loss(Tensor input1, Tensor input2, Tensor target, float margin=0.0, int reduction=Mean) -> Tensor"""

    raise NotImplementedError()


@torch_op("aten::masked_fill")
def aten_masked_fill(self: TTensor, mask: BOOL, value: TTensor) -> TTensor:
    """masked_fill.Tensor(Tensor self, Tensor mask, Tensor value) -> Tensor"""
    # NOTE: Do not attempt to cast `mask` to BOOL because mask should not take any other types.
    # `mask` coming in as other types is often an error and should fail the model.
    value_cast = op.CastLike(value, self)
    return op.Where(mask, value_cast, self)


def aten_masked_scatter(self: TensorType, mask: TensorType, source: TensorType) -> TensorType:
    """masked_scatter(Tensor self, Tensor mask, Tensor source) -> Tensor"""

    raise NotImplementedError()


def aten_masked_select(self: TensorType, mask: TensorType) -> TensorType:
    """masked_select(Tensor self, Tensor mask) -> Tensor"""

    raise NotImplementedError()


def aten_masked_select_backward(
    grad: TensorType, input: TensorType, mask: TensorType
) -> TensorType:
    """masked_select_backward(Tensor grad, Tensor input, Tensor mask) -> Tensor"""

    raise NotImplementedError()


@torch_op("aten::matmul")
def aten_matmul(
    self: TRealUnlessInt16OrInt8, other: TRealUnlessInt16OrInt8
) -> TRealUnlessInt16OrInt8:
    """matmul(Tensor self, Tensor other) -> Tensor"""

    return op.MatMul(self, other)


def aten_matmul_backward(
    grad: TensorType, self: TensorType, other: TensorType, mask: Sequence[bool]
) -> tuple[TensorType, TensorType]:
    """matmul_backward(Tensor grad, Tensor self, Tensor other, bool[2] mask) -> (Tensor, Tensor)"""

    raise NotImplementedError()


def aten_matrix_H(self: TensorType) -> TensorType:
    """matrix_H(Tensor(a) self) -> Tensor(a)"""

    raise NotImplementedError()


def aten_matrix_exp(self: TensorType) -> TensorType:
    """matrix_exp(Tensor self) -> Tensor"""

    raise NotImplementedError()


def aten_matrix_exp_backward(self: TensorType, grad: TensorType) -> TensorType:
    """matrix_exp_backward(Tensor self, Tensor grad) -> Tensor"""

    raise NotImplementedError()


def aten_matrix_power(self: TensorType, n: int) -> TensorType:
    """matrix_power(Tensor self, int n) -> Tensor"""

    raise NotImplementedError()


@torch_op("aten::max", trace_only=True)
def aten_max(
    self: TReal, dim_or_other: Union[TReal, INT64] = None, keepdim: BOOL = None
) -> TReal:
    """max(Tensor self) -> Tensor"""

    self_rank = op.Size(op.Shape(self))
    if self_rank == 0:
        self = op.Reshape(self, op.Constant(value_int=[-1]))

    output = 1

    if op.OptionalHasElement(dim_or_other):
        if isinstance(dim_or_other, int):
            if not op.OptionalHasElement(keepdim):
                keepdim = False
            result, indices = _aten_max_with_dim(self, dim_or_other, keepdim)
            output = 2
        else:  # dim_or_other is tensor
            result = _aten_max_with_other(self, dim_or_other)
    else:
        result = _aten_max_with_no_dim(self)

    if self_rank == 0:
        result = op.Squeeze(result)

    if output == 2:
        if self_rank == 0:
            indices = op.Squeeze(indices)  # type: ignore[has-type]
        return result, indices
    return result


@torch_op("aten::max", private=True)
def _aten_max_with_no_dim(self: TReal) -> TReal:
    result = op.ReduceMax(self, keepdims=0)
    return result


@torch_op("aten::max", private=True)
def _aten_max_with_other(self: TReal, other: TReal) -> TReal:
    result = op.Max(self, other)
    return result


@torch_op("aten::max", private=True)
def _aten_max_with_dim(self: TReal, dim: int, keepdim: bool):
    dims = op.Reshape(dim, op.Constant(value_int=[-1]))
    result = op.ReduceMax(self, dims, keepdims=keepdim)
    indices = op.ArgMax(self, axis=dim, keepdims=keepdim)
    return result, indices


@torch_op("aten::maximum")
def aten_maximum(self: TReal, other: TReal) -> TReal:
    """maximum(Tensor self, Tensor other) -> Tensor"""

    return op.Max(self, other)


def aten_mean(self: TensorType, dtype: Optional[int] = None) -> TensorType:
    """mean(Tensor self, *, ScalarType? dtype=None) -> Tensor"""

    raise NotImplementedError()


def aten_median(self: TensorType) -> TensorType:
    """median(Tensor self) -> Tensor"""

    raise NotImplementedError()


def aten_meshgrid(tensors: Sequence[TensorType]) -> TensorType:
    """meshgrid(Tensor[] tensors) -> Tensor[]"""

    raise NotImplementedError()


@torch_op("aten::min")
def aten_min(self: TReal) -> TReal:
    """min(Tensor self) -> Tensor"""

    return op.ReduceMin(self, keepdims=0)


@torch_op("aten::min.dim")
def aten_min_dim(self: TReal, dim: int, keepdim: bool = False) -> Tuple[TReal, TInt]:
    """min.dim(Tensor self, int dim, bool keepdim=False) -> (Tensor values, Tensor indices)"""
    if op.Size(op.Shape(self)) == 0:
        result = self
        indices = op.Constant(value_int=0)
    else:
        dims = op.Reshape(dim, op.Constant(value_ints=[-1]))
        result = op.ReduceMin(self, dims, keepdims=keepdim)
        indices = op.ArgMin(self, axis=dim, keepdims=keepdim)

    return result, indices


@torch_op("aten::min.other")
def aten_min_other(self: TReal, other: TReal) -> TReal:
    """min.other(Tensor self, Tensor other) -> Tensor"""
    return op.Min(self, other)


@torch_op("aten::minimum")
def aten_minimum(self: TReal, other: TReal) -> TReal:
    """minimum(Tensor self, Tensor other) -> Tensor"""

    return op.Min(self, other)


def aten_miopen_batch_norm(
    input: TensorType,
    weight: TensorType,
    bias: Optional[TensorType],
    running_mean: Optional[TensorType],
    running_var: Optional[TensorType],
    training: bool,
    exponential_average_factor: float,
    epsilon: float,
) -> tuple[TensorType, TensorType, TensorType]:
    """miopen_batch_norm(Tensor input, Tensor weight, Tensor? bias, Tensor? running_mean, Tensor? running_var, bool training, float exponential_average_factor, float epsilon) -> (Tensor, Tensor, Tensor)"""

    raise NotImplementedError()


def aten_miopen_batch_norm_backward(
    input: TensorType,
    grad_output: TensorType,
    weight: TensorType,
    running_mean: Optional[TensorType],
    running_var: Optional[TensorType],
    save_mean: Optional[TensorType],
    save_var: Optional[TensorType],
    epsilon: float,
) -> tuple[TensorType, TensorType, TensorType]:
    """miopen_batch_norm_backward(Tensor input, Tensor grad_output, Tensor weight, Tensor? running_mean, Tensor? running_var, Tensor? save_mean, Tensor? save_var, float epsilon) -> (Tensor, Tensor, Tensor)"""

    raise NotImplementedError()


def aten_miopen_convolution(
    self: TensorType,
    weight: TensorType,
    bias: Optional[TensorType],
    padding: INT64,
    stride: Sequence[int],
    dilation: Sequence[int],
    groups: int,
    benchmark: bool,
    deterministic: bool,
) -> TensorType:
    """miopen_convolution(Tensor self, Tensor weight, Tensor? bias, SymInt[] padding, int[] stride, int[] dilation, int groups, bool benchmark, bool deterministic) -> Tensor"""

    raise NotImplementedError()


def aten_miopen_convolution_add_relu(
    self: TensorType,
    weight: TensorType,
    z: TensorType,
    alpha: Optional[float],
    bias: Optional[TensorType],
    stride: Sequence[int],
    padding: Sequence[int],
    dilation: Sequence[int],
    groups: int,
) -> TensorType:
    """miopen_convolution_add_relu(Tensor self, Tensor weight, Tensor z, Scalar? alpha, Tensor? bias, int[] stride, int[] padding, int[] dilation, int groups) -> Tensor"""

    raise NotImplementedError()


def aten_miopen_convolution_relu(
    self: TensorType,
    weight: TensorType,
    bias: Optional[TensorType],
    stride: Sequence[int],
    padding: Sequence[int],
    dilation: Sequence[int],
    groups: int,
) -> TensorType:
    """miopen_convolution_relu(Tensor self, Tensor weight, Tensor? bias, int[] stride, int[] padding, int[] dilation, int groups) -> Tensor"""

    raise NotImplementedError()


def aten_miopen_convolution_transpose(
    self: TensorType,
    weight: TensorType,
    bias: Optional[TensorType],
    padding: INT64,
    output_padding: INT64,
    stride: Sequence[int],
    dilation: Sequence[int],
    groups: int,
    benchmark: bool,
    deterministic: bool,
) -> TensorType:
    """miopen_convolution_transpose(Tensor self, Tensor weight, Tensor? bias, SymInt[] padding, SymInt[] output_padding, int[] stride, int[] dilation, int groups, bool benchmark, bool deterministic) -> Tensor"""

    raise NotImplementedError()


def aten_miopen_depthwise_convolution(
    self: TensorType,
    weight: TensorType,
    bias: Optional[TensorType],
    padding: INT64,
    stride: Sequence[int],
    dilation: Sequence[int],
    groups: int,
    benchmark: bool,
    deterministic: bool,
) -> TensorType:
    """miopen_depthwise_convolution(Tensor self, Tensor weight, Tensor? bias, SymInt[] padding, int[] stride, int[] dilation, int groups, bool benchmark, bool deterministic) -> Tensor"""

    raise NotImplementedError()


def aten_miopen_rnn(
    input: TensorType,
    weight: Sequence[TensorType],
    weight_stride0: int,
    hx: TensorType,
    cx: Optional[TensorType],
    mode: int,
    hidden_size: int,
    num_layers: int,
    batch_first: bool,
    dropout: float,
    train: bool,
    bidirectional: bool,
    batch_sizes: Sequence[int],
    dropout_state: Optional[TensorType],
) -> tuple[TensorType, TensorType, TensorType, TensorType, TensorType]:
    """miopen_rnn(Tensor input, Tensor[] weight, int weight_stride0, Tensor hx, Tensor? cx, int mode, int hidden_size, int num_layers, bool batch_first, float dropout, bool train, bool bidirectional, int[] batch_sizes, Tensor? dropout_state) -> (Tensor, Tensor, Tensor, Tensor, Tensor)"""

    raise NotImplementedError()


def aten_miopen_rnn_backward(
    input: TensorType,
    weight: Sequence[TensorType],
    weight_stride0: int,
    weight_buf: TensorType,
    hx: TensorType,
    cx: Optional[TensorType],
    output: TensorType,
    grad_output: Optional[TensorType],
    grad_hy: Optional[TensorType],
    grad_cy: Optional[TensorType],
    mode: int,
    hidden_size: int,
    num_layers: int,
    batch_first: bool,
    dropout: float,
    train: bool,
    bidirectional: bool,
    batch_sizes: Sequence[int],
    dropout_state: Optional[TensorType],
    reserve: TensorType,
    output_mask: Sequence[bool],
) -> tuple[TensorType, TensorType, TensorType, TensorType]:
    """miopen_rnn_backward(Tensor input, Tensor[] weight, int weight_stride0, Tensor weight_buf, Tensor hx, Tensor? cx, Tensor output, Tensor? grad_output, Tensor? grad_hy, Tensor? grad_cy, int mode, int hidden_size, int num_layers, bool batch_first, float dropout, bool train, bool bidirectional, int[] batch_sizes, Tensor? dropout_state, Tensor reserve, bool[4] output_mask) -> (Tensor, Tensor, Tensor, Tensor[])"""

    raise NotImplementedError()


def aten_mkldnn_adaptive_avg_pool2d(
    self: TensorType, output_size: Sequence[int]
) -> TensorType:
    """mkldnn_adaptive_avg_pool2d(Tensor self, int[2] output_size) -> Tensor"""

    raise NotImplementedError()


def aten_mkldnn_adaptive_avg_pool2d_backward(
    grad_output: TensorType, self: TensorType
) -> TensorType:
    """mkldnn_adaptive_avg_pool2d_backward(Tensor grad_output, Tensor self) -> Tensor"""

    raise NotImplementedError()


def aten_mkldnn_convolution(
    self: TensorType,
    weight: TensorType,
    bias: Optional[TensorType],
    padding: INT64,
    stride: Sequence[int],
    dilation: Sequence[int],
    groups: int,
) -> TensorType:
    """mkldnn_convolution(Tensor self, Tensor weight, Tensor? bias, SymInt[] padding, int[] stride, int[] dilation, int groups) -> Tensor"""

    raise NotImplementedError()


def aten_mkldnn_linear_backward(
    self: TensorType, grad_output: TensorType, weight: TensorType, output_mask: Sequence[bool]
) -> tuple[TensorType, TensorType, TensorType]:
    """mkldnn_linear_backward(Tensor self, Tensor grad_output, Tensor weight, bool[3] output_mask) -> (Tensor, Tensor, Tensor)"""

    raise NotImplementedError()


def aten_mkldnn_linear_backward_input(
    input_size: Sequence[int], grad_output: TensorType, weight: TensorType
) -> TensorType:
    """mkldnn_linear_backward_input(int[] input_size, Tensor grad_output, Tensor weight) -> Tensor"""

    raise NotImplementedError()


def aten_mkldnn_linear_backward_weights(
    grad_output: TensorType, input: TensorType, weight: TensorType, bias_defined: bool
) -> tuple[TensorType, TensorType]:
    """mkldnn_linear_backward_weights(Tensor grad_output, Tensor input, Tensor weight, bool bias_defined) -> (Tensor, Tensor)"""

    raise NotImplementedError()


def aten_mkldnn_max_pool2d(
    self: TensorType,
    kernel_size: Sequence[int],
    stride: Optional[Sequence[int]] = None,
    padding: Sequence[int] = (0, 0),
    dilation: Sequence[int] = (1, 1),
    ceil_mode: bool = False,
) -> TensorType:
    """mkldnn_max_pool2d(Tensor self, int[2] kernel_size, int[2] stride=[], int[2] padding=0, int[2] dilation=1, bool ceil_mode=False) -> Tensor"""

    raise NotImplementedError()


def aten_mkldnn_max_pool2d_backward(
    grad_output: TensorType,
    output: TensorType,
    input: TensorType,
    kernel_size: Sequence[int],
    stride: Optional[Sequence[int]] = None,
    padding: Sequence[int] = (0, 0),
    dilation: Sequence[int] = (1, 1),
    ceil_mode: bool = False,
) -> TensorType:
    """mkldnn_max_pool2d_backward(Tensor grad_output, Tensor output, Tensor input, int[2] kernel_size, int[2] stride=[], int[2] padding=0, int[2] dilation=1, bool ceil_mode=False) -> Tensor"""

    raise NotImplementedError()


def aten_mkldnn_max_pool3d(
    self: TensorType,
    kernel_size: Sequence[int],
    stride: Optional[Sequence[int]] = None,
    padding: Sequence[int] = (0, 0, 0),
    dilation: Sequence[int] = (1, 1, 1),
    ceil_mode: bool = False,
) -> TensorType:
    """mkldnn_max_pool3d(Tensor self, int[3] kernel_size, int[3] stride=[], int[3] padding=0, int[3] dilation=1, bool ceil_mode=False) -> Tensor"""

    raise NotImplementedError()


def aten_mkldnn_max_pool3d_backward(
    grad_output: TensorType,
    output: TensorType,
    input: TensorType,
    kernel_size: Sequence[int],
    stride: Optional[Sequence[int]] = None,
    padding: Sequence[int] = (0, 0, 0),
    dilation: Sequence[int] = (1, 1, 1),
    ceil_mode: bool = False,
) -> TensorType:
    """mkldnn_max_pool3d_backward(Tensor grad_output, Tensor output, Tensor input, int[3] kernel_size, int[3] stride=[], int[3] padding=0, int[3] dilation=1, bool ceil_mode=False) -> Tensor"""

    raise NotImplementedError()


@torch_op("aten::mm")
def aten_mm(
    self: TRealUnlessInt16OrInt8, mat2: TRealUnlessInt16OrInt8
) -> TRealUnlessInt16OrInt8:
    """mm(Tensor self, Tensor mat2) -> Tensor"""

    # TODO(justinchuby): Specify type conversion for uint8/int8/int16
    return op.MatMul(self, mat2)


def aten_mode(
    self: TensorType, dim: int = -1, keepdim: bool = False
) -> tuple[TensorType, TensorType]:
    """mode(Tensor self, int dim=-1, bool keepdim=False) -> (Tensor values, Tensor indices)"""

    raise NotImplementedError()


def aten_mps_convolution_backward(
    self: TensorType,
    grad_output: TensorType,
    weight: TensorType,
    padding: Sequence[int],
    stride: Sequence[int],
    dilation: Sequence[int],
    groups: int,
    output_mask: Sequence[bool],
) -> tuple[TensorType, TensorType, TensorType]:
    """mps_convolution_backward(Tensor self, Tensor grad_output, Tensor weight, int[] padding, int[] stride, int[] dilation, int groups, bool[3] output_mask) -> (Tensor, Tensor, Tensor)"""

    raise NotImplementedError()


def aten_mps_convolution_transpose_backward(
    self: TensorType,
    grad_output: TensorType,
    weight: TensorType,
    padding: Sequence[int],
    output_padding: Sequence[int],
    stride: Sequence[int],
    dilation: Sequence[int],
    groups: int,
    output_mask: Sequence[bool],
) -> tuple[TensorType, TensorType]:
    """mps_convolution_transpose_backward(Tensor self, Tensor grad_output, Tensor weight, int[] padding, int[] output_padding, int[] stride, int[] dilation, int groups, bool[2] output_mask) -> (Tensor, Tensor)"""

    raise NotImplementedError()


def aten_mps_max_pool2d_backward(
    grad_output: TensorType,
    self: TensorType,
    kernel_size: Sequence[int],
    stride: Optional[Sequence[int]] = None,
    padding: Sequence[int] = (0, 0),
    dilation: Sequence[int] = (1, 1),
    ceil_mode: bool = False,
) -> TensorType:
    """mps_max_pool2d_backward(Tensor grad_output, Tensor self, int[2] kernel_size, int[2] stride=[], int[2] padding=0, int[2] dilation=1, bool ceil_mode=False) -> Tensor"""

    raise NotImplementedError()


def aten_msort(self: TensorType) -> TensorType:
    """msort(Tensor self) -> Tensor"""

    raise NotImplementedError()


@torch_op("aten::mul")
def aten_mul(self: TReal, other: TReal) -> TReal:
    """mul.Tensor(Tensor self, Tensor other) -> Tensor"""
    # FIXME(titaiwang): get rid of this when we have type_promotion
    other = op.CastLike(other, self)
    return op.Mul(self, other)


@torch_op("aten::mul")
def aten_mul_bool(self: BOOL, other: BOOL) -> BOOL:
    """ONNX Mul doesn't support Boolean, so use And as an equivalent operator."""

    # TODO(justinchuby): Handle cases where type reconcilation is not enough,
    # since different ONNX operators are used based on different data types.

    return op.And(self, other)


def aten_multinomial(
    self: TensorType,
    num_samples: int,
    replacement: bool = False,
    generator: Optional[str] = None,
) -> TensorType:
    """multinomial(Tensor self, int num_samples, bool replacement=False, *, Generator? generator=None) -> Tensor"""

    raise NotImplementedError()


def aten_multiply(self: TensorType, other: TensorType) -> TensorType:
    """multiply.Tensor(Tensor self, Tensor other) -> Tensor"""

    raise NotImplementedError()


def aten_mv(self: TensorType, vec: TensorType) -> TensorType:
    """mv(Tensor self, Tensor vec) -> Tensor"""

    raise NotImplementedError()


def aten_mvlgamma(self: TensorType, p: int) -> TensorType:
    """mvlgamma(Tensor self, int p) -> Tensor"""

    raise NotImplementedError()


def aten_nan_to_num(
    self: TensorType,
    nan: Optional[float] = None,
    posinf: Optional[float] = None,
    neginf: Optional[float] = None,
) -> TensorType:
    """nan_to_num(Tensor self, float? nan=None, float? posinf=None, float? neginf=None) -> Tensor"""

    raise NotImplementedError()


def aten_nanmean(
    self: TensorType,
    dim: Optional[int] = None,
    keepdim: bool = False,
    dtype: Optional[int] = None,
) -> TensorType:
    """nanmean(Tensor self, int[1]? dim=None, bool keepdim=False, *, ScalarType? dtype=None) -> Tensor"""

    raise NotImplementedError()


def aten_nanmedian(self: TensorType) -> TensorType:
    """nanmedian(Tensor self) -> Tensor"""

    raise NotImplementedError()


def aten_nanquantile(
    self: TensorType,
    q: TensorType,
    dim: Optional[int] = None,
    keepdim: bool = False,
    interpolation: str = "linear",
) -> TensorType:
    """nanquantile(Tensor self, Tensor q, int? dim=None, bool keepdim=False, *, str interpolation='linear') -> Tensor"""

    raise NotImplementedError()


def aten_nansum(
    self: TensorType,
    dim: Optional[int] = None,
    keepdim: bool = False,
    dtype: Optional[int] = None,
) -> TensorType:
    """nansum(Tensor self, int[1]? dim=None, bool keepdim=False, *, ScalarType? dtype=None) -> Tensor"""

    raise NotImplementedError()


@torch_op("aten::narrow")
def aten_narrow(self: TTensor, dim: INT64, start: INT64, length: INT64) -> TTensor:
    """narrow(Tensor(a) self, int dim, SymInt start, SymInt length) -> Tensor(a)"""

    dim_rank = op.Size(op.Shape(dim))
    if dim_rank == 0:
        dim = op.Reshape(dim, op.Constant(value_ints=[-1]))

    start_rank = op.Size(op.Shape(start))
    if start_rank == 0:
        start = op.Reshape(start, op.Constant(value_ints=[-1]))

    length_rank = op.Size(op.Shape(length))
    if length_rank == 0:
        length = op.Reshape(length, op.Constant(value_ints=[-1]))

    end = op.Add(start, length)
    result = op.Slice(self, start, end, dim)
    return result


def aten_narrow_copy(self: TensorType, dim: int, start: INT64, length: INT64) -> TensorType:
    """narrow_copy(Tensor self, int dim, SymInt start, SymInt length) -> Tensor"""

    raise NotImplementedError()


@torch_op("aten::native_batch_norm", trace_only=True)
def aten_native_batch_norm(
    input: TFloat,
    weight: Optional[TFloat] = None,
    bias: Optional[TFloat] = None,
    running_mean: Optional[TFloat] = None,
    running_var: Optional[TFloat] = None,
    training: bool = False,
    momentum: float = 0.9,
    eps: float = 1e-05,
) -> Tuple[TFloat, TFloat, TFloat]:
    """native_batch_norm(Tensor input, Tensor? weight, Tensor? bias, Tensor? running_mean, Tensor? running_var, bool training, float momentum, float eps) -> (Tensor, Tensor, Tensor)"""

    if weight is None:  # Set to 1.0 as default
        weight = op.Expand(op.Constant(value_floats=[1.0]), op.Shape(input, start=1, end=2))

    if bias is None:  # Set to 0.0 as default
        bias = op.Expand(op.Constant(value_floats=[0.0]), op.Shape(input, start=1, end=2))

    axes = list(range(len(input.shape)))
    axes.pop(1)
    axes = op.Constant(value_ints=axes)
    if running_mean is None:  # Using input mean
        running_mean = op.Squeeze(op.ReduceMean(input, axes))

    if running_var is None:  # Using input var
        mean = op.ReduceMean(input, axes)
        input_sub_mean = op.Sub(input, mean)
        sqr_input_sub_mean = op.Mul(input_sub_mean, input_sub_mean)
        running_var = op.Squeeze(op.ReduceMean(sqr_input_sub_mean, axes))

    # Have to split to 2 private functions, because training_function return 3 outputs
    # While inference_function return 1 output
    if training is True:
        norm, mean, var = _aten_native_batch_norm_training_onnx(
            input, weight, bias, running_mean, running_var, axes, training, momentum, eps
        )
    else:
        norm, mean, var = _aten_native_batch_norm_inference_onnx(
            input, weight, bias, running_mean, running_var, training, momentum, eps
        )
    return norm, mean, var


@torch_op("aten::native_batch_norm", private=True)
def _aten_native_batch_norm_training_onnx(
    input: TFloat,
    weight: TFloat,
    bias: TFloat,
    running_mean: TFloat,
    running_var: TFloat,
    axes: INT64,
    training: bool,
    momentum: float,
    eps: float,
) -> Tuple[TFloat, TFloat, TFloat]:
    # Assert(training is True)
    norm, running_mean, running_var = op.BatchNormalization(
        input,
        weight,
        bias,
        running_mean,
        running_var,
        epsilon=eps,
        momentum=momentum,
        training_mode=training,
    )
    # Compute var and rstd
    mean = op.ReduceMean(input, axes)
    input_sub_mean = op.Sub(input, mean)
    sqr = op.Mul(input_sub_mean, input_sub_mean)
    var = op.ReduceMean(sqr, axes, keepdims=0)
    rstd = op.Div(1.0, op.Sqrt(var + eps))
    # Get mean again with size = [1, C]
    mean = op.ReduceMean(input, axes, keepdims=0)
    return norm, mean, rstd


@torch_op("aten::native_batch_norm", private=True)
def _aten_native_batch_norm_inference_onnx(
    input: TFloat,
    weight: TFloat,
    bias: TFloat,
    running_mean: TFloat,
    running_var: TFloat,
    training: bool,
    momentum: float,
    eps: float,
) -> Tuple[TFloat, TFloat, TFloat]:
    # Assert(training is False)
    norm = op.BatchNormalization(
        input,
        weight,
        bias,
        running_mean,
        running_var,
        epsilon=eps,
        momentum=momentum,
        training_mode=training,
    )
    # Cannot return 2 dup output, so have to do twice with different variable name
    empty_mean = op.Cast(op.Shape(input, 0, 0), to=FLOAT.dtype)
    empty_var = op.Cast(op.Shape(input, 0, 0), to=FLOAT.dtype)
    return norm, empty_mean, empty_var


def aten_native_batch_norm_backward(
    grad_out: TensorType,
    input: TensorType,
    weight: Optional[TensorType],
    running_mean: Optional[TensorType],
    running_var: Optional[TensorType],
    save_mean: Optional[TensorType],
    save_invstd: Optional[TensorType],
    train: bool,
    eps: float,
    output_mask: Sequence[bool],
) -> tuple[TensorType, TensorType, TensorType]:
    """native_batch_norm_backward(Tensor grad_out, Tensor input, Tensor? weight, Tensor? running_mean, Tensor? running_var, Tensor? save_mean, Tensor? save_invstd, bool train, float eps, bool[3] output_mask) -> (Tensor, Tensor, Tensor)"""

    raise NotImplementedError()


def aten_native_channel_shuffle(self: TensorType, groups: int) -> TensorType:
    """native_channel_shuffle(Tensor self, int groups) -> Tensor"""

    raise NotImplementedError()


@torch_op("aten::native_dropout")
def aten_native_dropout(
    input: TFloatOrBFloat16, p: float, train: bool = True
) -> Tuple[TFloatOrBFloat16, BOOL]:
    """native_dropout(Tensor input, float p, bool? train) -> (Tensor, Tensor)"""

    result, mask = op.Dropout(input, p, train)
    return result, mask


def aten_native_dropout_backward(
    grad_output: TensorType, mask: TensorType, scale: float
) -> TensorType:
    """native_dropout_backward(Tensor grad_output, Tensor mask, float scale) -> Tensor"""

    raise NotImplementedError()


@torch_op("aten::native_group_norm", trace_only=True)
def aten_native_group_norm(
    input: TFloat,
    weight: Optional[TFloat] = None,
    bias: Optional[TFloat] = None,
    N: Optional[INT64] = None,  # pylint: disable=unused-argument
    C: Optional[INT64] = None,  # pylint: disable=unused-argument
    HxW: Optional[INT64] = None,  # pylint: disable=unused-argument
    group: int = 1,
    eps: float = 1e-05,
) -> Tuple[TFloat, TFloat, TFloat]:
    """native_group_norm(Tensor input, Tensor? weight, Tensor? bias, SymInt N, SymInt C, SymInt HxW, int group, float eps) -> (Tensor, Tensor, Tensor)"""

    # Actually we don't need N,C,HxW value because the input tensor has that information
    if weight is None:  # Set to 1.0 as default, the shape is Channel size
        weight = op.Expand(op.Constant(value_floats=[1.0]), op.Shape(input, start=1, end=2))

    if bias is None:  # Set to 0.0 as default, the shape is Channel size
        bias = op.Expand(op.Constant(value_floats=[0.0]), op.Shape(input, start=1, end=2))

    # Accoding to Torch, return rstd instead of var
    norm, mean, rstd = _aten_native_group_norm_onnx(input, weight, bias, group, eps)
    return norm, mean, rstd


@torch_op("aten::native_group_norm", private=True)
def _aten_native_group_norm_onnx(
    input: TFloat,
    weight: TFloat,
    bias: TFloat,
    group: INT64,
    eps: float,
) -> Tuple[TFloat, TFloat, TFloat]:
    # Because onnx.GroupNorm() need size=group for weight and bias
    # But the torch's aten function's input need size=channel, the size mismatched
    # So we have to use onnx.InstanceNorm() to simulate
    neg_1 = op.Constant(value_ints=[-1])
    # Create weight_instance_norm and bias_instance_norm, copied from Torch ONNX converter
    group_tensor = op.Reshape(group, neg_1)
    # 0 in the shape list keeps dimension value unchanged, for InstanceNorm need [0,group,-1]
    shape_input = op.Concat(op.Constant(value_ints=[0]), group_tensor, neg_1, axis=0)
    input_reshaped = op.Reshape(input, shape_input)
    weight_inst_norm = op.Expand(op.Constant(value_floats=[1.0]), group_tensor)
    bias_inst_norm = op.Expand(op.Constant(value_floats=[0.0]), group_tensor)
    norm = op.InstanceNormalization(
        input_reshaped, weight_inst_norm, bias_inst_norm, epsilon=eps
    )
    # Reshape back to input's shape
    norm = op.Reshape(norm, op.Shape(input))
    # Using the input weight and bias to do affine
    # But need to unsqueeze to the target shape for broading cast easy
    input_rank = op.Size(op.Shape(input))
    axes_unsqueeze = op.Range(1, input_rank - 1, 1)
    weight_full_shape = op.Unsqueeze(weight, axes_unsqueeze)
    bias_full_shape = op.Unsqueeze(bias, axes_unsqueeze)
    norm_mul_weight = op.Mul(norm, weight_full_shape)
    norm_result = op.Add(norm_mul_weight, bias_full_shape)
    # Compute mean and rstd, but using Torch algorithm
    # The returned shape for mean and vstd should be [N, group, -1]
    N = op.Shape(input, start=0, end=1)
    shape_N_group_neg1 = op.Concat(N, group_tensor, neg_1, axis=0)
    input_N_group_neg1 = op.Reshape(input, shape_N_group_neg1)
    # The output size is [N, group], so dims = [2]
    axes = op.Constant(value_ints=[2])
    # Get mean which size is [N, group, 1], for broadcasting
    mean = op.ReduceMean(input_N_group_neg1, axes)
    input_sub_mean = op.Sub(input_N_group_neg1, mean)
    sqr_input_sub_mean = op.Mul(input_sub_mean, input_sub_mean)
    # In Pytorch, vstd = 1/(sqrt(var + eps))
    var = op.ReduceMean(sqr_input_sub_mean, axes, keepdims=0)
    rstd = op.Div(1.0, op.Sqrt(var + eps))
    # Get the correct shape [N, group] for mean again
    mean = op.ReduceMean(input_N_group_neg1, axes, keepdims=0)
    return norm_result, mean, rstd


def aten_native_group_norm_backward(
    grad_out: TensorType,
    input: TensorType,
    mean: TensorType,
    rstd: TensorType,
    weight: Optional[TensorType],
    N: INT64,
    C: INT64,
    HxW: INT64,
    group: int,
    output_mask: Sequence[bool],
) -> tuple[TensorType, TensorType, TensorType]:
    """native_group_norm_backward(Tensor grad_out, Tensor input, Tensor mean, Tensor rstd, Tensor? weight, SymInt N, SymInt C, SymInt HxW, int group, bool[3] output_mask) -> (Tensor, Tensor, Tensor)"""

    raise NotImplementedError()


@torch_op("aten::native_layer_norm", trace_only=True)
def aten_native_layer_norm(
    input: TReal,
    normalized_shape: INT64,
    weight: Optional[TReal] = None,
    bias: Optional[TReal] = None,
    eps: float = 1e-05,
) -> Tuple[TReal, TReal, TReal]:
    """native_layer_norm(Tensor input, SymInt[] normalized_shape, Tensor? weight, Tensor? bias, float eps) -> (Tensor, Tensor, Tensor)"""

    # https://pytorch.org/docs/stable/generated/torch.nn.LayerNorm.html#torch.nn.LayerNorm
    # The mean and standard-deviation are calculated over the last D dimensions,
    # where D is the dimension of normalized_shape. For example, if normalized_shape is
    # (3, 5) (a 2-dimensional shape), the mean and standard-deviation are computed
    # over the last 2 dimensions of the input (i.e. input.mean((-2, -1))).

    # Use Python to manipulate
    start_axis = -len(normalized_shape)

    if weight is None:
        one = op.Constant(value_floats=[1.0])
        weight = op.Expand(one, op.Shape(input, start=start_axis))
        weight = op.CastLike(weight, input)

    result, mean, rdenominator = op.LayerNormalization(
        input, weight, bias, axis=start_axis, epsilon=eps
    )

    return result, mean, rdenominator


def aten_native_layer_norm_backward(
    grad_out: TensorType,
    input: TensorType,
    normalized_shape: INT64,
    mean: TensorType,
    rstd: TensorType,
    weight: Optional[TensorType],
    bias: Optional[TensorType],
    output_mask: Sequence[bool],
) -> tuple[TensorType, TensorType, TensorType]:
    """native_layer_norm_backward(Tensor grad_out, Tensor input, SymInt[] normalized_shape, Tensor mean, Tensor rstd, Tensor? weight, Tensor? bias, bool[3] output_mask) -> (Tensor, Tensor, Tensor)"""

    raise NotImplementedError()


def aten_native_norm(self: TensorType, p: float = 2.0) -> TensorType:
    """native_norm(Tensor self, Scalar p=2) -> Tensor"""

    raise NotImplementedError()


@torch_op("aten::ne")
def aten_ne(self: TReal, other: TReal) -> BOOL:
    """ne.Tensor(Tensor self, Tensor other) -> Tensor"""

    return op.Not(op.Equal(self, other))


@torch_op("aten::neg")
def aten_neg(self: TReal) -> TReal:
    """neg(Tensor self) -> Tensor"""

    return op.Neg(self)


def aten_negative(self: TensorType) -> TensorType:
    """negative(Tensor self) -> Tensor"""

    raise NotImplementedError()


@torch_op("aten::new_empty")
def aten_new_empty(self: TTensor, size: INT64) -> TTensor:
    """new_empty(Tensor self, SymInt[] size, *, ScalarType? dtype=None, Layout? layout=None, Device? device=None, bool? pin_memory=None) -> Tensor"""

    # using zero to simulate empty array
    result = op.ConstantOfShape(size)
    return op.CastLike(result, self)


@torch_op("aten::new_empty")
def aten_new_empty_dtype(
    self: TTensor,  # pylint: disable=unused-argument
    size: INT64,
    dtype: int,
) -> TTensor:
    """new_empty(Tensor self, SymInt[] size, *, ScalarType? dtype=None, Layout? layout=None, Device? device=None, bool? pin_memory=None) -> Tensor"""

    # using zero to simulate empty array
    result = op.ConstantOfShape(size)
    return op.Cast(result, dtype)


@torch_op("aten::new_empty_strided")
def aten_new_empty_strided(
    self: TTensor,
    size: INT64,
    stride: INT64,  # pylint: disable=unused-argument
) -> TTensor:
    """new_empty_strided(Tensor self, SymInt[] size, SymInt[] stride, *, ScalarType? dtype=None, Layout? layout=None, Device? device=None, bool? pin_memory=None) -> Tensor"""

    # using zero to simulate empty array
    zero = op.ConstantOfShape(size)
    return op.CastLike(zero, self)


@torch_op("aten::new_empty_strided")
def aten_new_empty_strided_dtype(
    self: TTensor,  # pylint: disable=unused-argument
    size: INT64,
    stride: INT64,  # pylint: disable=unused-argument
    dtype: int,
) -> TTensor:
    """new_empty_strided(Tensor self, SymInt[] size, SymInt[] stride, *, ScalarType? dtype=None, Layout? layout=None, Device? device=None, bool? pin_memory=None) -> Tensor"""

    # using zero to simulate empty array
    zero = op.ConstantOfShape(size)
    return op.Cast(zero, to=dtype)


@torch_op("aten::new_full")
def aten_new_full(self: TTensor, size: INT64, fill_value: TTensor) -> TTensor:
    # new_full(Tensor self, SymInt[] size, Scalar fill_value, *, ScalarType? dtype=None, Layout? layout=None, Device? device=None, bool? pin_memory=None) -> Tensor

    fill_value = op.CastLike(fill_value, self)
    return op.Expand(fill_value, size)


@torch_op("aten::new_full")
def aten_new_full_dtype(
    self: TTensor,  # pylint: disable=unused-argument
    size: INT64,
    fill_value: TTensor,
    dtype: int,
) -> TTensor:
    # new_full(Tensor self, SymInt[] size, Scalar fill_value, *, ScalarType? dtype=None, Layout? layout=None, Device? device=None, bool? pin_memory=None) -> Tensor

    fill_value = op.Cast(fill_value, to=dtype)
    return op.Expand(fill_value, size)


@torch_op("aten::new_ones")
def aten_new_ones(self: TReal, size: INT64) -> TReal:  # pylint: disable=unused-argument
    """new_ones(Tensor self, SymInt[] size, *, ScalarType? dtype=None, Layout? layout=None, Device? device=None, bool? pin_memory=None) -> Tensor"""

    one = op.Constant(value_float=1.0)
    result = op.Expand(one, size)
    return op.CastLike(result, self)


@torch_op("aten::new_ones")
def aten_new_ones_dtype(
    self: TReal,  # pylint: disable=unused-argument
    size: INT64,
    dtype: int,
) -> TReal:
    one = op.Constant(value_float=1.0)
    result = op.Expand(one, size)
    return op.Cast(result, to=dtype)


@torch_op("aten::new_zeros")
def aten_new_zeros(self: TReal, size: INT64) -> TReal:
    """new_zeros(Tensor self, SymInt[] size, *, ScalarType? dtype=None, Layout? layout=None, Device? device=None, bool? pin_memory=None) -> Tensor"""

    result = op.ConstantOfShape(size)
    return op.CastLike(result, self)


@torch_op("aten::new_zeros")
def aten_new_zeros_dtype(
    self: TReal,  # pylint: disable=unused-argument
    size: INT64,
    dtype: int,
) -> TReal:
    result = op.ConstantOfShape(size)
    return op.Cast(result, to=dtype)


def aten_nextafter(self: TensorType, other: TensorType) -> TensorType:
    """nextafter(Tensor self, Tensor other) -> Tensor"""

    raise NotImplementedError()


@torch_op("aten::nonzero")
def aten_nonzero(self: TTensor) -> INT64:
    """nonzero(Tensor self) -> Tensor"""

    return op.NonZero(self)


def aten_nonzero_numpy(self: TensorType) -> TensorType:
    """nonzero_numpy(Tensor self) -> Tensor[]"""

    raise NotImplementedError()


def aten_norm_except_dim(v: TensorType, pow: int = 2, dim: int = 0) -> TensorType:
    """norm_except_dim(Tensor v, int pow=2, int dim=0) -> Tensor"""

    raise NotImplementedError()


@torch_op("aten::normal")
def aten_normal(
    self: TTensor,
    mean: float = 0.0,
    std: float = 1.0,
) -> TFloat:  # type: ignore[type-var]
    # normal_functional(Tensor self, float mean=0, float std=1, *, Generator? generator=None) -> Tensor

    self_rank = op.Size(op.Shape(self))
    if self_rank == 0:
        self = op.Reshape(self, op.Constant(value_ints=[-1]))

    result = op.RandomNormalLike(self, mean=mean, scale=std)
    return result


def aten_not_equal(self: TensorType, other: TensorType) -> TensorType:
    """not_equal.Tensor(Tensor self, Tensor other) -> Tensor"""

    raise NotImplementedError()


def aten_nuclear_norm(self: TensorType, keepdim: bool = False) -> TensorType:
    """nuclear_norm(Tensor self, bool keepdim=False) -> Tensor"""

    raise NotImplementedError()


@torch_op("aten::ones")
def aten_ones(size: IntType, dtype: int = FLOAT.dtype):
    """ones(SymInt[] size, *, ScalarType? dtype=None, Layout? layout=None, Device? device=None, bool? pin_memory=None) -> Tensor"""

    size = op.Cast(size, to=INT64.dtype)
    one = op.Constant(value_float=1.0)
    one = op.Cast(one, to=dtype)
    return op.Expand(one, size)


@torch_op("aten::ones_like", trace_only=True)
def aten_ones_like(self: TTensor, dtype: int = -1) -> TTensor:
    """ones_like.

    Note: dtype is an onnx enum. Users should convert torch dtype to onnx dtype
    before calling this function.
    """
    # ones_like(Tensor self, *, ScalarType? dtype=None, Layout? layout=None, Device? device=None, bool? pin_memory=None, MemoryFormat? memory_format=None) -> Tensor

    # NOTE: trace_only because both if branches need to be the same type, but we have
    # a cast in the if branch.

    if dtype == -1:
        one = op.CastLike(1, self)
    else:
        one = op.Cast(1, to=dtype)
    return _aten_ones_like_onnx(self, one)


@torch_op("aten::ones_like", private=True)
def _aten_ones_like_onnx(self: TTensor, one) -> TTensor:
    shape = op.Shape(self)
    return op.Expand(one, shape)


def aten_or(self: TensorType, other: TensorType) -> TensorType:
    """__or__.Tensor(Tensor self, Tensor other) -> Tensor"""

    raise NotImplementedError()


def aten_orgqr(self: TensorType, input2: TensorType) -> TensorType:
    """orgqr(Tensor self, Tensor input2) -> Tensor"""

    raise NotImplementedError()


def aten_ormqr(
    self: TensorType,
    input2: TensorType,
    input3: TensorType,
    left: bool = True,
    transpose: bool = False,
) -> TensorType:
    """ormqr(Tensor self, Tensor input2, Tensor input3, bool left=True, bool transpose=False) -> Tensor"""

    raise NotImplementedError()


def aten_outer(self: TensorType, vec2: TensorType) -> TensorType:
    """outer(Tensor self, Tensor vec2) -> Tensor"""

    raise NotImplementedError()


def aten_output_nr(self: TensorType) -> int:
    """output_nr(Tensor self) -> int"""

    raise NotImplementedError()


def aten_pairwise_distance(
    x1: TensorType, x2: TensorType, p: float = 2.0, eps: float = 1e-06, keepdim: bool = False
) -> TensorType:
    """pairwise_distance(Tensor x1, Tensor x2, float p=2, float eps=1e-06, bool keepdim=False) -> Tensor"""

    raise NotImplementedError()


def aten_pdist(self: TensorType, p: float = 2.0) -> TensorType:
    """pdist(Tensor self, float p=2) -> Tensor"""

    raise NotImplementedError()


@torch_op("aten::permute")
def aten_permute(self: TTensor, dims: Sequence[int]) -> TTensor:
    """permute(Tensor(a) self, int[] dims) -> Tensor(a)"""

    return op.Transpose(self, perm=dims)


def aten_permute_copy(self: TensorType, dims: Sequence[int]) -> TensorType:
    """permute_copy(Tensor self, int[] dims) -> Tensor"""

    raise NotImplementedError()


def aten_pin_memory(self: TensorType, device: Optional[str] = None) -> TensorType:
    """pin_memory(Tensor(a) self, Device? device=None) -> Tensor(a)"""

    raise NotImplementedError()


def aten_pinverse(self: TensorType, rcond: float = 1e-15) -> TensorType:
    """pinverse(Tensor self, float rcond=1e-15) -> Tensor"""

    raise NotImplementedError()


def aten_pixel_shuffle(self: TensorType, upscale_factor: int) -> TensorType:
    """pixel_shuffle(Tensor self, int upscale_factor) -> Tensor"""

    raise NotImplementedError()


def aten_pixel_unshuffle(self: TensorType, downscale_factor: int) -> TensorType:
    """pixel_unshuffle(Tensor self, int downscale_factor) -> Tensor"""

    raise NotImplementedError()


def aten_poisson(self: TensorType, generator: Optional[str] = None) -> TensorType:
    """poisson(Tensor self, Generator? generator=None) -> Tensor"""

    raise NotImplementedError()


def aten_poisson_nll_loss(
    input: TensorType,
    target: TensorType,
    log_input: bool,
    full: bool,
    eps: float,
    reduction: int,
) -> TensorType:
    """poisson_nll_loss(Tensor input, Tensor target, bool log_input, bool full, float eps, int reduction) -> Tensor"""

    raise NotImplementedError()


def aten_polar(abs: TensorType, angle: TensorType) -> TensorType:
    """polar(Tensor abs, Tensor angle) -> Tensor"""

    raise NotImplementedError()


def aten_polygamma(n: int, self: TensorType) -> TensorType:
    """polygamma(int n, Tensor self) -> Tensor"""

    raise NotImplementedError()


def aten_positive(self: TensorType) -> TensorType:
    """positive(Tensor(a) self) -> Tensor(a)"""

    raise NotImplementedError()


@torch_op("aten::pow")
def aten_pow(self: TReal, exponent: TTensor) -> TReal:
    """pow(Tensor self, Tensor exponent) -> Tensor"""

    return op.Pow(self, exponent)


def aten_prelu(self: TensorType, weight: TensorType) -> TensorType:
    """prelu(Tensor self, Tensor weight) -> Tensor"""

    raise NotImplementedError()


def aten_prelu_backward(
    grad_output: TensorType, self: TensorType, weight: TensorType
) -> tuple[TensorType, TensorType]:
    """prelu_backward(Tensor grad_output, Tensor self, Tensor weight) -> (Tensor, Tensor)"""

    raise NotImplementedError()


def aten_prod(self: TensorType, dtype: Optional[int] = None) -> TensorType:
    """prod(Tensor self, *, ScalarType? dtype=None) -> Tensor"""

    raise NotImplementedError()


def aten_promote_types(type1: int, type2: int) -> int:
    """promote_types(ScalarType type1, ScalarType type2) -> ScalarType"""

    raise NotImplementedError()


def aten_put(
    self: TensorType, index: TensorType, source: TensorType, accumulate: bool = False
) -> TensorType:
    """put(Tensor self, Tensor index, Tensor source, bool accumulate=False) -> Tensor"""

    raise NotImplementedError()


def aten_q_per_channel_axis(self: TensorType) -> int:
    """q_per_channel_axis(Tensor self) -> int"""

    raise NotImplementedError()


def aten_q_per_channel_scales(self: TensorType) -> TensorType:
    """q_per_channel_scales(Tensor self) -> Tensor"""

    raise NotImplementedError()


def aten_q_per_channel_zero_points(self: TensorType) -> TensorType:
    """q_per_channel_zero_points(Tensor self) -> Tensor"""

    raise NotImplementedError()


def aten_q_scale(self: TensorType) -> float:
    """q_scale(Tensor self) -> float"""

    raise NotImplementedError()


def aten_q_zero_point(self: TensorType) -> int:
    """q_zero_point(Tensor self) -> int"""

    raise NotImplementedError()


def aten_qr(self: TensorType, some: bool = True) -> tuple[TensorType, TensorType]:
    """qr(Tensor self, bool some=True) -> (Tensor Q, Tensor R)"""

    raise NotImplementedError()


def aten_qscheme(self: TensorType) -> str:
    """qscheme(Tensor self) -> QScheme"""

    raise NotImplementedError()


def aten_quantile(
    self: TensorType,
    q: TensorType,
    dim: Optional[int] = None,
    keepdim: bool = False,
    interpolation: str = "linear",
) -> TensorType:
    """quantile(Tensor self, Tensor q, int? dim=None, bool keepdim=False, *, str interpolation='linear') -> Tensor"""

    raise NotImplementedError()


def aten_quantize_per_channel(
    self: TensorType, scales: TensorType, zero_points: TensorType, axis: int, dtype: int
) -> TensorType:
    """quantize_per_channel(Tensor self, Tensor scales, Tensor zero_points, int axis, ScalarType dtype) -> Tensor"""

    raise NotImplementedError()


def aten_quantize_per_tensor(
    self: TensorType, scale: float, zero_point: int, dtype: int
) -> TensorType:
    """quantize_per_tensor(Tensor self, float scale, int zero_point, ScalarType dtype) -> Tensor"""

    raise NotImplementedError()


def aten_quantize_per_tensor_dynamic(
    self: TensorType, dtype: int, reduce_range: bool
) -> TensorType:
    """quantize_per_tensor_dynamic(Tensor self, ScalarType dtype, bool reduce_range) -> Tensor"""

    raise NotImplementedError()


def aten_quantized_batch_norm(
    input: TensorType,
    weight: Optional[TensorType],
    bias: Optional[TensorType],
    mean: TensorType,
    var: TensorType,
    eps: float,
    output_scale: float,
    output_zero_point: int,
) -> TensorType:
    """quantized_batch_norm(Tensor input, Tensor? weight, Tensor? bias, Tensor mean, Tensor var, float eps, float output_scale, int output_zero_point) -> Tensor"""

    raise NotImplementedError()


def aten_quantized_gru_cell(
    input: TensorType,
    hx: TensorType,
    w_ih: TensorType,
    w_hh: TensorType,
    b_ih: TensorType,
    b_hh: TensorType,
    packed_ih: TensorType,
    packed_hh: TensorType,
    col_offsets_ih: TensorType,
    col_offsets_hh: TensorType,
    scale_ih: float,
    scale_hh: float,
    zero_point_ih: float,
    zero_point_hh: float,
) -> TensorType:
    """quantized_gru_cell(Tensor input, Tensor hx, Tensor w_ih, Tensor w_hh, Tensor b_ih, Tensor b_hh, Tensor packed_ih, Tensor packed_hh, Tensor col_offsets_ih, Tensor col_offsets_hh, Scalar scale_ih, Scalar scale_hh, Scalar zero_point_ih, Scalar zero_point_hh) -> Tensor"""

    raise NotImplementedError()


def aten_quantized_lstm_cell(
    input: TensorType,
    hx: Sequence[TensorType],
    w_ih: TensorType,
    w_hh: TensorType,
    b_ih: TensorType,
    b_hh: TensorType,
    packed_ih: TensorType,
    packed_hh: TensorType,
    col_offsets_ih: TensorType,
    col_offsets_hh: TensorType,
    scale_ih: float,
    scale_hh: float,
    zero_point_ih: float,
    zero_point_hh: float,
) -> tuple[TensorType, TensorType]:
    """quantized_lstm_cell(Tensor input, Tensor[] hx, Tensor w_ih, Tensor w_hh, Tensor b_ih, Tensor b_hh, Tensor packed_ih, Tensor packed_hh, Tensor col_offsets_ih, Tensor col_offsets_hh, Scalar scale_ih, Scalar scale_hh, Scalar zero_point_ih, Scalar zero_point_hh) -> (Tensor, Tensor)"""

    raise NotImplementedError()


def aten_quantized_max_pool1d(
    self: TensorType,
    kernel_size: Sequence[int],
    stride: Optional[Sequence[int]] = None,
    padding: Sequence[int] = (0,),
    dilation: Sequence[int] = (1,),
    ceil_mode: bool = False,
) -> TensorType:
    """quantized_max_pool1d(Tensor self, int[1] kernel_size, int[1] stride=[], int[1] padding=0, int[1] dilation=1, bool ceil_mode=False) -> Tensor"""

    raise NotImplementedError()


def aten_quantized_max_pool2d(
    self: TensorType,
    kernel_size: Sequence[int],
    stride: Optional[Sequence[int]] = None,
    padding: Sequence[int] = (0, 0),
    dilation: Sequence[int] = (1, 1),
    ceil_mode: bool = False,
) -> TensorType:
    """quantized_max_pool2d(Tensor self, int[2] kernel_size, int[2] stride=[], int[2] padding=0, int[2] dilation=1, bool ceil_mode=False) -> Tensor"""

    raise NotImplementedError()


def aten_quantized_rnn_relu_cell(
    input: TensorType,
    hx: TensorType,
    w_ih: TensorType,
    w_hh: TensorType,
    b_ih: TensorType,
    b_hh: TensorType,
    packed_ih: TensorType,
    packed_hh: TensorType,
    col_offsets_ih: TensorType,
    col_offsets_hh: TensorType,
    scale_ih: float,
    scale_hh: float,
    zero_point_ih: float,
    zero_point_hh: float,
) -> TensorType:
    """quantized_rnn_relu_cell(Tensor input, Tensor hx, Tensor w_ih, Tensor w_hh, Tensor b_ih, Tensor b_hh, Tensor packed_ih, Tensor packed_hh, Tensor col_offsets_ih, Tensor col_offsets_hh, Scalar scale_ih, Scalar scale_hh, Scalar zero_point_ih, Scalar zero_point_hh) -> Tensor"""

    raise NotImplementedError()


def aten_quantized_rnn_tanh_cell(
    input: TensorType,
    hx: TensorType,
    w_ih: TensorType,
    w_hh: TensorType,
    b_ih: TensorType,
    b_hh: TensorType,
    packed_ih: TensorType,
    packed_hh: TensorType,
    col_offsets_ih: TensorType,
    col_offsets_hh: TensorType,
    scale_ih: float,
    scale_hh: float,
    zero_point_ih: float,
    zero_point_hh: float,
) -> TensorType:
    """quantized_rnn_tanh_cell(Tensor input, Tensor hx, Tensor w_ih, Tensor w_hh, Tensor b_ih, Tensor b_hh, Tensor packed_ih, Tensor packed_hh, Tensor col_offsets_ih, Tensor col_offsets_hh, Scalar scale_ih, Scalar scale_hh, Scalar zero_point_ih, Scalar zero_point_hh) -> Tensor"""

    raise NotImplementedError()


def aten_rad2deg(self: TensorType) -> TensorType:
    """rad2deg(Tensor self) -> Tensor"""

    raise NotImplementedError()


@torch_op("aten::rand")
def aten_rand(size: Sequence[int], dtype: int = 1) -> TReal:
    """rand(SymInt[] size, *, ScalarType? dtype=None, Layout? layout=None, Device? device=None, bool? pin_memory=None) -> Tensor"""

    return op.RandomUniform(shape=size, dtype=dtype)


def aten_rand_like(self: TensorType, memory_format: Optional[str] = None) -> TensorType:
    """rand_like(Tensor self, *, ScalarType? dtype=None, Layout? layout=None, Device? device=None, bool? pin_memory=None, MemoryFormat? memory_format=None) -> Tensor"""

    raise NotImplementedError()


def aten_randint(high: int, size: INT64) -> TensorType:
    """randint(int high, SymInt[] size, *, ScalarType? dtype=long, Layout? layout=None, Device? device=None, bool? pin_memory=None) -> Tensor"""

    raise NotImplementedError()


def aten_randint_like(
    self: TensorType, high: int, memory_format: Optional[str] = None
) -> TensorType:
    """randint_like(Tensor self, int high, *, ScalarType? dtype=None, Layout? layout=None, Device? device=None, bool? pin_memory=None, MemoryFormat? memory_format=None) -> Tensor"""

    raise NotImplementedError()


@torch_op("aten::randn")
def aten_randn(
    size: Sequence[int],
    dtype: int = 1,
    requires_grad: bool = False,  # pylint: disable=unused-argument
) -> TReal:
    """randn(SymInt[] size, *, ScalarType? dtype=None, Layout? layout=None, Device? device=None, bool? pin_memory=None) -> Tensor"""

    return op.RandomNormal(dtype=dtype, shape=size)


def aten_randn_like(self: TensorType, memory_format: Optional[str] = None) -> TensorType:
    """randn_like(Tensor self, *, ScalarType? dtype=None, Layout? layout=None, Device? device=None, bool? pin_memory=None, MemoryFormat? memory_format=None) -> Tensor"""

    raise NotImplementedError()


def aten_randperm(n: int) -> TensorType:
    """randperm(int n, *, ScalarType? dtype=long, Layout? layout=None, Device? device=None, bool? pin_memory=None) -> Tensor"""

    raise NotImplementedError()


def aten_range(start: float, end: float) -> TensorType:
    """range(Scalar start, Scalar end, *, ScalarType? dtype=None, Layout? layout=None, Device? device=None, bool? pin_memory=None) -> Tensor"""

    raise NotImplementedError()


def aten_ravel(self: TensorType) -> TensorType:
    """ravel(Tensor(a) self) -> Tensor(a)"""

    raise NotImplementedError()


def aten_real(self: TensorType) -> TensorType:
    """real(Tensor(a) self) -> Tensor(a)"""

    raise NotImplementedError()


@torch_op("aten::reciprocal")
def aten_reciprocal(self: TFloatOrBFloat16) -> TFloatOrBFloat16:
    """reciprocal(Tensor self) -> Tensor"""

    return op.Reciprocal(self)


def aten_record_stream(self: TensorType, s: str) -> Any:
    """record_stream(Tensor(a!) self, Stream s) -> ()"""

    raise NotImplementedError()


def aten_refine_names(self: TensorType, names: Sequence[str]) -> TensorType:
    """refine_names(Tensor(a) self, Dimname[] names) -> Tensor(a)"""

    raise NotImplementedError()


@torch_op("aten::remainder")
def aten_remainder(self: TFloatOrBFloat16, other: TFloatOrBFloat16) -> TFloatOrBFloat16:
    """remainder.Tensor(Tensor self, Tensor other) -> Tensor"""

    # a - a.div(b, rounding_mode="floor") * b
    rounded_quotient = op.Floor(op.Div(self, other))

    return op.Sub(self, op.Mul(rounded_quotient, other))


@torch_op("aten::remainder")
def aten_remainder_int(self: TInt, other: TInt) -> TInt:
    """remainder.Tensor(Tensor self, Tensor other) -> Tensor"""

    return op.Mod(self, other)


def aten_rename(self: TensorType, names: Optional[str]) -> TensorType:
    """rename(Tensor(a) self, Dimname[]? names) -> Tensor(a)"""

    raise NotImplementedError()


def aten_renorm(self: TensorType, p: float, dim: int, maxnorm: float) -> TensorType:
    """renorm(Tensor self, Scalar p, int dim, Scalar maxnorm) -> Tensor"""

    raise NotImplementedError()


@torch_op("aten::repeat")
def aten_repeat(self: TTensor, repeats: TInt) -> TTensor:
    """repeat(Tensor self, SymInt[] repeats) -> Tensor"""

    if op.Size(repeats) == 0:
        result = self
    else:
        # TODO(justinchuby): Make ones_like a function when onnxscript supports it
        repeats = op.Cast(repeats, to=INT64.dtype)
        # shape = ones_like(repeats) := {
        one = op.Constant(value_int=1)
        repeats_shape = op.Shape(repeats)
        shape = op.Expand(one, repeats_shape)
        # }
        self_expanded = op.Expand(self, shape)
        result = op.Tile(self_expanded, repeats)
    return result


def aten_repeat_interleave(
    repeats: TensorType, output_size: Optional[int] = None
) -> TensorType:
    """repeat_interleave.Tensor(Tensor repeats, *, int? output_size=None) -> Tensor"""

    raise NotImplementedError()


@torch_op("aten::reshape")
def aten_reshape(self: TTensor, shape: IntType) -> TTensor:
    """reshape(Tensor(a) self, SymInt[] shape) -> Tensor(a)"""

    # Reshape only support INT64 as 'shape'
    shape = op.Cast(shape, to=INT64.dtype)
    return op.Reshape(self, shape)


def aten_reshape_as(self: TensorType, other: TensorType) -> TensorType:
    """reshape_as(Tensor(a) self, Tensor other) -> Tensor(a)"""

    raise NotImplementedError()


@torch_op("aten::resolve_conj")
def aten_resolve_conj(self: TTensor) -> TTensor:
    """resolve_conj(Tensor(a) self) -> Tensor(a)"""

    return op.Identity(self)


@torch_op("aten::resolve_neg")
def aten_resolve_neg(self: TTensor) -> TTensor:
    """resolve_neg(Tensor(a) self) -> Tensor(a)"""

    return op.Identity(self)


def aten_result_type(tensor: TensorType, other: TensorType) -> int:
    """result_type.Tensor(Tensor tensor, Tensor other) -> ScalarType"""

    raise NotImplementedError()


def aten_retain_grad(self: TensorType) -> Any:
    """retain_grad(Tensor(a!) self) -> ()"""

    raise NotImplementedError()


def aten_retains_grad(self: TensorType) -> bool:
    """retains_grad(Tensor self) -> bool"""

    raise NotImplementedError()


def aten_rnn_relu_cell(
    input: TensorType,
    hx: TensorType,
    w_ih: TensorType,
    w_hh: TensorType,
    b_ih: Optional[TensorType] = None,
    b_hh: Optional[TensorType] = None,
) -> TensorType:
    """rnn_relu_cell(Tensor input, Tensor hx, Tensor w_ih, Tensor w_hh, Tensor? b_ih=None, Tensor? b_hh=None) -> Tensor"""

    raise NotImplementedError()


def aten_rnn_tanh_cell(
    input: TensorType,
    hx: TensorType,
    w_ih: TensorType,
    w_hh: TensorType,
    b_ih: Optional[TensorType] = None,
    b_hh: Optional[TensorType] = None,
) -> TensorType:
    """rnn_tanh_cell(Tensor input, Tensor hx, Tensor w_ih, Tensor w_hh, Tensor? b_ih=None, Tensor? b_hh=None) -> Tensor"""

    raise NotImplementedError()


def aten_roll(
    self: TensorType, shifts: Sequence[int], dims: Optional[Sequence[int]] = None
) -> TensorType:
    """roll(Tensor self, int[1] shifts, int[1] dims=[]) -> Tensor"""

    raise NotImplementedError()


def aten_rot90(self: TensorType, k: int = 1, dims: Sequence[int] = (0, 1)) -> TensorType:
    """rot90(Tensor self, int k=1, int[] dims=[0,1]) -> Tensor"""

    raise NotImplementedError()


@torch_op("aten::round")
def aten_round(self: TFloat) -> TFloat:
    """round(Tensor self) -> Tensor"""

    return op.Round(self)


def aten_row_indices(self: TensorType) -> TensorType:
    """row_indices(Tensor(a) self) -> Tensor(a)"""

    raise NotImplementedError()


def aten_row_indices_copy(self: TensorType) -> TensorType:
    """row_indices_copy(Tensor self) -> Tensor"""

    raise NotImplementedError()


def aten_row_stack(tensors: Sequence[TensorType]) -> TensorType:
    """row_stack(Tensor[] tensors) -> Tensor"""

    raise NotImplementedError()


def aten_rrelu(
    self: TensorType,
    lower: float = 0.125,
    upper: float = 0.3333333333333333,
    training: bool = False,
    generator: Optional[str] = None,
) -> TensorType:
    """rrelu(Tensor self, Scalar lower=0.125, Scalar upper=0.3333333333333333, bool training=False, Generator? generator=None) -> Tensor"""

    raise NotImplementedError()


def aten_rshift(self: TensorType, other: TensorType) -> TensorType:
    """__rshift__.Tensor(Tensor self, Tensor other) -> Tensor"""

    raise NotImplementedError()


@torch_op("aten::rsqrt")
def aten_rsqrt(self: TFloatOrBFloat16) -> TFloatOrBFloat16:
    """rsqrt(Tensor self) -> Tensor"""

    return op.Reciprocal(op.Sqrt(self))


@torch_op("aten::rsub")
def aten_rsub(self: TReal, other: TReal, alpha: float = 1.0) -> TReal:
    """rsub.Tensor(Tensor self, Tensor other, *, Scalar alpha=1) -> Tensor"""
    # FIXME(titaiwang): get rid of this when we have type_promotion
    other = op.CastLike(other, self)
    alpha = op.CastLike(alpha, self)
    return op.Sub(other, op.Mul(self, alpha))


@torch_op("aten::scalar_tensor")
def aten_scalar_tensor(s: float, dtype: int = FLOAT.dtype) -> TTensor:  # type: ignore[type-var]
    """scalar_tensor(Scalar s, *, ScalarType? dtype=None, Layout? layout=None, Device? device=None, bool? pin_memory=None) -> Tensor"""

    return op.Cast(s, to=dtype)


@torch_op("aten::scatter_add")
def aten_scatter_add(
    self: TReal,
    index: TInt,
    src: TReal,
    dim: int,
) -> TReal:
    """scatter_add(Tensor self, int dim, Tensor index, Tensor src) -> Tensor"""

    # if rank(self) == 0 will lead ORT failed, skipped
    return op.ScatterElements(self, index, src, axis=dim, reduction="add")


@torch_op("aten::scatter_reduce", trace_only=True)
def aten_scatter_reduce(
    self: TReal,
    dim: int,  # we have to use int here because ScatterElements() will use this attribute
    index: TInt,
    src: TReal,
    reduce: str,
    include_self: bool = True,  # pylint: disable=unused-argument
):
    """scatter_reduce.two(Tensor self, int dim, Tensor index, Tensor src, str reduce, *, bool include_self=True) -> Tensor"""

    reduce_mode = {  # convert torch string name to onnx string name
        "mean": "none",  # 'mean' doesn't support in ONNX 1.14 definition
        "sum": "add",
        "prod": "mul",
        "amin": "min",
        "amax": "max",
    }
    onnx_reduce = reduce_mode[reduce]
    return _aten_scatter_reduce_onnx(self, index, src, dim, onnx_reduce)


@torch_op("aten::scatter_reduce", private=True)
def _aten_scatter_reduce_onnx(
    self: TReal,
    index: TInt,
    src: TReal,
    dim: int,
    onnx_reduce: str,
):
    self_rank = op.Size(op.Shape(self))
    if self_rank == 0:  # assert (index_rank == 0 and rank_src == 0)
        neg_1 = op.Constant(value_ints=[-1])
        self = op.Reshape(self, neg_1)
        index = op.Reshape(index, neg_1)
        src = op.Reshape(src, neg_1)
    result = op.ScatterElements(self, index, src, axis=dim, reduction=onnx_reduce)
    if self_rank == 0:
        result = op.Squeeze(result)
    return result


def aten_searchsorted(
    sorted_sequence: TensorType,
    self: TensorType,
    out_int32: bool = False,
    right: bool = False,
    side: Optional[str] = None,
    sorter: Optional[TensorType] = None,
) -> TensorType:
    """searchsorted.Tensor(Tensor sorted_sequence, Tensor self, *, bool out_int32=False, bool right=False, str? side=None, Tensor? sorter=None) -> Tensor"""

    raise NotImplementedError()


def aten_segment_reduce(
    data: TensorType,
    reduce: str,
    lengths: Optional[TensorType] = None,
    indices: Optional[TensorType] = None,
    offsets: Optional[TensorType] = None,
    axis: int = 0,
    unsafe: bool = False,
    initial: Optional[float] = None,
) -> TensorType:
    """segment_reduce(Tensor data, str reduce, *, Tensor? lengths=None, Tensor? indices=None, Tensor? offsets=None, int axis=0, bool unsafe=False, Scalar? initial=None) -> Tensor"""

    raise NotImplementedError()


@torch_op("aten::select")
def aten_select(self: TTensor, dim: int, index: int) -> TTensor:
    """select(Tensor self, int dim, int index) -> Tensor"""

    return op.Gather(self, index, axis=dim)


def aten_select_backward(
    grad_output: TensorType, input_sizes: INT64, dim: int, index: int
) -> TensorType:
    """select_backward(Tensor grad_output, SymInt[] input_sizes, int dim, int index) -> Tensor"""

    raise NotImplementedError()


def aten_select_scatter(self: TensorType, src: TensorType, dim: int, index: int) -> TensorType:
    """select_scatter(Tensor self, Tensor src, int dim, int index) -> Tensor"""

    raise NotImplementedError()


@torch_op("aten::selu")
def aten_selu(self: TFloat) -> TFloat:
    """selu(Tensor self) -> Tensor"""

    return op.Selu(self)


def aten_set_data(self: TensorType, new_data: TensorType) -> Any:
    """set_data(Tensor(a!) self, Tensor new_data) -> ()"""

    raise NotImplementedError()


def aten_sgn(self: TensorType) -> TensorType:
    """sgn(Tensor self) -> Tensor"""

    raise NotImplementedError()


@torch_op("aten::sigmoid")
def aten_sigmoid(self: TFloatOrBFloat16) -> TFloatOrBFloat16:
    """sigmoid(Tensor self) -> Tensor"""

    return op.Sigmoid(self)


@torch_op("aten::sign")
def aten_sign(self: TReal) -> TReal:
    """sign(Tensor self) -> Tensor"""

    return op.Sign(self)


def aten_signbit(self: TensorType) -> TensorType:
    """signbit(Tensor self) -> Tensor"""

    raise NotImplementedError()


@torch_op("aten::sin")
def aten_sin(self: TFloat) -> TFloat:
    """sin(Tensor self) -> Tensor"""

    return op.Sin(self)


@torch_op("aten::sinh")
def aten_sinh(self: TFloat) -> TFloat:
    """sinh(Tensor self) -> Tensor"""

    return op.Sinh(self)


@torch_op("aten::slice", trace_only=True)
def aten_slice(
    self: TTensor,
    dim: int = 0,
    start: Optional[INT64] = None,
    end: Optional[INT64] = None,
    step: Optional[INT64] = None,
) -> TTensor:
    """slice.Tensor(Tensor(a) self, int dim=0, SymInt? start=None, SymInt? end=None, SymInt step=1) -> Tensor(a)"""

    # TODO: using OptionalHasElement() to check start/end value
    if start is not None:
        start = op.Cast(start, to=INT64.dtype)
        start = op.Reshape(start, op.Constant(value_ints=[-1]))
    else:
        start = op.Constant(value_ints=[0])

    if end is not None:
        end = op.Cast(end, to=INT64.dtype)
        end = op.Reshape(end, op.Constant(value_ints=[-1]))
    else:
        end = op.Constant(value_ints=[_INT64_MAX])

    dim = op.Cast(dim, to=INT64.dtype)
    dim = op.Reshape(dim, op.Constant(value_ints=[-1]))

    if step is not None:
        step = op.Cast(step, to=INT64.dtype)
        step = op.Reshape(step, op.Constant(value_ints=[-1]))
    else:
        step = op.Constant(value_ints=[1])

    return op.Slice(self, start, end, dim, step)


def aten_slice_backward(
    grad_output: TensorType,
    input_sizes: INT64,
    dim: int,
    start: INT64,
    end: INT64,
    step: INT64,
) -> TensorType:
    """slice_backward(Tensor grad_output, SymInt[] input_sizes, int dim, SymInt start, SymInt end, SymInt step) -> Tensor"""

    raise NotImplementedError()


def aten_slice_copy(
    self: TensorType,
    dim: int = 0,
    start: Optional[INT64] = None,
    end: Optional[INT64] = None,
    step: INT64 = 1,
) -> TensorType:
    """slice_copy.Tensor(Tensor self, int dim=0, SymInt? start=None, SymInt? end=None, SymInt step=1) -> Tensor"""

    raise NotImplementedError()


@torch_op("aten::slice_scatter", trace_only=True)
def aten_slice_scatter(
    self: TTensor,
    src: TTensor,
    dim: int = 0,
    start: Optional[INT64] = None,
    end: Optional[INT64] = None,
    step: INT64 = 1,
) -> TTensor:
    """slice_scatter(Tensor self, Tensor src, int dim=0, SymInt? start=None, SymInt? end=None, SymInt step=1) -> Tensor"""

    # Although 'start' and 'end' can be None in signature, but actually 'start' must be specified
    # Assert(start is not None)
    # And, 'end' also must be specified, and end-start must be equal to the size of 'src'
    # Assert(end-start == shape(src) > 0)
    # Try torch sample to get more information:
    # https://pytorch.org/docs/master/generated/torch.slice_scatter.html?highlight=slice_scatter#torch.slice_scatter
    # e.g. if dim=2, shape=5, permute will be [0,1]+[4]+[2,3]=[0,1,4,2,3]
    last = len(src.shape)
    perm = list(range(0, last))
    perm.insert(dim, perm.pop(-1))
    return _aten_slice_scatter_onnx(self, src, start, end, step, dim, perm)


@torch_op("aten::slice_scatter", private=True)
def _aten_slice_scatter_onnx(
    self: TTensor,
    src: TTensor,
    start: INT64,
    end: INT64,
    step: INT64,
    dim: int,
    perm: Sequence[int],
) -> TTensor:
    neg_1 = op.Constant(value_ints=[-1])
    # Get shapes expcept specifide dim
    # e.g. if dim=2, shape=(2,3,5,7), shape_expand will be (2,3,7,1)
    src_shape = op.Shape(src)
    last_dim = op.Reshape(op.Size(src_shape), neg_1)
    dim_tensor = op.Reshape(op.Constant(value_int=dim), neg_1)
    shape_before_dim = op.Slice(src_shape, op.Constant(value_ints=[0]), dim_tensor)
    shape_after_dim = op.Slice(src_shape, op.Add(dim_tensor, 1), last_dim)
    shape_expand = op.Concat(
        shape_before_dim, shape_after_dim, op.Constant(value_ints=[1]), axis=0
    )
    # Generate index but not finalized, need to do transpose later
    # e.g. [[0,1,2],[0,1,2],[0,1,2]...,[0,1,2]], total count = 2x3x7
    index_base = op.Range(start, end, step)  # e.g. [0,1,2]
    index_expand = op.Expand(index_base, shape_expand)
    indices = op.Transpose(index_expand, perm=perm)

    return op.ScatterElements(self, indices, src, axis=dim)


def aten_slogdet(self: TensorType) -> tuple[TensorType, TensorType]:
    """slogdet(Tensor self) -> (Tensor sign, Tensor logabsdet)"""

    raise NotImplementedError()


def aten_smm(self: TensorType, mat2: TensorType) -> TensorType:
    """smm(Tensor self, Tensor mat2) -> Tensor"""

    raise NotImplementedError()


def aten_sort(
    self: TensorType, dim: int = -1, descending: bool = False
) -> tuple[TensorType, TensorType]:
    """sort(Tensor self, int dim=-1, bool descending=False) -> (Tensor values, Tensor indices)"""

    raise NotImplementedError()


def aten_sparse_dim(self: TensorType) -> int:
    """sparse_dim(Tensor self) -> int"""

    raise NotImplementedError()


def aten_sparse_mask(self: TensorType, mask: TensorType) -> TensorType:
    """sparse_mask(Tensor self, Tensor mask) -> Tensor"""

    raise NotImplementedError()


@torch_op("aten::split")
def aten_split(self: TTensor, split_size: INT64, dim: int = 0) -> TTensor:
    """split.Tensor(Tensor(a -> *) self, SymInt split_size, int dim=0) -> Tensor(a)[]"""

    return op.SplitToSequence(self, split_size, axis=dim)


def aten_split_copy(self: TensorType, split_size: INT64, dim: int = 0) -> TensorType:
    """split_copy.Tensor(Tensor self, SymInt split_size, int dim=0) -> Tensor[]"""

    raise NotImplementedError()


@torch_op("aten::split_with_sizes")
def aten_split_with_sizes(self: TTensor, split_sizes: INT64, dim: int = 0) -> TTensor:
    """split_with_sizes(Tensor(a -> *) self, SymInt[] split_sizes, int dim=0) -> Tensor(a)[]"""

    return op.SplitToSequence(self, split_sizes, axis=dim)


def aten_split_with_sizes_copy(
    self: TensorType, split_sizes: INT64, dim: int = 0
) -> TensorType:
    """split_with_sizes_copy(Tensor self, SymInt[] split_sizes, int dim=0) -> Tensor[]"""

    raise NotImplementedError()


@torch_op("aten::sqrt")
def aten_sqrt(self: TFloatOrBFloat16) -> TFloatOrBFloat16:
    """sqrt(Tensor self) -> Tensor"""

    return op.Sqrt(self)


def aten_square(self: TensorType) -> TensorType:
    """square(Tensor self) -> Tensor"""

    raise NotImplementedError()


@torch_op("aten::squeeze")
def aten_squeeze(self: TTensor) -> TTensor:
    """squeeze(Tensor(a) self) -> Tensor(a)"""

    return op.Squeeze(self)


@torch_op("aten::squeeze.dim")
def aten_squeeze_dim(self: TTensor, dim: int) -> TTensor:
    result = self
    if op.Size(op.Shape(self)) > 0:  # type: ignore[operator]
        # check if specified dimension is 1, do squeeze
        shape = op.Shape(self)
        dim_size = op.Gather(shape, dim, axis=0)
        if dim_size == 1:
            dims = op.Reshape(dim, op.Constant(value_ints=[-1]))
            result = op.Squeeze(self, dims)

    return result


def aten_squeeze_copy(self: TensorType) -> TensorType:
    """squeeze_copy(Tensor self) -> Tensor"""

    raise NotImplementedError()


def aten_sspaddmm(
    self: TensorType, mat1: TensorType, mat2: TensorType, beta: float = 1.0, alpha: float = 1.0
) -> TensorType:
    """sspaddmm(Tensor self, Tensor mat1, Tensor mat2, *, Scalar beta=1, Scalar alpha=1) -> Tensor"""

    raise NotImplementedError()


@torch_op("aten::stack")
def aten_stack(tensors: Sequence[TTensorOrString], dim: int = 0) -> TTensorOrString:
    """stack(Tensor[] tensors, int dim=0) -> Tensor"""
    return op.ConcatFromSequence(tensors, axis=dim, new_axis=1)


def aten_std(self: TensorType, unbiased: bool = True) -> TensorType:
    """std(Tensor self, bool unbiased=True) -> Tensor"""

    raise NotImplementedError()


def aten_std_mean(self: TensorType, unbiased: bool = True) -> tuple[TensorType, TensorType]:
    """std_mean(Tensor self, bool unbiased=True) -> (Tensor, Tensor)"""

    raise NotImplementedError()


@torch_op("aten::stft", private=True)
def _add_batch_dimension(self: TensorType):
    signal_shape = op.Shape(self)
    signal_rank = op.Size(signal_shape)
    if signal_rank == 1:
        # Add a batch dimension
        self = op.Unsqueeze(self, op.Constant(value_ints=[0]))
    return self, signal_rank


@torch_op("aten::stft", private=True)
def _center_window_around_zeros_if_needed(window: TensorType, n_fft: int):
    # first dimension
    n_win = op.Gather(op.Shape(window), 0)
    # Center window around zeros if needed (required by ONNX's STFT)
    if n_win < n_fft:
        left = (n_fft - n_win) / 2

        right = n_fft - left - n_win
        left = op.Reshape(left, op.Constant(value_ints=[1]))
        right = op.Reshape(right, op.Constant(value_ints=[1]))

        left_win = op.Expand(op.Constant(value_int=0), left)
        right_win = op.Expand(op.Constant(value_int=0), right)
        right_win = op.CastLike(right_win, window)
        left_win = op.CastLike(left_win, window)
        window = op.Concat(left_win, window, right_win, axis=0)

    return window


@torch_op("aten::stft", private=True)
def _create_window_from_win_length(win_length: int, n_fft: int):
    left = (n_fft - win_length) / 2

    right = n_fft - left - win_length
    left = op.Reshape(left, op.Constant(value_ints=[1]))
    right = op.Reshape(right, op.Constant(value_ints=[1]))
    win_length = op.Reshape(win_length, op.Constant(value_ints=[1]))

    left_win = op.Expand(op.Constant(value_int=0), left)
    right_win = op.Expand(op.Constant(value_int=0), right)
    window_list = op.Expand(op.Constant(value_int=1), win_length)
    return op.Concat(left_win, window_list, right_win, axis=0)


@torch_op("aten::stft", private=True)
def _create_window_from_n_fft(n_fft: int):
    n_fft_tensor = op.Reshape(n_fft, op.Constant(value_ints=[1]))
    window = op.Expand(op.Constant(value_int=1), n_fft_tensor)
    return window


@torch_op("aten::stft", private=True)
def _normalization(signal: TensorType, result: TensorType, n_fft: int):
    n_fft_tensor = op.Reshape(n_fft, op.Constant(value_ints=[1]))
    sqrt_nfft = op.Sqrt(op.CastLike(n_fft_tensor, signal))
    result = result / sqrt_nfft
    return result


@torch_op("aten::stft", private=True)
def _aten_stft_onnx(
    signal: TensorType,
    frame_step_const: TensorType,
    window: TensorType,
    frame_length_const: TensorType,
    signal_rank: TensorType,
    onesided: int,
):
    window = op.CastLike(window, signal)
    result = op.STFT(signal, frame_step_const, window, frame_length_const, onesided=onesided)
    result = op.Transpose(result, perm=[0, 2, 1, 3])
    # Remove batch dimension, if needed
    if signal_rank == 1:
        result = op.Squeeze(result, op.Constant(value_ints=[0]))
    return result


@torch_op("aten::stft", trace_only=True)
def aten_stft(
    self: TensorType,
    n_fft: int,
    hop_length: Optional[int] = None,
    win_length: Optional[int] = None,
    window: Optional[TensorType] = None,
    normalized: bool = False,
    onesided: Optional[bool] = None,
    return_complex: Optional[bool] = None,  # pylint: disable=unused-argument
) -> TensorType:
    """stft(Tensor self, int n_fft, int? hop_length=None, int? win_length=None, Tensor? window=None, bool normalized=False, bool? onesided=None, bool? return_complex=None) -> Tensor"""

    # NOTE: regarless of the value of return_complex, we always return a real representation.

    # Get STFT sizes
    if hop_length is None:
        # core dump
        # hop_leagth = op.Div(op.Constant(value_ints=n_fft), op.Constant(value_ints=[4]))
        hop_length = n_fft // 4
    frame_step_const = op.Reshape(hop_length, op.Constant(value_ints=[1]))
    frame_length_const = op.Reshape(n_fft, op.Constant(value_ints=[1]))

    # Pre-process input if needed
    self, signal_rank = _add_batch_dimension(self)

    # Get window and make sure it's the same size as `win_length` or `n_fft`
    if window is not None:
        window = _center_window_around_zeros_if_needed(window, n_fft)
    elif win_length is not None:
        window = _create_window_from_win_length(win_length, n_fft)
    else:
        window = _create_window_from_n_fft(n_fft)

    if onesided is None or onesided:
        onesided = 1
    else:
        onesided = 0
    # remove batch dimension included
    result = _aten_stft_onnx(
        self, frame_step_const, window, frame_length_const, signal_rank, onesided
    )

    # Normalize, if needed
    if normalized:
        result = _normalization(self, result, n_fft)

    return result


@torch_op("aten::sub")
def aten_sub(self: TReal, other: TReal, alpha: float = 1.0) -> TReal:
    """sub.Tensor(Tensor self, Tensor other, *, Scalar alpha=1) -> Tensor"""
    alpha = op.CastLike(alpha, other)
    other = op.Mul(other, alpha)

    return op.Sub(self, other)


def aten_subtract(self: TensorType, other: TensorType, alpha: float = 1.0) -> TensorType:
    """subtract.Tensor(Tensor self, Tensor other, *, Scalar alpha=1) -> Tensor"""

    raise NotImplementedError()


@torch_op("aten::sum", trace_only=True)
def aten_sum_dim_IntList(
    self: TReal, dim: Optional[INT64] = None, keepdim: bool = False, dtype: int = -1
) -> TReal:
    """sum(Tensor self, SymInt dim, bool keepdim, *, ScalarType? dtype=None) -> Tensor"""

    # NOTE: trace_only because both if branches need to be the same type, but we have
    # a cast in the if branch.

    # TODO: Combine the overloads when OptionalHasElement() works
    if dim is None:
        result = _aten_sum_dim_none(self, keepdim=keepdim)
    else:
        result = _aten_sum_dim_onnx(self, dim, keepdim=keepdim)

    if dtype != -1:
        result = op.Cast(result, to=dtype)

    return result


@torch_op("aten::sum", private=True)
def _aten_sum_dim_onnx(self: TReal, dim: INT64, keepdim: bool = False) -> TReal:
    self_is_scalar = op.Size(op.Shape(self)) == 0
    if self_is_scalar:
        self = op.Reshape(self, op.Constant(value_ints=[-1]))

    if op.Size(op.Shape(dim)) == 0:
        dim = op.Reshape(dim, op.Constant(value_ints=[-1]))
        dim = op.Cast(dim, to=INT64.dtype)
    result = op.ReduceSum(self, dim, keepdims=keepdim)

    if self_is_scalar:
        result = op.Squeeze(result)
    return result


@torch_op("aten::sum", private=True)
def _aten_sum_dim_none(self: TReal, keepdim: bool = False) -> TReal:
    self_is_scalar = op.Size(op.Shape(self)) == 0
    if self_is_scalar:
        self = op.Reshape(self, op.Constant(value_ints=[-1]))

    result = op.ReduceSum(self, keepdims=keepdim)

    if self_is_scalar:
        result = op.Squeeze(result)
    return result


def aten_sum_to_size(self: TensorType, size: Sequence[int]) -> TensorType:
    """sum_to_size(Tensor self, int[] size) -> Tensor"""

    raise NotImplementedError()


def aten_svd(
    self: TensorType, some: bool = True, compute_uv: bool = True
) -> tuple[TensorType, TensorType, TensorType]:
    """svd(Tensor self, bool some=True, bool compute_uv=True) -> (Tensor U, Tensor S, Tensor V)"""

    raise NotImplementedError()


def aten_swapaxes(self: TensorType, axis0: int, axis1: int) -> TensorType:
    """swapaxes(Tensor(a) self, int axis0, int axis1) -> Tensor(a)"""

    raise NotImplementedError()


def aten_swapdims(self: TensorType, dim0: int, dim1: int) -> TensorType:
    """swapdims(Tensor(a) self, int dim0, int dim1) -> Tensor(a)"""

    raise NotImplementedError()


@torch_op("aten::sym_size")
def aten_sym_size(self: TReal, dim: int = 0) -> TReal:
    """sym_size(Tensor self, int dim) -> Tensor"""
    # NOTE: onnxscript doesn't support attribute process,
    # so op.Shape(self, start=dim, end=dim + 1) is not supported.

    # TODO(titaiwang): ORT==1.15 fixes SegFault
    # https://github.com/microsoft/onnxscript/pull/484#discussion_r1136105039
    # Change the op to:
    # shape = op.Shape(self)
    # idx= op.Reshape(dim, [1])
    # return op.Gather(shape, idx)

    shape = op.Shape(self)
    # Reshape helps dim from int to tensor, and
    # input arguments support attribute processing.
    start = op.Reshape(dim, op.Constant(value_ints=[1]))
    end = op.Reshape(dim + 1, op.Constant(value_ints=[1]))
    return op.Slice(shape, start, end)


def aten_symeig(
    self: TensorType, eigenvectors: bool = False, upper: bool = True
) -> tuple[TensorType, TensorType]:
    """symeig(Tensor self, bool eigenvectors=False, bool upper=True) -> (Tensor eigenvalues, Tensor eigenvectors)"""

    raise NotImplementedError()


@torch_op("aten::t")
def aten_t(self: TTensor) -> TTensor:
    """t(Tensor(a) self) -> Tensor(a)"""

    rank = op.Size(op.Shape(self))
    if rank == 2:
        result = op.Transpose(self, perm=[1, 0])
    else:
        # rank < 2
        result = self
    return result


def aten_t_copy(self: TensorType) -> TensorType:
    """t_copy(Tensor self) -> Tensor"""

    raise NotImplementedError()


def aten_take(self: TensorType, index: TensorType) -> TensorType:
    """take(Tensor self, Tensor index) -> Tensor"""

    raise NotImplementedError()


def aten_take_along_dim(
    self: TensorType, indices: TensorType, dim: Optional[int] = None
) -> TensorType:
    """take_along_dim(Tensor self, Tensor indices, int? dim=None) -> Tensor"""

    raise NotImplementedError()


@torch_op("aten::tan")
def aten_tan(self: TFloat) -> TFloat:
    """tan(Tensor self) -> Tensor"""

    return op.Tan(self)


@torch_op("aten::tanh")
def aten_tanh(self: TFloat) -> TFloat:
    """tanh(Tensor self) -> Tensor"""

    return op.Tanh(self)


def aten_tensordot(
    self: TensorType, other: TensorType, dims_self: Sequence[int], dims_other: Sequence[int]
) -> TensorType:
    """tensordot(Tensor self, Tensor other, int[] dims_self, int[] dims_other) -> Tensor"""

    raise NotImplementedError()


def aten_threshold(self: TensorType, threshold: float, value: float) -> TensorType:
    """threshold(Tensor self, Scalar threshold, Scalar value) -> Tensor"""

    raise NotImplementedError()


def aten_threshold_backward(
    grad_output: TensorType, self: TensorType, threshold: float
) -> TensorType:
    """threshold_backward(Tensor grad_output, Tensor self, Scalar threshold) -> Tensor"""

    raise NotImplementedError()


@torch_op("aten::tile")
def aten_tile(self: TTensor, dims: INT64) -> TTensor:
    """tile(Tensor self, int[] dims) -> Tensor"""

    self_shape = op.Shape(self)
    self_rank = op.Size(self_shape)
    dims_rank = op.Size(dims)
    diff = op.Sub(self_rank, dims_rank)

    if diff > 0:
        # dims is shorter than self.shape
        # pad dims with 1
        diff_1d = op.Reshape(diff, op.Constant(value_ints=[1]))
        exapnd_ones = op.Expand(op.Constant(value_ints=[1]), diff_1d)
        dims = op.Concat(exapnd_ones, dims, axis=0)

    if diff < 0:
        # dims is longer than self.shape
        # pad self.shape with 1
        diff_1d = op.Reshape(op.Abs(diff), op.Constant(value_ints=[1]))
        exapnd_ones = op.Expand(op.Constant(value_ints=[1]), diff_1d)
        self_final_shape = op.Concat(exapnd_ones, self_shape, axis=0)
        self = op.Reshape(self, self_final_shape)

    return op.Tile(self, dims)


def aten_to_dense(self: TensorType, dtype: Optional[int] = None) -> TensorType:
    """to_dense(Tensor self, ScalarType? dtype=None) -> Tensor"""

    raise NotImplementedError()


def aten_to_dense_backward(grad: TensorType, input: TensorType) -> TensorType:
    """to_dense_backward(Tensor grad, Tensor input) -> Tensor"""

    raise NotImplementedError()


def aten_to_mkldnn(self: TensorType, dtype: Optional[int] = None) -> TensorType:
    """to_mkldnn(Tensor self, ScalarType? dtype=None) -> Tensor"""

    raise NotImplementedError()


def aten_to_mkldnn_backward(grad: TensorType, input: TensorType) -> TensorType:
    """to_mkldnn_backward(Tensor grad, Tensor input) -> Tensor"""

    raise NotImplementedError()


def aten_to_padded_tensor(
    self: TensorType, padding: float, output_size: Optional[INT64] = None
) -> TensorType:
    """to_padded_tensor(Tensor self, float padding, SymInt[]? output_size=None) -> Tensor"""

    raise NotImplementedError()


def aten_to_sparse(self: TensorType) -> TensorType:
    """to_sparse(Tensor self) -> Tensor"""

    raise NotImplementedError()


def aten_to_sparse_bsc(self: TensorType, blocksize: Sequence[int]) -> TensorType:
    """to_sparse_bsc(Tensor self, int[2] blocksize) -> Tensor"""

    raise NotImplementedError()


def aten_to_sparse_bsr(self: TensorType, blocksize: Sequence[int]) -> TensorType:
    """to_sparse_bsr(Tensor self, int[2] blocksize) -> Tensor"""

    raise NotImplementedError()


def aten_to_sparse_csc(self: TensorType) -> TensorType:
    """to_sparse_csc(Tensor self) -> Tensor"""

    raise NotImplementedError()


def aten_to_sparse_csr(self: TensorType) -> TensorType:
    """to_sparse_csr(Tensor self) -> Tensor"""

    raise NotImplementedError()


@torch_op("aten::topk")
def aten_topk(
    self: TReal, k: INT64, dim: int = -1, largest: bool = True, sorted: bool = True
) -> Tuple[TReal, INT64]:
    """topk(Tensor self, int k, int dim=-1, bool largest=True, bool sorted=True) -> (Tensor values, Tensor indices)"""

    self_is_scalar = op.Size(op.Shape(self)) == 0
    if self_is_scalar:
        self = op.Unsqueeze(self, op.Constant(value_ints=[0]))
    k = op.Reshape(op.Cast(k, to=INT64.dtype), op.Constant(value_ints=[1]))
    values, indices = op.TopK(self, k, axis=dim, largest=largest, sorted=sorted)
    if self_is_scalar:
        values = op.Squeeze(values, op.Constant(value_ints=[0]))
        indices = op.Squeeze(indices, op.Constant(value_ints=[0]))
    return values, indices


def aten_trace(self: TensorType) -> TensorType:
    """trace(Tensor self) -> Tensor"""

    raise NotImplementedError()


def aten_trace_backward(grad: TensorType, sizes: INT64) -> TensorType:
    """trace_backward(Tensor grad, SymInt[] sizes) -> Tensor"""

    raise NotImplementedError()


@torch_op("aten::transpose", trace_only=True)
def aten_transpose(self, dim0: int, dim1: int):
    """transpose.int(Tensor(a) self, int dim0, int dim1) -> Tensor(a)"""

    # Use trace only to construct the prem attribute in Transpose
    self_rank = len(self.shape)  # type: ignore[attr-defined]

    if self_rank == 0:
        result = self
    else:
        # Python code, change when onnxscript supports this
        dims = list(range(self_rank))
        dims[dim0], dims[dim1] = dims[dim1], dims[dim0]
        # Python code ends

        result = op.Transpose(self, perm=dims)

    return result


def aten_triangular_solve(
    self: TensorType,
    A: TensorType,
    upper: bool = True,
    transpose: bool = False,
    unitriangular: bool = False,
) -> tuple[TensorType, TensorType]:
    """triangular_solve(Tensor self, Tensor A, bool upper=True, bool transpose=False, bool unitriangular=False) -> (Tensor solution, Tensor cloned_coefficient)"""

    raise NotImplementedError()


@torch_op("aten::tril")
def aten_tril(self: TTensor, diagonal: int = 0) -> TTensor:
    """tril(Tensor self, int diagonal=0) -> Tensor"""

    return op.Trilu(self, diagonal, upper=0)


def aten_tril_indices(row: int, col: int, offset: int = 0) -> TensorType:
    """tril_indices(int row, int col, int offset=0, *, ScalarType? dtype=long, Layout? layout=None, Device? device=None, bool? pin_memory=None) -> Tensor"""

    raise NotImplementedError()


def aten_triplet_margin_loss(
    anchor: TensorType,
    positive: TensorType,
    negative: TensorType,
    margin: float = 1.0,
    p: float = 2.0,
    eps: float = 1e-06,
    swap: bool = False,
    reduction: int = 1,
) -> TensorType:
    """triplet_margin_loss(Tensor anchor, Tensor positive, Tensor negative, float margin=1.0, float p=2, float eps=1e-06, bool swap=False, int reduction=Mean) -> Tensor"""

    raise NotImplementedError()


@torch_op("aten::triu")
def aten_triu(self: TensorType, diagonal: int = 0) -> TensorType:
    """triu(Tensor self, int diagonal=0) -> Tensor"""

    return op.Trilu(self, diagonal, upper=1)


def aten_triu_indices(row: int, col: int, offset: int = 0) -> TensorType:
    """triu_indices(int row, int col, int offset=0, *, ScalarType? dtype=long, Layout? layout=None, Device? device=None, bool? pin_memory=None) -> Tensor"""

    raise NotImplementedError()


def aten_true_divide(self: TensorType, other: TensorType) -> TensorType:
    """true_divide.Tensor(Tensor self, Tensor other) -> Tensor"""

    raise NotImplementedError()


@torch_op("aten::trunc")
def aten_trunc(self: TFloatOrBFloat16) -> TFloatOrBFloat16:
    """trunc(Tensor self) -> Tensor"""

    # Reference https://github.com/onnx/onnx/issues/4588#issuecomment-1463970126
    integer_parts = op.Floor(op.Abs(self))
    is_negative = op.Less(self, 0.0)
    return op.Where(is_negative, op.Neg(integer_parts), integer_parts)


def aten_type_as(self: TensorType, other: TensorType) -> TensorType:
    """type_as(Tensor self, Tensor other) -> Tensor"""

    raise NotImplementedError()


@torch_op("aten::unflatten")
def aten_unflatten(self: TReal, dim: INT64, sizes: INT64):
    """unflatten(Tensor(a) self, int dim, SymInt[] sizes) -> Tensor(a)"""

    self_size = op.Shape(self)

    # PyTorch accepts negative dim as reversed counting
    self_rank = op.Size(self_size)
    dim = self_rank + dim
    dim = dim % self_rank

    head_start_idx = op.Constant(value_ints=[0])
    head_end_idx = op.Reshape(dim, op.Constant(value_ints=[1]))
    head_part_rank = op.Slice(self_size, head_start_idx, head_end_idx)

    tail_start_idx = op.Reshape(dim + 1, op.Constant(value_ints=[1]))
    tail_end_idx = op.Constant(value_ints=[_INT64_MAX])
    tail_part_rank = op.Slice(self_size, tail_start_idx, tail_end_idx)

    final_shape = op.Concat(head_part_rank, sizes, tail_part_rank, axis=0)

    return op.Reshape(self, final_shape)


def aten_unfold(self: TensorType, dimension: int, size: int, step: int) -> TensorType:
    """unfold(Tensor(a) self, int dimension, int size, int step) -> Tensor(a)"""

    raise NotImplementedError()


def aten_unfold_backward(
    grad_in: TensorType, input_sizes: INT64, dim: int, size: int, step: int
) -> TensorType:
    """unfold_backward(Tensor grad_in, SymInt[] input_sizes, int dim, int size, int step) -> Tensor"""

    raise NotImplementedError()


def aten_unfold_copy(self: TensorType, dimension: int, size: int, step: int) -> TensorType:
    """unfold_copy(Tensor self, int dimension, int size, int step) -> Tensor"""

    raise NotImplementedError()


def aten_unique_consecutive(
    self: TensorType,
    return_inverse: bool = False,
    return_counts: bool = False,
    dim: Optional[int] = None,
) -> tuple[TensorType, TensorType, TensorType]:
    """unique_consecutive(Tensor self, bool return_inverse=False, bool return_counts=False, int? dim=None) -> (Tensor, Tensor, Tensor)"""

    raise NotImplementedError()


def aten_unique_dim(
    self: TensorType,
    dim: int,
    sorted: bool = True,
    return_inverse: bool = False,
    return_counts: bool = False,
) -> tuple[TensorType, TensorType, TensorType]:
    """unique_dim(Tensor self, int dim, bool sorted=True, bool return_inverse=False, bool return_counts=False) -> (Tensor, Tensor, Tensor)"""

    raise NotImplementedError()


def aten_unique_dim_consecutive(
    self: TensorType, dim: int, return_inverse: bool = False, return_counts: bool = False
) -> tuple[TensorType, TensorType, TensorType]:
    """unique_dim_consecutive(Tensor self, int dim, bool return_inverse=False, bool return_counts=False) -> (Tensor, Tensor, Tensor)"""

    raise NotImplementedError()


def aten_unsafe_chunk(self: TensorType, chunks: int, dim: int = 0) -> TensorType:
    """unsafe_chunk(Tensor self, int chunks, int dim=0) -> Tensor[]"""

    raise NotImplementedError()


def aten_unsafe_split(self: TensorType, split_size: INT64, dim: int = 0) -> TensorType:
    """unsafe_split.Tensor(Tensor self, SymInt split_size, int dim=0) -> Tensor[]"""

    raise NotImplementedError()


def aten_unsafe_split_with_sizes(
    self: TensorType, split_sizes: INT64, dim: int = 0
) -> TensorType:
    """unsafe_split_with_sizes(Tensor self, SymInt[] split_sizes, int dim=0) -> Tensor[]"""

    raise NotImplementedError()


@torch_op("aten::unsqueeze")
def aten_unsqueeze(self: TTensor, dim: int) -> TTensor:
    """unsqueeze(Tensor(a) self, int dim) -> Tensor(a)"""

    dim = op.Cast(dim, to=INT64.dtype)
    return op.Unsqueeze(self, dim)


def aten_unsqueeze_copy(self: TensorType, dim: int) -> TensorType:
    """unsqueeze_copy(Tensor self, int dim) -> Tensor"""

    raise NotImplementedError()


def aten_value_selecting_reduction_backward(
    grad: TensorType, dim: int, indices: TensorType, sizes: INT64, keepdim: bool
) -> TensorType:
    """value_selecting_reduction_backward(Tensor grad, int dim, Tensor indices, SymInt[] sizes, bool keepdim) -> Tensor"""

    raise NotImplementedError()


def aten_values(self: TensorType) -> TensorType:
    """values(Tensor(a) self) -> Tensor(a)"""

    raise NotImplementedError()


def aten_values_copy(self: TensorType) -> TensorType:
    """values_copy(Tensor self) -> Tensor"""

    raise NotImplementedError()


def aten_vander(
    x: TensorType, N: Optional[int] = None, increasing: bool = False
) -> TensorType:
    """vander(Tensor x, int? N=None, bool increasing=False) -> Tensor"""

    raise NotImplementedError()


def aten_var(self: TensorType, unbiased: bool = True) -> TensorType:
    """var(Tensor self, bool unbiased=True) -> Tensor"""

    raise NotImplementedError()


@torch_op("aten::var_mean", trace_only=True)
def aten_var_mean(self: TReal, unbiased: bool = True) -> Tuple[TReal, TReal]:
    """var_mean(Tensor self, bool unbiased=True) -> (Tensor, Tensor)"""

    # Assume bool(True) and int(1) are same in ONNX, so pass "unbiased" directly as "correction"
    # If not this case, should be explicitly set correction value according to unbiased value
    return _aten_var_mean_onnx(self, correction=float(unbiased), keepdim=False)


@torch_op("aten::var_mean.dim", trace_only=True)
def aten_var_mean_dim(
    self: TReal, dim: Optional[int], unbiased: bool = True, keepdim: bool = False
) -> Tuple[TReal, TReal]:
    """var_mean.dim(Tensor self, int[1]? dim, bool unbiased=True, bool keepdim=False) -> (Tensor, Tensor)"""

    # Although dim is Optional in signature, but we assume it must has value for this overload
    # Assert(dim is not None)
    if isinstance(dim, Tuple):
        dim_tensor = op.Constant(value_ints=dim)
    else:
        dim_tensor = op.Constant(value_int=dim)
    return _aten_var_mean_dim_onnx(
        self, dim_tensor, correction=float(unbiased), keepdim=keepdim
    )


@torch_op("aten::var_mean.correction", trace_only=True)
def aten_var_mean_correction(
    self: TReal,
    dim: Optional[int] = None,
    correction: Optional[float] = None,
    keepdim: bool = False,
) -> Tuple[TReal, TReal]:
    """var_mean.correction(Tensor self, int[1]? dim=None, *, Scalar? correction=None, bool keepdim=False) -> (Tensor, Tensor)"""

    if correction is None:
        correction = 1.0

    if dim is None:
        var, mean = _aten_var_mean_onnx(self, correction, keepdim)
    else:
        if isinstance(dim, Tuple):
            dim_tensor = op.Constant(value_ints=dim)
        else:
            dim_tensor = op.Constant(value_int=dim)
        var, mean = _aten_var_mean_dim_onnx(self, dim_tensor, correction, keepdim)
    return var, mean


@torch_op("aten::var_mean", private=True)
def _aten_var_mean_onnx(
    self: TReal, correction: float = 1.0, keepdim: bool = False
) -> Tuple[TReal, TReal]:
    # Compute mean and var
    mean = op.ReduceMean(self, keepdims=keepdim)
    sub_mean = op.Sub(self, mean)
    sqr_mean = op.Mul(sub_mean, sub_mean)
    var = op.ReduceMean(sqr_mean, keepdims=keepdim)
    # Adjust var according to correction value
    if correction > 0.0:
        self_shape = op.Shape(self)
        numel_float = op.Cast(op.ReduceProd(self_shape, keepdims=0), to=FLOAT.dtype)
        mul = op.Mul(var, numel_float)
        sub = op.Sub(numel_float, correction)
        var = op.Div(mul, sub)

    return var, mean


@torch_op("aten::var_mean.dim", private=True)
def _aten_var_mean_dim_onnx(
    self: TReal, dim: INT64, correction: float, keepdim: bool = False
) -> Tuple[TReal, TReal]:
    dim = op.Reshape(dim, op.Constant(value_ints=[-1]))
    # Computer mean and var
    mean = op.ReduceMean(self, dim, keepdims=keepdim)
    sub_mean = op.Sub(self, op.ReduceMean(self, dim, keepdims=1))
    sqr_mean = op.Mul(sub_mean, sub_mean)
    var = op.ReduceMean(sqr_mean, dim, keepdims=keepdim)
    # Adjust var according to correction value
    if correction > 0.0:
        self_shape = op.Shape(self)
        dim_size = op.Gather(self_shape, dim, axis=0)
        numel_float = op.Cast(op.ReduceProd(dim_size, keepdims=0), to=FLOAT.dtype)
        mul = op.Mul(var, numel_float)
        sub = op.Sub(numel_float, correction)
        var = op.Div(mul, sub)

    return var, mean


def aten_vdot(self: TensorType, other: TensorType) -> TensorType:
    """vdot(Tensor self, Tensor other) -> Tensor"""

    raise NotImplementedError()


@torch_op("aten::view")
def aten_view(self: TTensor, size: IntType) -> TTensor:
    """view(Tensor(a) self, SymInt[] size) -> Tensor(a)"""

    size = op.Cast(size, to=INT64.dtype)  # Reshape only support INT64 as second input
    return op.Reshape(self, size)


def aten_view_as(self: TensorType, other: TensorType) -> TensorType:
    """view_as(Tensor(a) self, Tensor other) -> Tensor(a)"""

    raise NotImplementedError()


def aten_view_as_complex(self: TensorType) -> TensorType:
    """view_as_complex(Tensor(a) self) -> Tensor(a)"""

    raise NotImplementedError()


def aten_view_as_complex_copy(self: TensorType) -> TensorType:
    """view_as_complex_copy(Tensor self) -> Tensor"""

    raise NotImplementedError()


def aten_view_as_real(self: TensorType) -> TensorType:
    """view_as_real(Tensor(a) self) -> Tensor(a)"""

    raise NotImplementedError()


def aten_view_as_real_copy(self: TensorType) -> TensorType:
    """view_as_real_copy(Tensor self) -> Tensor"""

    raise NotImplementedError()


def aten_view_copy(self: TensorType, size: INT64) -> TensorType:
    """view_copy(Tensor self, SymInt[] size) -> Tensor"""

    raise NotImplementedError()


def aten_vstack(tensors: Sequence[TensorType]) -> TensorType:
    """vstack(Tensor[] tensors) -> Tensor"""

    raise NotImplementedError()


@torch_op("aten::where")
def aten_where(condition: BOOL, self: TTensor, other: TTensor) -> TTensor:
    """where.self(Tensor condition, Tensor self, Tensor other) -> Tensor"""

    return op.Where(condition, self, other)


def aten_xor(self: TensorType, other: TensorType) -> TensorType:
    """__xor__.Tensor(Tensor self, Tensor other) -> Tensor"""

    raise NotImplementedError()


@torch_op("aten::zeros")
def aten_zeros(size: IntType, dtype: int = FLOAT.dtype):
    """zeros(SymInt[] size, *, ScalarType? dtype=None, Layout? layout=None, Device? device=None, bool? pin_memory=None) -> Tensor"""

    size = op.Cast(size, to=INT64.dtype)
    zero = op.Constant(value_float=0.0)
    zero = op.Cast(zero, to=dtype)

    return op.Expand(zero, size)


@torch_op("aten::zeros_like", trace_only=True)
def aten_zeros_like(self: TTensor, dtype: int = -1) -> TTensor:
    """zeros_like(Tensor self, *, ScalarType? dtype=None, Layout? layout=None, Device? device=None, bool? pin_memory=None, MemoryFormat? memory_format=None) -> Tensor"""

    # NOTE: trace_only because both if branches need to be the same type, but we have
    # a cast in the if branch.

    if dtype == -1:
        zero = op.CastLike(0, self)
    else:
        zero = op.Cast(0, to=dtype)

    return _aten_zeros_like_onnx(self, zero)


@torch_op("aten::zeros_like", private=True)
def _aten_zeros_like_onnx(self: TTensor, zero) -> TTensor:
    shape = op.Shape(self)
    return op.Expand(zero, shape)<|MERGE_RESOLUTION|>--- conflicted
+++ resolved
@@ -44,11 +44,7 @@
     return op.Abs(self)
 
 
-<<<<<<< HEAD
 @torch_op("aten::abs", complex=True)
-=======
-@torch_op("aten::abs")
->>>>>>> e0f2e8a7
 def aten_abs_complex(self: TReal) -> TReal:
     """abs(Tensor self) -> Tensor"""
     # self_real = self[..., 0]
