"""Registry for aten functions."""

from __future__ import annotations

import re
from types import FunctionType
from typing import Any, Callable, Generator, Optional

import onnxscript

# Regex that will match "<namespace>::<op_name>[.<overload>]"
_QUALIFIED_OPERATOR_NAME_REGEX = re.compile(
    r"^(?P<namespace>[a-zA-Z0-9_]+)::(?P<name>[a-zA-Z0-9_]+)(?P<overload>\.[a-zA-Z0-9._]+)?$"
)


class OverloadedFunction:
    """Overloaded function.

    Attributes:
        name: Name of the op. E.g. "aten::add".
        overloads: Overloads function.
        privates: Private functions not exposed to users.
        complex: Support complex functions.
    """

    def __init__(self, name: str):
        self.name = name
        self.overloads: list[Any] = []
        self.privates: list[Any] = []
        self.complex: list[Any] = []


class Registry:
    """Registry for aten functions."""

    def __init__(self):
        self._registry: dict[str, OverloadedFunction] = {}

    def register(
        self, func: Any, name: str, *, private: bool = False, complex: bool = False
    ) -> None:
        """Register a function."""

        if private:
            self._registry.setdefault(name, OverloadedFunction(name)).privates.append(func)
        elif complex:
            self._registry.setdefault(name, OverloadedFunction(name)).complex.append(func)
        else:
            self._registry.setdefault(name, OverloadedFunction(name)).overloads.append(func)

    def __getitem__(self, name):
        return self._registry[name]

    def __contains__(self, name):
        return name in self._registry

    def __iter__(self):
        return iter(self._registry)

    def __repr__(self):
        return repr(self._registry)

    def items(self) -> Generator[tuple[str, OverloadedFunction], None, None]:
        yield from self._registry.items()


# Default registry
default_registry = Registry()


def _check_and_normalize_names(name: str | tuple[str, ...]) -> tuple[str, ...]:
    names: tuple[str, ...]

    if isinstance(name, str):
        names = (name,)
    else:
        names = name
    if not isinstance(names, tuple):
        raise TypeError(f"Name must be a string or a tuple of strings, got {name}")
    for name_ in names:
        if name_.endswith(".default") or not _QUALIFIED_OPERATOR_NAME_REGEX.fullmatch(name_):
            raise ValueError(
<<<<<<< HEAD
                f"Invalid name '{name_}'. Must be in the form 'namespace::name.overload' "
                "or 'namespace::name' for default overloads."
=======
                f"Invalid name '{name_}'. Must be in the form 'namespace::name' for default overloads "
                "or 'namespace::name.overload' for other overloads."
>>>>>>> f61eb503
            )

    return names


def torch_op(
    name: str | tuple[str, ...],
    *,
    registry: Optional[Registry] = None,
    trace_only: bool = False,
    private: bool = False,
    complex: bool = False,
) -> Callable[[FunctionType], onnxscript.OnnxFunction | onnxscript.values.TracedOnnxFunction]:
    """Register a torch op.

    Args:
        name: Qualified ATen name of the function. E.g. "aten::relu", "aten::add.Tensor".
            Or a tuple of names e.g. ("aten::add.Scalar", "aten::add.Tensor").
            Default overloads should be specified by omitting the overload part,
<<<<<<< HEAD
            i.e. ""aten::relu" instead of "aten::relu.default".
=======
            i.e. "aten::relu" instead of "aten::relu.default".
>>>>>>> f61eb503
        registry: Registry to register the function to. If None, the default registry is used.
        trace_only: Whether the function should only be traced and not compiled.
        private: Whether the function is private (not directly exposed). It should
            be true for all functions with names starting with "_".
        complex: Whether the function supports complex.
    """
    if registry is None:
        registry = default_registry

    def wrapper(
        func: FunctionType,
    ) -> onnxscript.OnnxFunction | onnxscript.values.TracedOnnxFunction:
        # Compile the function
        custom_opset = onnxscript.values.Opset(domain="pkg.onnxscript.torch_lib", version=1)

        processed_func: onnxscript.OnnxFunction | onnxscript.values.TracedOnnxFunction
        if trace_only:
            processed_func = onnxscript.values.TracedOnnxFunction(custom_opset, func)
        else:
            assert isinstance(func, FunctionType)
            processed_func = onnxscript.script(opset=custom_opset)(func)

        assert registry is not None
        for name_ in _check_and_normalize_names(name):
            registry.register(processed_func, name_, private=private, complex=complex)
        return processed_func

    return wrapper<|MERGE_RESOLUTION|>--- conflicted
+++ resolved
@@ -81,13 +81,8 @@
     for name_ in names:
         if name_.endswith(".default") or not _QUALIFIED_OPERATOR_NAME_REGEX.fullmatch(name_):
             raise ValueError(
-<<<<<<< HEAD
-                f"Invalid name '{name_}'. Must be in the form 'namespace::name.overload' "
-                "or 'namespace::name' for default overloads."
-=======
                 f"Invalid name '{name_}'. Must be in the form 'namespace::name' for default overloads "
                 "or 'namespace::name.overload' for other overloads."
->>>>>>> f61eb503
             )
 
     return names
@@ -107,11 +102,7 @@
         name: Qualified ATen name of the function. E.g. "aten::relu", "aten::add.Tensor".
             Or a tuple of names e.g. ("aten::add.Scalar", "aten::add.Tensor").
             Default overloads should be specified by omitting the overload part,
-<<<<<<< HEAD
-            i.e. ""aten::relu" instead of "aten::relu.default".
-=======
             i.e. "aten::relu" instead of "aten::relu.default".
->>>>>>> f61eb503
         registry: Registry to register the function to. If None, the default registry is used.
         trace_only: Whether the function should only be traced and not compiled.
         private: Whether the function is private (not directly exposed). It should
