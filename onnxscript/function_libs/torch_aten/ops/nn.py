--- conflicted
+++ resolved
@@ -747,17 +747,11 @@
     target: Sequence[INT64],
     weight: Optional[TFloat] = None,
     reduction: int = 1,
-<<<<<<< HEAD
     ignore_index: int = -100,
 ) -> TFloat:
     # nll_loss(Tensor self, Tensor target, Tensor? weight=None, int reduction=Mean, SymInt ignore_index=-100) -> Tensor
     reduction_vals = ["none", "mean", "sum"]
     reduction_str = reduction_vals[reduction]
-=======
-    ignore_index: INT64 = -100,
-) -> TensorType:
-    """nll_loss(Tensor self, Tensor target, Tensor? weight=None, int reduction=Mean, SymInt ignore_index=-100) -> Tensor"""
->>>>>>> 7cdd248d
 
     if op.OptionalHasElement(weight):
         result = _aten_nll_loss_weight(
@@ -829,15 +823,9 @@
     target: Sequence[INT64],
     weight: Optional[TFloat] = None,
     reduction: int = 1,
-<<<<<<< HEAD
     ignore_index: int = -100,
 ) -> TFloat:
     # nll_loss2d(Tensor self, Tensor target, Tensor? weight=None, int reduction=Mean, SymInt ignore_index=-100) -> Tensor
-=======
-    ignore_index: INT64 = -100,
-) -> TensorType:
-    """nll_loss2d(Tensor self, Tensor target, Tensor? weight=None, int reduction=Mean, SymInt ignore_index=-100) -> Tensor"""
->>>>>>> 7cdd248d
 
     reduction_vals = ["none", "mean", "sum"]
     reduction_str = reduction_vals[reduction]
@@ -911,26 +899,20 @@
     target: Sequence[INT64],
     weight: Optional[TFloat] = None,
     reduction: int = 1,
-<<<<<<< HEAD
     ignore_index: int = -100,
 ) -> TFloat:
     # nll_loss_nd(Tensor self, Tensor target, Tensor? weight=None, int reduction=Mean, SymInt ignore_index=-100) -> Tensor
-=======
-    ignore_index: INT64 = -100,
-) -> TensorType:
-    """nll_loss_nd(Tensor self, Tensor target, Tensor? weight=None, int reduction=Mean, SymInt ignore_index=-100) -> Tensor"""
->>>>>>> 7cdd248d
 
     reduction_vals = ["none", "mean", "sum"]
     reduction_str = reduction_vals[reduction]
 
-    if weight is None:
+    if op.OptionalHasElement(weight):
+        result = _aten_nll_loss_weight(
+            self, target, weight, reduction=reduction_str, ignore_index=ignore_index
+        )
+    else:
         result = _aten_nll_loss_none(
             self, target, reduction=reduction_str, ignore_index=ignore_index
-        )
-    else:
-        result = _aten_nll_loss_weight(
-            self, target, weight, reduction=reduction_str, ignore_index=ignore_index
         )
     return result
 
