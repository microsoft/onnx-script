--- conflicted
+++ resolved
@@ -642,7 +642,6 @@
     raise NotImplementedError()
 
 
-<<<<<<< HEAD
 def aten_max_pool1d(
     self: TensorType,
     kernel_size: Sequence[int],
@@ -673,17 +672,10 @@
 def aten_max_pool2d(
     self: TFloatOrUInt8,
     kernel_size: Sequence[int],
-=======
-@torch_op("aten::max_pool2d_with_indices", trace_only=True)
-def aten_max_pool2d_with_indices(
-    self: TFloatOrUInt8,
-    kernel_size: Sequence[int],
->>>>>>> 14f55e1d
     stride: Sequence[int] = (),
     padding: Sequence[int] = (0, 0),
     dilation: Sequence[int] = (1, 1),
     ceil_mode: bool = False,
-<<<<<<< HEAD
 ) -> TFloatOrUInt8:
     """max_pool2d(Tensor self, int[2] kernel_size, int[2] stride=[], int[2] padding=0, int[2] dilation=1, bool ceil_mode=False) -> Tensor"""
 
@@ -805,8 +797,6 @@
     padding: Sequence[int] = (0, 0),
     dilation: Sequence[int] = (1, 1),
     ceil_mode: bool = False,
-=======
->>>>>>> 14f55e1d
 ) -> Tuple[TFloatOrUInt8, INT64]:
     """max_pool2d_with_indices(Tensor self, int[2] kernel_size, int[2] stride=[], int[2] padding=0, int[2] dilation=1, bool ceil_mode=False) -> (Tensor, Tensor)"""
 
@@ -928,7 +918,7 @@
     )
 
 
-@torch_op("aten::max_pool_with_indices", private=True)
+@torch_op("internal::max_pool_with_indices", private=True)
 def _aten_max_pool_with_indices_onnx(
     self: TFloatOrUInt8,
     kernel_size: Sequence[int],
