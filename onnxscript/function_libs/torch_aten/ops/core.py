# --------------------------------------------------------------------------
# Copyright (c) Microsoft Corporation. All rights reserved.
# Licensed under the MIT License.
# --------------------------------------------------------------------------
# mypy: disable-error-code=misc
# mypy: disable-error-code=arg-type
# mypy: disable-error-code=type-arg
# mypy: disable-error-code=valid-type
# mypy: disable-error-code=assignment
"""torch.ops.aten operators under the `core` module.

- No inplace operators.
- All functions should not have the script() decorator. This is because
    we want to delay the compilation of the function.
"""
from __future__ import annotations

from typing import Any, Optional, Sequence

from onnxscript import BOOL, INT64
<<<<<<< HEAD
from onnxscript.function_libs.torch_aten.typing import TFloat, TReal, TTensor
=======
from onnxscript.function_libs.torch_aten.registration import torch_op
>>>>>>> 8f1cb31c
from onnxscript.onnx_opset import opset18 as op
from onnxscript.onnx_types import TensorType


<<<<<<< HEAD
def aten_abs(self: TReal) -> TReal:
=======
@torch_op("aten::abs")
def aten_abs(self):
>>>>>>> 8f1cb31c
    # abs(Tensor self) -> Tensor

    return op.Abs(self)


<<<<<<< HEAD
def aten_acos(self: TFloat) -> TFloat:
=======
@torch_op("aten::acos")
def aten_acos(self):
>>>>>>> 8f1cb31c
    # acos(Tensor self) -> Tensor

    return op.Acos(self)


<<<<<<< HEAD
def aten_acosh(self: TFloat) -> TFloat:
=======
@torch_op("aten::acosh")
def aten_acosh(self):
>>>>>>> 8f1cb31c
    # acosh(Tensor self) -> Tensor

    return op.Acosh(self)


def aten_adaptive_avg_pool1d(self: TensorType, output_size: Sequence[int]) -> TensorType:
    # adaptive_avg_pool1d(Tensor self, int[1] output_size) -> Tensor

    raise NotImplementedError()


def aten_adaptive_max_pool1d(
    self: TensorType, output_size: Sequence[int]
) -> tuple[TensorType, TensorType]:
    # adaptive_max_pool1d(Tensor self, int[1] output_size) -> (Tensor, Tensor)

    raise NotImplementedError()


<<<<<<< HEAD
def aten_add(self: TReal, other: TReal, alpha: float = 1) -> TReal:
=======
@torch_op("aten::add")
def aten_add(self, other, alpha: float = 1) -> TensorType:
>>>>>>> 8f1cb31c
    # add.Tensor(Tensor self, Tensor other, *, Scalar alpha=1) -> Tensor
    if alpha != 1:
        other = op.Mul(other, alpha)  # type: ignore[arg-type]
    return op.Add(self, other)


def aten_addbmm(
    self: TensorType, batch1: TensorType, batch2: TensorType, beta: float = 1, alpha: float = 1
) -> TensorType:
    # addbmm(Tensor self, Tensor batch1, Tensor batch2, *, Scalar beta=1, Scalar alpha=1) -> Tensor

    raise NotImplementedError()


def aten_addcdiv(
    self: TensorType, tensor1: TensorType, tensor2: TensorType, value: float = 1
) -> TensorType:
    # addcdiv(Tensor self, Tensor tensor1, Tensor tensor2, *, Scalar value=1) -> Tensor

    raise NotImplementedError()


def aten_addcmul(
    self: TensorType, tensor1: TensorType, tensor2: TensorType, value: float = 1
) -> TensorType:
    # addcmul(Tensor self, Tensor tensor1, Tensor tensor2, *, Scalar value=1) -> Tensor

    raise NotImplementedError()


<<<<<<< HEAD
def aten_addmm(
    self: TFloat, mat1: TFloat, mat2: TFloat, beta: float = 1, alpha: float = 1
) -> TFloat:
=======
@torch_op("aten::addmm")
def aten_addmm(self, mat1, mat2, beta: float = 1, alpha: float = 1):
>>>>>>> 8f1cb31c
    # addmm(Tensor self, Tensor mat1, Tensor mat2, *, Scalar beta=1, Scalar alpha=1) -> Tensor

    mat1_mat2 = op.MatMul(mat1, mat2)
    scaled_mat1_mat2 = op.Mul(mat1_mat2, alpha)  # type: ignore[arg-type]
    scaled_self = op.Mul(self, beta)  # type: ignore[arg-type]
    return op.Add(scaled_self, scaled_mat1_mat2)  # type: ignore[arg-type]


def aten_addmv(
    self: TensorType, mat: TensorType, vec: TensorType, beta: float = 1, alpha: float = 1
) -> TensorType:
    # addmv(Tensor self, Tensor mat, Tensor vec, *, Scalar beta=1, Scalar alpha=1) -> Tensor

    raise NotImplementedError()


def aten_addr(
    self: TensorType, vec1: TensorType, vec2: TensorType, beta: float = 1, alpha: float = 1
) -> TensorType:
    # addr(Tensor self, Tensor vec1, Tensor vec2, *, Scalar beta=1, Scalar alpha=1) -> Tensor

    raise NotImplementedError()


def aten_adjoint(self: TensorType) -> TensorType:
    # adjoint(Tensor(a) self) -> Tensor(a)

    raise NotImplementedError()


def aten_affine_grid_generator(
    theta: TensorType, size: Sequence[int], align_corners: bool
) -> TensorType:
    # affine_grid_generator(Tensor theta, int[] size, bool align_corners) -> Tensor

    raise NotImplementedError()


def aten_affine_grid_generator_backward(
    grad: TensorType, size: Sequence[int], align_corners: bool
) -> TensorType:
    # affine_grid_generator_backward(Tensor grad, int[] size, bool align_corners) -> Tensor

    raise NotImplementedError()


def aten_alias(self: TensorType) -> TensorType:
    # alias(Tensor(a) self) -> Tensor(a)

    raise NotImplementedError()


def aten_alias_copy(self: TensorType) -> TensorType:
    # alias_copy(Tensor self) -> Tensor

    raise NotImplementedError()


def aten_align_as(self: TensorType, other: TensorType) -> TensorType:
    # align_as(Tensor self, Tensor other) -> Tensor

    raise NotImplementedError()


def aten_align_tensors(tensors: Sequence[TensorType]) -> TensorType:
    # align_tensors(Tensor[] tensors) -> Tensor[]

    raise NotImplementedError()


def aten_align_to(self: TensorType, names: Sequence[str]) -> TensorType:
    # align_to(Tensor(a) self, Dimname[] names) -> Tensor(a)

    raise NotImplementedError()


def aten_all(self: TensorType) -> TensorType:
    # all(Tensor self) -> Tensor

    raise NotImplementedError()


def aten_allclose(
    self: TensorType,
    other: TensorType,
    rtol: float = 1e-05,
    atol: float = 1e-08,
    equal_nan: bool = False,
) -> bool:
    # allclose(Tensor self, Tensor other, float rtol=1e-05, float atol=1e-08, bool equal_nan=False) -> bool

    raise NotImplementedError()


def aten_alpha_dropout(input: TensorType, p: float, train: bool) -> TensorType:
    # alpha_dropout(Tensor input, float p, bool train) -> Tensor

    raise NotImplementedError()


def aten_amax(
    self: TensorType, dim: Optional[Sequence[int]] = None, keepdim: bool = False
) -> TensorType:
    # amax(Tensor self, int[1] dim=[], bool keepdim=False) -> Tensor

    raise NotImplementedError()


def aten_amin(
    self: TensorType, dim: Optional[Sequence[int]] = None, keepdim: bool = False
) -> TensorType:
    # amin(Tensor self, int[1] dim=[], bool keepdim=False) -> Tensor

    raise NotImplementedError()


def aten_aminmax(
    self: TensorType, dim: Optional[int] = None, keepdim: bool = False
) -> tuple[TensorType, TensorType]:
    # aminmax(Tensor self, *, int? dim=None, bool keepdim=False) -> (Tensor min, Tensor max)

    raise NotImplementedError()


def aten_and(self: TensorType, other: TensorType) -> TensorType:
    # __and__.Tensor(Tensor self, Tensor other) -> Tensor

    raise NotImplementedError()


def aten_angle(self: TensorType) -> TensorType:
    # angle(Tensor self) -> Tensor

    raise NotImplementedError()


def aten_any(self: TensorType) -> TensorType:
    # any(Tensor self) -> Tensor

    raise NotImplementedError()


def aten_arange(end: float) -> TensorType:
    # arange(Scalar end, *, ScalarType? dtype=None, Layout? layout=None, Device? device=None, bool? pin_memory=None) -> Tensor

    raise NotImplementedError()


def aten_arccos(self: TensorType) -> TensorType:
    # arccos(Tensor self) -> Tensor

    raise NotImplementedError()


def aten_arccosh(self: TensorType) -> TensorType:
    # arccosh(Tensor self) -> Tensor

    raise NotImplementedError()


def aten_arcsin(self: TensorType) -> TensorType:
    # arcsin(Tensor self) -> Tensor

    raise NotImplementedError()


def aten_arcsinh(self: TensorType) -> TensorType:
    # arcsinh(Tensor self) -> Tensor

    raise NotImplementedError()


def aten_arctan(self: TensorType) -> TensorType:
    # arctan(Tensor self) -> Tensor

    raise NotImplementedError()


def aten_arctan2(self: TensorType, other: TensorType) -> TensorType:
    # arctan2(Tensor self, Tensor other) -> Tensor

    raise NotImplementedError()


def aten_arctanh(self: TensorType) -> TensorType:
    # arctanh(Tensor self) -> Tensor

    raise NotImplementedError()


def aten_argmax(
    self: TensorType, dim: Optional[int] = None, keepdim: bool = False
) -> TensorType:
    # argmax(Tensor self, int? dim=None, bool keepdim=False) -> Tensor

    raise NotImplementedError()


def aten_argmin(
    self: TensorType, dim: Optional[int] = None, keepdim: bool = False
) -> TensorType:
    # argmin(Tensor self, int? dim=None, bool keepdim=False) -> Tensor

    raise NotImplementedError()


def aten_argsort(self: TensorType, dim: int = -1, descending: bool = False) -> TensorType:
    # argsort(Tensor self, int dim=-1, bool descending=False) -> Tensor

    raise NotImplementedError()


def aten_argwhere(self: TensorType) -> TensorType:
    # argwhere(Tensor self) -> Tensor

    raise NotImplementedError()


def aten_as_strided(
    self: TensorType, size: INT64, stride: INT64, storage_offset: Optional[INT64] = None
) -> TensorType:
    # as_strided(Tensor(a) self, SymInt[] size, SymInt[] stride, SymInt? storage_offset=None) -> Tensor(a)

    raise NotImplementedError()


def aten_as_strided_copy(
    self: TensorType, size: INT64, stride: INT64, storage_offset: Optional[INT64] = None
) -> TensorType:
    # as_strided_copy(Tensor self, SymInt[] size, SymInt[] stride, SymInt? storage_offset=None) -> Tensor

    raise NotImplementedError()


def aten_as_strided_scatter(
    self: TensorType,
    src: TensorType,
    size: INT64,
    stride: INT64,
    storage_offset: Optional[INT64] = None,
) -> TensorType:
    # as_strided_scatter(Tensor self, Tensor src, SymInt[] size, SymInt[] stride, SymInt? storage_offset=None) -> Tensor

    raise NotImplementedError()


<<<<<<< HEAD
def aten_asin(self: TFloat) -> TFloat:
=======
@torch_op("aten::asin")
def aten_asin(self):
>>>>>>> 8f1cb31c
    # asin(Tensor self) -> Tensor

    return op.Asin(self)


<<<<<<< HEAD
def aten_asinh(self: TFloat) -> TFloat:
=======
@torch_op("aten::asinh")
def aten_asinh(self):
>>>>>>> 8f1cb31c
    # asinh(Tensor self) -> Tensor

    return op.Asinh(self)


<<<<<<< HEAD
def aten_atan(self: TFloat) -> TFloat:
=======
@torch_op("aten::atan")
def aten_atan(self):
>>>>>>> 8f1cb31c
    # atan(Tensor self) -> Tensor

    return op.Atan(self)


def aten_atan2(self: TensorType, other: TensorType) -> TensorType:
    # atan2(Tensor self, Tensor other) -> Tensor

    raise NotImplementedError()


<<<<<<< HEAD
def aten_atanh(self: TFloat) -> TFloat:
=======
@torch_op("aten::atanh")
def aten_atanh(self):
>>>>>>> 8f1cb31c
    # atanh(Tensor self) -> Tensor

    return op.Atanh(self)


def aten_atleast_1d(self: TensorType) -> TensorType:
    # atleast_1d(Tensor self) -> Tensor

    raise NotImplementedError()


def aten_atleast_2d(self: TensorType) -> TensorType:
    # atleast_2d(Tensor self) -> Tensor

    raise NotImplementedError()


def aten_atleast_3d(self: TensorType) -> TensorType:
    # atleast_3d(Tensor self) -> Tensor

    raise NotImplementedError()


def aten_avg_pool1d(
    self: TensorType,
    kernel_size: Sequence[int],
    stride: Optional[Sequence[int]] = None,
    padding: Sequence[int] = (0,),
    ceil_mode: bool = False,
    count_include_pad: bool = True,
) -> TensorType:
    # avg_pool1d(Tensor self, int[1] kernel_size, int[1] stride=[], int[1] padding=0, bool ceil_mode=False, bool count_include_pad=True) -> Tensor

    raise NotImplementedError()


def aten_baddbmm(
    self: TensorType, batch1: TensorType, batch2: TensorType, beta: float = 1, alpha: float = 1
) -> TensorType:
    # baddbmm(Tensor self, Tensor batch1, Tensor batch2, *, Scalar beta=1, Scalar alpha=1) -> Tensor

    raise NotImplementedError()


def aten_bartlett_window(window_length: int) -> TensorType:
    # bartlett_window(int window_length, *, ScalarType? dtype=None, Layout? layout=None, Device? device=None, bool? pin_memory=None) -> Tensor

    raise NotImplementedError()


def aten_batch_norm(
    input: TensorType,
    weight: Optional[TensorType],
    bias: Optional[TensorType],
    running_mean: Optional[TensorType],
    running_var: Optional[TensorType],
    training: bool,
    momentum: float,
    eps: float,
    cudnn_enabled: bool,
) -> TensorType:
    # batch_norm(Tensor input, Tensor? weight, Tensor? bias, Tensor? running_mean, Tensor? running_var, bool training, float momentum, float eps, bool cudnn_enabled) -> Tensor

    raise NotImplementedError()


def aten_batch_norm_backward_elemt(
    grad_out: TensorType,
    input: TensorType,
    mean: TensorType,
    invstd: TensorType,
    weight: Optional[TensorType],
    mean_dy: TensorType,
    mean_dy_xmu: TensorType,
    count: TensorType,
) -> TensorType:
    # batch_norm_backward_elemt(Tensor grad_out, Tensor input, Tensor mean, Tensor invstd, Tensor? weight, Tensor mean_dy, Tensor mean_dy_xmu, Tensor count) -> Tensor

    raise NotImplementedError()


def aten_batch_norm_backward_reduce(
    grad_out: TensorType,
    input: TensorType,
    mean: TensorType,
    invstd: TensorType,
    weight: Optional[TensorType],
    input_g: bool,
    weight_g: bool,
    bias_g: bool,
) -> tuple[TensorType, TensorType, TensorType, TensorType]:
    # batch_norm_backward_reduce(Tensor grad_out, Tensor input, Tensor mean, Tensor invstd, Tensor? weight, bool input_g, bool weight_g, bool bias_g) -> (Tensor, Tensor, Tensor, Tensor)

    raise NotImplementedError()


def aten_batch_norm_elemt(
    input: TensorType,
    weight: Optional[TensorType],
    bias: Optional[TensorType],
    mean: TensorType,
    invstd: TensorType,
    eps: float,
) -> TensorType:
    # batch_norm_elemt(Tensor input, Tensor? weight, Tensor? bias, Tensor mean, Tensor invstd, float eps) -> Tensor

    raise NotImplementedError()


def aten_batch_norm_gather_stats(
    input: TensorType,
    mean: TensorType,
    invstd: TensorType,
    running_mean: Optional[TensorType],
    running_var: Optional[TensorType],
    momentum: float,
    eps: float,
    count: int,
) -> tuple[TensorType, TensorType]:
    # batch_norm_gather_stats(Tensor input, Tensor mean, Tensor invstd, Tensor? running_mean, Tensor? running_var, float momentum, float eps, int count) -> (Tensor, Tensor)

    raise NotImplementedError()


def aten_batch_norm_gather_stats_with_counts(
    input: TensorType,
    mean: TensorType,
    invstd: TensorType,
    running_mean: Optional[TensorType],
    running_var: Optional[TensorType],
    momentum: float,
    eps: float,
    counts: TensorType,
) -> tuple[TensorType, TensorType]:
    # batch_norm_gather_stats_with_counts(Tensor input, Tensor mean, Tensor invstd, Tensor? running_mean, Tensor? running_var, float momentum, float eps, Tensor counts) -> (Tensor, Tensor)

    raise NotImplementedError()


def aten_batch_norm_stats(input: TensorType, eps: float) -> tuple[TensorType, TensorType]:
    # batch_norm_stats(Tensor input, float eps) -> (Tensor, Tensor)

    raise NotImplementedError()


def aten_batch_norm_update_stats(
    input: TensorType,
    running_mean: Optional[TensorType],
    running_var: Optional[TensorType],
    momentum: float,
) -> tuple[TensorType, TensorType]:
    # batch_norm_update_stats(Tensor input, Tensor? running_mean, Tensor? running_var, float momentum) -> (Tensor, Tensor)

    raise NotImplementedError()


def aten_bernoulli(self: TensorType, generator: Optional[str] = None) -> TensorType:
    # bernoulli(Tensor self, *, Generator? generator=None) -> Tensor

    raise NotImplementedError()


def aten_bilinear(
    input1: TensorType,
    input2: TensorType,
    weight: TensorType,
    bias: Optional[TensorType] = None,
) -> TensorType:
    # bilinear(Tensor input1, Tensor input2, Tensor weight, Tensor? bias=None) -> Tensor

    raise NotImplementedError()


def aten_binary_cross_entropy_with_logits(
    self: TensorType,
    target: TensorType,
    weight: Optional[TensorType] = None,
    pos_weight: Optional[TensorType] = None,
    reduction: int = 1,
) -> TensorType:
    # binary_cross_entropy_with_logits(Tensor self, Tensor target, Tensor? weight=None, Tensor? pos_weight=None, int reduction=Mean) -> Tensor

    raise NotImplementedError()


def aten_bincount(
    self: TensorType, weights: Optional[TensorType] = None, minlength: int = 0
) -> TensorType:
    # bincount(Tensor self, Tensor? weights=None, int minlength=0) -> Tensor

    raise NotImplementedError()


def aten_binomial(
    count: TensorType, prob: TensorType, generator: Optional[str] = None
) -> TensorType:
    # binomial(Tensor count, Tensor prob, Generator? generator=None) -> Tensor

    raise NotImplementedError()


def aten_bitwise_and(self: TensorType, other: TensorType) -> TensorType:
    # bitwise_and.Tensor(Tensor self, Tensor other) -> Tensor

    raise NotImplementedError()


def aten_bitwise_left_shift(self: TensorType, other: TensorType) -> TensorType:
    # bitwise_left_shift.Tensor(Tensor self, Tensor other) -> Tensor

    raise NotImplementedError()


def aten_bitwise_not(self: TensorType) -> TensorType:
    # bitwise_not(Tensor self) -> Tensor

    raise NotImplementedError()


def aten_bitwise_or(self: TensorType, other: TensorType) -> TensorType:
    # bitwise_or.Tensor(Tensor self, Tensor other) -> Tensor

    raise NotImplementedError()


def aten_bitwise_right_shift(self: TensorType, other: TensorType) -> TensorType:
    # bitwise_right_shift.Tensor(Tensor self, Tensor other) -> Tensor

    raise NotImplementedError()


def aten_bitwise_xor(self: TensorType, other: TensorType) -> TensorType:
    # bitwise_xor.Tensor(Tensor self, Tensor other) -> Tensor

    raise NotImplementedError()


def aten_blackman_window(window_length: int) -> TensorType:
    # blackman_window(int window_length, *, ScalarType? dtype=None, Layout? layout=None, Device? device=None, bool? pin_memory=None) -> Tensor

    raise NotImplementedError()


def aten_block_diag(tensors: Sequence[TensorType]) -> TensorType:
    # block_diag(Tensor[] tensors) -> Tensor

    raise NotImplementedError()


<<<<<<< HEAD
def aten_bmm(self: TFloat, mat2: TFloat) -> TFloat:
=======
@torch_op("aten::bmm")
def aten_bmm(self, mat2):
>>>>>>> 8f1cb31c
    # bmm(Tensor self, Tensor mat2) -> Tensor

    return op.MatMul(self, mat2)


def aten_broadcast_tensors(tensors: Sequence[TensorType]) -> TensorType:
    # broadcast_tensors(Tensor[] tensors) -> Tensor[]

    raise NotImplementedError()


def aten_broadcast_to(self: TensorType, size: INT64) -> TensorType:
    # broadcast_to(Tensor(a) self, SymInt[] size) -> Tensor(a)

    raise NotImplementedError()


def aten_bucketize(
    self: TensorType, boundaries: TensorType, out_int32: bool = False, right: bool = False
) -> TensorType:
    # bucketize.Tensor(Tensor self, Tensor boundaries, *, bool out_int32=False, bool right=False) -> Tensor

    raise NotImplementedError()


def aten_can_cast(from_: int, to: int) -> bool:
    # can_cast(ScalarType from, ScalarType to) -> bool

    raise NotImplementedError()


def aten_cartesian_prod(tensors: Sequence[TensorType]) -> TensorType:
    # cartesian_prod(Tensor[] tensors) -> Tensor

    raise NotImplementedError()


def aten_cat(tensors: Sequence[TensorType], dim: int = 0) -> TensorType:
    # cat(Tensor[] tensors, int dim=0) -> Tensor

    raise NotImplementedError()


def aten_ccol_indices(self: TensorType) -> TensorType:
    # ccol_indices(Tensor(a) self) -> Tensor(a)

    raise NotImplementedError()


def aten_ccol_indices_copy(self: TensorType) -> TensorType:
    # ccol_indices_copy(Tensor self) -> Tensor

    raise NotImplementedError()


def aten_cdist(
    x1: TensorType, x2: TensorType, p: float = 2, compute_mode: Optional[int] = None
) -> TensorType:
    # cdist(Tensor x1, Tensor x2, float p=2, int? compute_mode=None) -> Tensor

    raise NotImplementedError()


<<<<<<< HEAD
def aten_ceil(self: TFloat) -> TFloat:
=======
@torch_op("aten::ceil")
def aten_ceil(self):
>>>>>>> 8f1cb31c
    # ceil(Tensor self) -> Tensor

    return op.Ceil(self)


def aten_chain_matmul(matrices: Sequence[TensorType]) -> TensorType:
    # chain_matmul(Tensor[] matrices) -> Tensor

    raise NotImplementedError()


def aten_chalf(self: TensorType, memory_format: Optional[str] = None) -> TensorType:
    # chalf(Tensor self, *, MemoryFormat? memory_format=None) -> Tensor

    raise NotImplementedError()


def aten_channel_shuffle(self: TensorType, groups: int) -> TensorType:
    # channel_shuffle(Tensor self, int groups) -> Tensor

    raise NotImplementedError()


def aten_cholesky(self: TensorType, upper: bool = False) -> TensorType:
    # cholesky(Tensor self, bool upper=False) -> Tensor

    raise NotImplementedError()


def aten_cholesky_inverse(self: TensorType, upper: bool = False) -> TensorType:
    # cholesky_inverse(Tensor self, bool upper=False) -> Tensor

    raise NotImplementedError()


def aten_cholesky_solve(
    self: TensorType, input2: TensorType, upper: bool = False
) -> TensorType:
    # cholesky_solve(Tensor self, Tensor input2, bool upper=False) -> Tensor

    raise NotImplementedError()


def aten_choose_qparams_optimized(
    input: TensorType, numel: int, n_bins: int, ratio: float, bit_width: int
) -> tuple[TensorType, TensorType]:
    # choose_qparams_optimized(Tensor input, int numel, int n_bins, float ratio, int bit_width) -> (Tensor, Tensor)

    raise NotImplementedError()


def aten_chunk(self: TensorType, chunks: int, dim: int = 0) -> TensorType:
    # chunk(Tensor(a -> *) self, int chunks, int dim=0) -> Tensor(a)[]

    raise NotImplementedError()


<<<<<<< HEAD
def aten_clamp(
    self: TReal, min_: Optional[float] = None, max_: Optional[float] = None
) -> TReal:
=======
@torch_op("aten::clamp")
def aten_clamp(self: TensorType, min_=None, max_=None) -> TensorType:
>>>>>>> 8f1cb31c
    # clamp(Tensor self, Scalar? min=None, Scalar? max=None) -> Tensor

    # TODO(justinchuby): Handle integer inputs
    # FIXME(justinchuby): Enable test for this after None values are supported
    # TODO(justinchuby): If min is greater than max torch.clamp(..., min, max)
    # sets all elements in input to the value of max.
    if op.OptionalHasElement(min_):
        min_ = op.OptionalGetElement(min_)
        min_clamp = op.CastLike(min_, self)  # type: ignore[arg-type]
    else:
        min_clamp = op.Constant(value_float=float("-inf"))

    if op.OptionalHasElement(max_):
        max_ = op.OptionalGetElement(max_)
        max_clamp = op.CastLike(max_, self)  # type: ignore[arg-type]
    else:
        max_clamp = op.Constant(value_float=float("inf"))

    # Enforce the lower and upper bounds
    clamped = op.Max(op.Min(self, max_clamp), min_clamp)  # type: ignore[arg-type]
    return clamped


<<<<<<< HEAD
def aten_clamp_max_scalar(self: TReal, max_: float) -> TReal:
    # clamp_max(Tensor self, Scalar max) -> Tensor

    max_ = op.CastLike(max_, self)
    return op.Clip(self, None, max_)


def aten_clamp_max_tensor(self: TReal, max_: TReal) -> TReal:
    # clamp_max(Tensor self, Scalar max) -> Tensor
=======
@torch_op("aten::clamp_max")
def aten_clamp_max(self, max_):
    # clamp_max(Tensor self, Tensor max) -> Tensor

    self_size = op.Size(self)
    max_shape = op.Shape(max_)
    max_rank = op.Size(max_shape)
    if self_size == 0:
        result = op.Expand(self, max_shape)
    else:
        if max_rank == 0:
            max_ = op.CastLike(max_, self)
            result = op.Clip(self, None, max_)
        else:
            result = op.Min(self, max_)
>>>>>>> 8f1cb31c

    return result


<<<<<<< HEAD
def aten_clamp_min_scalar(self: TReal, min_: float) -> TReal:
    # clamp_min(Tensor self, Scalar min) -> Tensor
    # NOTE: min_ is a rank 0 tensor.
    # TODO(justinchuby): Specify the type constraints.
    min_ = op.CastLike(min_, self)
    return op.Clip(self, min_, None)
=======
@torch_op("aten::clamp_min")
def aten_clamp_min(self, min_):
    # clamp_min(Tensor self, Tensor min) -> Tensor
>>>>>>> 8f1cb31c

    self_size = op.Size(self)
    min_shape = op.Shape(min_)
    min_rank = op.Size(min_shape)
    if self_size == 0:
        result = op.Expand(self, min_shape)
    else:
        if min_rank == 0:
            min_ = op.CastLike(min_, self)
            result = op.Clip(self, min_, None)
        else:
            result = op.Max(self, min_)

<<<<<<< HEAD
def aten_clamp_min_tensor(self: TReal, min_: TReal) -> TReal:
    # clamp_min(Tensor self, Tensor min) -> Tensor
    # TODO(justinchuby): Specify the type constraints.
    return op.Max(self, min_)
=======
    return result
>>>>>>> 8f1cb31c


def aten_clone(self: TensorType, memory_format: Optional[str] = None) -> TensorType:
    # clone(Tensor self, *, MemoryFormat? memory_format=None) -> Tensor

    raise NotImplementedError()


def aten_coalesce(self: TensorType) -> TensorType:
    # coalesce(Tensor(a) self) -> Tensor(a)

    raise NotImplementedError()


def aten_col_indices(self: TensorType) -> TensorType:
    # col_indices(Tensor(a) self) -> Tensor(a)

    raise NotImplementedError()


def aten_col_indices_copy(self: TensorType) -> TensorType:
    # col_indices_copy(Tensor self) -> Tensor

    raise NotImplementedError()


def aten_column_stack(tensors: Sequence[TensorType]) -> TensorType:
    # column_stack(Tensor[] tensors) -> Tensor

    raise NotImplementedError()


def aten_combinations(
    self: TensorType, r: int = 2, with_replacement: bool = False
) -> TensorType:
    # combinations(Tensor self, int r=2, bool with_replacement=False) -> Tensor

    raise NotImplementedError()


def aten_complex(real: TensorType, imag: TensorType) -> TensorType:
    # complex(Tensor real, Tensor imag) -> Tensor

    raise NotImplementedError()


def aten_concat(tensors: Sequence[TensorType], dim: int = 0) -> TensorType:
    # concat(Tensor[] tensors, int dim=0) -> Tensor

    raise NotImplementedError()


def aten_concatenate(tensors: Sequence[TensorType], dim: int = 0) -> TensorType:
    # concatenate(Tensor[] tensors, int dim=0) -> Tensor

    raise NotImplementedError()


def aten_conj(self: TensorType) -> TensorType:
    # conj(Tensor(a) self) -> Tensor(a)

    raise NotImplementedError()


def aten_conj_physical(self: TensorType) -> TensorType:
    # conj_physical(Tensor self) -> Tensor

    raise NotImplementedError()


def aten_constant_pad_nd(self: TensorType, pad: INT64, value: float = 0) -> TensorType:
    # constant_pad_nd(Tensor self, SymInt[] pad, Scalar value=0) -> Tensor

    raise NotImplementedError()


def aten_contiguous(self: TensorType, memory_format: str = "contiguous_format") -> TensorType:
    # contiguous(Tensor(a) self, *, MemoryFormat memory_format=contiguous_format) -> Tensor(a)

    raise NotImplementedError()


def aten_conv1d(
    input: TensorType,
    weight: TensorType,
    bias: Optional[TensorType] = None,
    stride: Sequence[int] = (1,),
    padding: Sequence[int] = (0,),
    dilation: Sequence[int] = (1,),
    groups: int = 1,
) -> TensorType:
    # conv1d(Tensor input, Tensor weight, Tensor? bias=None, int[1] stride=1, int[1] padding=0, int[1] dilation=1, int groups=1) -> Tensor

    raise NotImplementedError()


def aten_conv2d(
    input: TensorType,
    weight: TensorType,
    bias: Optional[TensorType] = None,
    stride: Sequence[int] = (1, 1),
    padding: Sequence[int] = (0, 0),
    dilation: Sequence[int] = (1, 1),
    groups: int = 1,
) -> TensorType:
    # conv2d(Tensor input, Tensor weight, Tensor? bias=None, int[2] stride=1, int[2] padding=0, int[2] dilation=1, int groups=1) -> Tensor

    raise NotImplementedError()


def aten_conv3d(
    input: TensorType,
    weight: TensorType,
    bias: Optional[TensorType] = None,
    stride: Sequence[int] = (1, 1, 1),
    padding: Sequence[int] = (0, 0, 0),
    dilation: Sequence[int] = (1, 1, 1),
    groups: int = 1,
) -> TensorType:
    # conv3d(Tensor input, Tensor weight, Tensor? bias=None, int[3] stride=1, int[3] padding=0, int[3] dilation=1, int groups=1) -> Tensor

    raise NotImplementedError()


def aten_conv_tbc(
    self: TensorType, weight: TensorType, bias: TensorType, pad: int = 0
) -> TensorType:
    # conv_tbc(Tensor self, Tensor weight, Tensor bias, int pad=0) -> Tensor

    raise NotImplementedError()


def aten_conv_tbc_backward(
    self: TensorType, input: TensorType, weight: TensorType, bias: TensorType, pad: int
) -> tuple[TensorType, TensorType, TensorType]:
    # conv_tbc_backward(Tensor self, Tensor input, Tensor weight, Tensor bias, int pad) -> (Tensor, Tensor, Tensor)

    raise NotImplementedError()


def aten_conv_transpose1d(
    input: TensorType,
    weight: TensorType,
    bias: Optional[TensorType] = None,
    stride: Sequence[int] = (1,),
    padding: Sequence[int] = (0,),
    output_padding: Sequence[int] = (0,),
    groups: int = 1,
    dilation: Sequence[int] = (1,),
) -> TensorType:
    # conv_transpose1d(Tensor input, Tensor weight, Tensor? bias=None, int[1] stride=1, int[1] padding=0, int[1] output_padding=0, int groups=1, int[1] dilation=1) -> Tensor

    raise NotImplementedError()


def aten_convolution(
    input: TensorType,
    weight: TensorType,
    bias: Optional[TensorType],
    stride: Sequence[int],
    padding: INT64,
    dilation: Sequence[int],
    transposed: bool,
    output_padding: INT64,
    groups: int,
) -> TensorType:
    # convolution(Tensor input, Tensor weight, Tensor? bias, int[] stride, SymInt[] padding, int[] dilation, bool transposed, SymInt[] output_padding, int groups) -> Tensor

    raise NotImplementedError()


def aten_convolution_backward(
    grad_output: TensorType,
    input: TensorType,
    weight: TensorType,
    bias_sizes: Optional[INT64],
    stride: Sequence[int],
    padding: INT64,
    dilation: Sequence[int],
    transposed: bool,
    output_padding: INT64,
    groups: int,
    output_mask: Sequence[bool],
) -> tuple[TensorType, TensorType, TensorType]:
    # convolution_backward(Tensor grad_output, Tensor input, Tensor weight, SymInt[]? bias_sizes, int[] stride, SymInt[] padding, int[] dilation, bool transposed, SymInt[] output_padding, int groups, bool[3] output_mask) -> (Tensor, Tensor, Tensor)

    raise NotImplementedError()


def aten_convolution_backward_overrideable(
    grad_output: TensorType,
    input: TensorType,
    weight: TensorType,
    stride: Sequence[int],
    padding: Sequence[int],
    dilation: Sequence[int],
    transposed: bool,
    output_padding: Sequence[int],
    groups: int,
    output_mask: Sequence[bool],
) -> tuple[TensorType, TensorType, TensorType]:
    # convolution_backward_overrideable(Tensor grad_output, Tensor input, Tensor weight, int[] stride, int[] padding, int[] dilation, bool transposed, int[] output_padding, int groups, bool[3] output_mask) -> (Tensor grad_input, Tensor grad_weight, Tensor grad_bias)

    raise NotImplementedError()


def aten_convolution_overrideable(
    input: TensorType,
    weight: TensorType,
    bias: Optional[TensorType],
    stride: Sequence[int],
    padding: Sequence[int],
    dilation: Sequence[int],
    transposed: bool,
    output_padding: Sequence[int],
    groups: int,
) -> TensorType:
    # convolution_overrideable(Tensor input, Tensor weight, Tensor? bias, int[] stride, int[] padding, int[] dilation, bool transposed, int[] output_padding, int groups) -> Tensor

    raise NotImplementedError()


def aten_copy(self: TensorType, src: TensorType, non_blocking: bool = False) -> TensorType:
    # copy(Tensor self, Tensor src, bool non_blocking=False) -> Tensor

    raise NotImplementedError()


def aten_copysign(self: TensorType, other: TensorType) -> TensorType:
    # copysign.Tensor(Tensor self, Tensor other) -> Tensor

    raise NotImplementedError()


def aten_corrcoef(self: TensorType) -> TensorType:
    # corrcoef(Tensor self) -> Tensor

    raise NotImplementedError()


<<<<<<< HEAD
def aten_cos(self: TFloat) -> TFloat:
=======
@torch_op("aten::cos")
def aten_cos(self):
>>>>>>> 8f1cb31c
    # cos(Tensor self) -> Tensor

    return op.Cos(self)


<<<<<<< HEAD
def aten_cosh(self: TFloat) -> TFloat:
=======
@torch_op("aten::cosh")
def aten_cosh(self):
>>>>>>> 8f1cb31c
    # cosh(Tensor self) -> Tensor

    return op.Cosh(self)


def aten_cosine_embedding_loss(
    input1: TensorType,
    input2: TensorType,
    target: TensorType,
    margin: float = 0.0,
    reduction: int = 1,
) -> TensorType:
    # cosine_embedding_loss(Tensor input1, Tensor input2, Tensor target, float margin=0.0, int reduction=Mean) -> Tensor

    raise NotImplementedError()


def aten_cosine_similarity(
    x1: TensorType, x2: TensorType, dim: int = 1, eps: float = 1e-08
) -> TensorType:
    # cosine_similarity(Tensor x1, Tensor x2, int dim=1, float eps=1e-08) -> Tensor

    raise NotImplementedError()


def aten_count_nonzero(self: TensorType, dim: Optional[int] = None) -> TensorType:
    # count_nonzero(Tensor self, int? dim=None) -> Tensor

    raise NotImplementedError()


def aten_cov(
    self: TensorType,
    correction: int = 1,
    fweights: Optional[TensorType] = None,
    aweights: Optional[TensorType] = None,
) -> TensorType:
    # cov(Tensor self, *, int correction=1, Tensor? fweights=None, Tensor? aweights=None) -> Tensor

    raise NotImplementedError()


def aten_cross(self: TensorType, other: TensorType, dim: Optional[int] = None) -> TensorType:
    # cross(Tensor self, Tensor other, int? dim=None) -> Tensor

    raise NotImplementedError()


def aten_crow_indices(self: TensorType) -> TensorType:
    # crow_indices(Tensor(a) self) -> Tensor(a)

    raise NotImplementedError()


def aten_crow_indices_copy(self: TensorType) -> TensorType:
    # crow_indices_copy(Tensor self) -> Tensor

    raise NotImplementedError()


def aten_ctc_loss(
    log_probs: TensorType,
    targets: TensorType,
    input_lengths: TensorType,
    target_lengths: TensorType,
    blank: int = 0,
    reduction: int = 1,
    zero_infinity: bool = False,
) -> TensorType:
    # ctc_loss.Tensor(Tensor log_probs, Tensor targets, Tensor input_lengths, Tensor target_lengths, int blank=0, int reduction=Mean, bool zero_infinity=False) -> Tensor

    raise NotImplementedError()


def aten_cudnn_affine_grid_generator(
    theta: TensorType, N: int, C: int, H: int, W: int
) -> TensorType:
    # cudnn_affine_grid_generator(Tensor theta, int N, int C, int H, int W) -> Tensor grid

    raise NotImplementedError()


def aten_cudnn_affine_grid_generator_backward(
    grad: TensorType, N: int, C: int, H: int, W: int
) -> TensorType:
    # cudnn_affine_grid_generator_backward(Tensor grad, int N, int C, int H, int W) -> Tensor grad_theta

    raise NotImplementedError()


def aten_cudnn_batch_norm(
    input: TensorType,
    weight: TensorType,
    bias: Optional[TensorType],
    running_mean: Optional[TensorType],
    running_var: Optional[TensorType],
    training: bool,
    exponential_average_factor: float,
    epsilon: float,
) -> tuple[TensorType, TensorType, TensorType, TensorType]:
    # cudnn_batch_norm(Tensor input, Tensor weight, Tensor? bias, Tensor? running_mean, Tensor? running_var, bool training, float exponential_average_factor, float epsilon) -> (Tensor, Tensor, Tensor, Tensor)

    raise NotImplementedError()


def aten_cudnn_batch_norm_backward(
    input: TensorType,
    grad_output: TensorType,
    weight: TensorType,
    running_mean: Optional[TensorType],
    running_var: Optional[TensorType],
    save_mean: Optional[TensorType],
    save_var: Optional[TensorType],
    epsilon: float,
    reserveSpace: TensorType,
) -> tuple[TensorType, TensorType, TensorType]:
    # cudnn_batch_norm_backward(Tensor input, Tensor grad_output, Tensor weight, Tensor? running_mean, Tensor? running_var, Tensor? save_mean, Tensor? save_var, float epsilon, Tensor reserveSpace) -> (Tensor, Tensor, Tensor)

    raise NotImplementedError()


def aten_cudnn_convolution(
    self: TensorType,
    weight: TensorType,
    padding: Sequence[int],
    stride: Sequence[int],
    dilation: Sequence[int],
    groups: int,
    benchmark: bool,
    deterministic: bool,
    allow_tf32: bool,
) -> TensorType:
    # cudnn_convolution(Tensor self, Tensor weight, int[] padding, int[] stride, int[] dilation, int groups, bool benchmark, bool deterministic, bool allow_tf32) -> Tensor

    raise NotImplementedError()


def aten_cudnn_convolution_add_relu(
    self: TensorType,
    weight: TensorType,
    z: TensorType,
    alpha: Optional[float],
    bias: Optional[TensorType],
    stride: Sequence[int],
    padding: Sequence[int],
    dilation: Sequence[int],
    groups: int,
) -> TensorType:
    # cudnn_convolution_add_relu(Tensor self, Tensor weight, Tensor z, Scalar? alpha, Tensor? bias, int[] stride, int[] padding, int[] dilation, int groups) -> Tensor

    raise NotImplementedError()


def aten_cudnn_convolution_relu(
    self: TensorType,
    weight: TensorType,
    bias: Optional[TensorType],
    stride: Sequence[int],
    padding: Sequence[int],
    dilation: Sequence[int],
    groups: int,
) -> TensorType:
    # cudnn_convolution_relu(Tensor self, Tensor weight, Tensor? bias, int[] stride, int[] padding, int[] dilation, int groups) -> Tensor

    raise NotImplementedError()


def aten_cudnn_convolution_transpose(
    self: TensorType,
    weight: TensorType,
    padding: Sequence[int],
    output_padding: Sequence[int],
    stride: Sequence[int],
    dilation: Sequence[int],
    groups: int,
    benchmark: bool,
    deterministic: bool,
    allow_tf32: bool,
) -> TensorType:
    # cudnn_convolution_transpose(Tensor self, Tensor weight, int[] padding, int[] output_padding, int[] stride, int[] dilation, int groups, bool benchmark, bool deterministic, bool allow_tf32) -> Tensor

    raise NotImplementedError()


def aten_cudnn_grid_sampler(self: TensorType, grid: TensorType) -> TensorType:
    # cudnn_grid_sampler(Tensor self, Tensor grid) -> Tensor output

    raise NotImplementedError()


def aten_cudnn_grid_sampler_backward(
    self: TensorType, grid: TensorType, grad_output: TensorType
) -> tuple[TensorType, TensorType]:
    # cudnn_grid_sampler_backward(Tensor self, Tensor grid, Tensor grad_output) -> (Tensor grad_self, Tensor grad_grid)

    raise NotImplementedError()


def aten_cudnn_is_acceptable(self: TensorType) -> bool:
    # cudnn_is_acceptable(Tensor self) -> bool

    raise NotImplementedError()


def aten_cummax(self: TensorType, dim: int) -> tuple[TensorType, TensorType]:
    # cummax(Tensor self, int dim) -> (Tensor values, Tensor indices)

    raise NotImplementedError()


def aten_cummaxmin_backward(
    grad: TensorType, input: TensorType, indices: TensorType, dim: int
) -> TensorType:
    # cummaxmin_backward(Tensor grad, Tensor input, Tensor indices, int dim) -> Tensor

    raise NotImplementedError()


def aten_cummin(self: TensorType, dim: int) -> tuple[TensorType, TensorType]:
    # cummin(Tensor self, int dim) -> (Tensor values, Tensor indices)

    raise NotImplementedError()


def aten_cumprod(self: TensorType, dim: int, dtype: Optional[int] = None) -> TensorType:
    # cumprod(Tensor self, int dim, *, ScalarType? dtype=None) -> Tensor

    raise NotImplementedError()


def aten_cumprod_backward(
    grad: TensorType, input: TensorType, dim: int, output: TensorType
) -> TensorType:
    # cumprod_backward(Tensor grad, Tensor input, int dim, Tensor output) -> Tensor

    raise NotImplementedError()


def aten_cumsum(self: TensorType, dim: int, dtype: Optional[int] = None) -> TensorType:
    # cumsum(Tensor self, int dim, *, ScalarType? dtype=None) -> Tensor

    raise NotImplementedError()


def aten_data(self: TensorType) -> TensorType:
    # data(Tensor self) -> Tensor

    raise NotImplementedError()


def aten_deg2rad(self: TensorType) -> TensorType:
    # deg2rad(Tensor self) -> Tensor

    raise NotImplementedError()


def aten_dense_dim(self: TensorType) -> int:
    # dense_dim(Tensor self) -> int

    raise NotImplementedError()


def aten_det(self: TensorType) -> TensorType:
    # det(Tensor self) -> Tensor

    raise NotImplementedError()


def aten_detach(self: TensorType) -> TensorType:
    # detach(Tensor(a) self) -> Tensor(a)

    raise NotImplementedError()


def aten_detach_copy(self: TensorType) -> TensorType:
    # detach_copy(Tensor self) -> Tensor

    raise NotImplementedError()


def aten_diag(self: TensorType, diagonal: int = 0) -> TensorType:
    # diag(Tensor self, int diagonal=0) -> Tensor

    raise NotImplementedError()


def aten_diag_embed(
    self: TensorType, offset: int = 0, dim1: int = -2, dim2: int = -1
) -> TensorType:
    # diag_embed(Tensor self, int offset=0, int dim1=-2, int dim2=-1) -> Tensor

    raise NotImplementedError()


def aten_diagflat(self: TensorType, offset: int = 0) -> TensorType:
    # diagflat(Tensor self, int offset=0) -> Tensor

    raise NotImplementedError()


def aten_diagonal(
    self: TensorType, offset: int = 0, dim1: int = 0, dim2: int = 1
) -> TensorType:
    # diagonal(Tensor(a) self, int offset=0, int dim1=0, int dim2=1) -> Tensor(a)

    raise NotImplementedError()


def aten_diagonal_backward(
    grad_output: TensorType, input_sizes: INT64, offset: int, dim1: int, dim2: int
) -> TensorType:
    # diagonal_backward(Tensor grad_output, SymInt[] input_sizes, int offset, int dim1, int dim2) -> Tensor

    raise NotImplementedError()


def aten_diagonal_copy(
    self: TensorType, offset: int = 0, dim1: int = 0, dim2: int = 1
) -> TensorType:
    # diagonal_copy(Tensor self, int offset=0, int dim1=0, int dim2=1) -> Tensor

    raise NotImplementedError()


def aten_diagonal_scatter(
    self: TensorType, src: TensorType, offset: int = 0, dim1: int = 0, dim2: int = 1
) -> TensorType:
    # diagonal_scatter(Tensor self, Tensor src, int offset=0, int dim1=0, int dim2=1) -> Tensor

    raise NotImplementedError()


def aten_diff(
    self: TensorType,
    n: int = 1,
    dim: int = -1,
    prepend: Optional[TensorType] = None,
    append: Optional[TensorType] = None,
) -> TensorType:
    # diff(Tensor self, int n=1, int dim=-1, Tensor? prepend=None, Tensor? append=None) -> Tensor

    raise NotImplementedError()


def aten_digamma(self: TensorType) -> TensorType:
    # digamma(Tensor self) -> Tensor

    raise NotImplementedError()


def aten_dist(self: TensorType, other: TensorType, p: float = 2) -> TensorType:
    # dist(Tensor self, Tensor other, Scalar p=2) -> Tensor

    raise NotImplementedError()


def aten_div(self: TensorType, other: TensorType) -> TensorType:
    # div.Tensor(Tensor self, Tensor other) -> Tensor

    raise NotImplementedError()


def aten_divide(self: TensorType, other: TensorType) -> TensorType:
    # divide.Tensor(Tensor self, Tensor other) -> Tensor

    raise NotImplementedError()


<<<<<<< HEAD
def aten_dot(self: TFloat, tensor: TFloat) -> TFloat:
=======
@torch_op("aten::dot")
def aten_dot(self, tensor):
>>>>>>> 8f1cb31c
    # dot(Tensor self, Tensor tensor) -> Tensor

    return op.MatMul(self, tensor)


def aten_dropout(input: TensorType, p: float, train: bool) -> TensorType:
    # dropout(Tensor input, float p, bool train) -> Tensor

    raise NotImplementedError()


def aten_dstack(tensors: Sequence[TensorType]) -> TensorType:
    # dstack(Tensor[] tensors) -> Tensor

    raise NotImplementedError()


def aten_einsum(
    equation: str, tensors: Sequence[TensorType], path: Optional[int] = None
) -> TensorType:
    # einsum(str equation, Tensor[] tensors, *, int[]? path=None) -> Tensor

    raise NotImplementedError()


def aten_embedding(
    weight: TensorType,
    indices: TensorType,
    padding_idx: int = -1,
    scale_grad_by_freq: bool = False,
    sparse: bool = False,
) -> TensorType:
    # embedding(Tensor weight, Tensor indices, int padding_idx=-1, bool scale_grad_by_freq=False, bool sparse=False) -> Tensor

    raise NotImplementedError()


def aten_embedding_backward(
    grad: TensorType,
    indices: TensorType,
    num_weights: INT64,
    padding_idx: int,
    scale_grad_by_freq: bool,
    sparse: bool,
) -> TensorType:
    # embedding_backward(Tensor grad, Tensor indices, SymInt num_weights, int padding_idx, bool scale_grad_by_freq, bool sparse) -> Tensor

    raise NotImplementedError()


def aten_embedding_bag(
    weight: TensorType,
    indices: TensorType,
    offsets: TensorType,
    scale_grad_by_freq: bool = False,
    mode: int = 0,
    sparse: bool = False,
    per_sample_weights: Optional[TensorType] = None,
    include_last_offset: bool = False,
) -> tuple[TensorType, TensorType, TensorType, TensorType]:
    # embedding_bag(Tensor weight, Tensor indices, Tensor offsets, bool scale_grad_by_freq=False, int mode=0, bool sparse=False, Tensor? per_sample_weights=None, bool include_last_offset=False) -> (Tensor, Tensor, Tensor, Tensor)

    raise NotImplementedError()


def aten_embedding_dense_backward(
    grad_output: TensorType,
    indices: TensorType,
    num_weights: INT64,
    padding_idx: int,
    scale_grad_by_freq: bool,
) -> TensorType:
    # embedding_dense_backward(Tensor grad_output, Tensor indices, SymInt num_weights, int padding_idx, bool scale_grad_by_freq) -> Tensor

    raise NotImplementedError()


def aten_embedding_sparse_backward(
    grad: TensorType,
    indices: TensorType,
    num_weights: int,
    padding_idx: int,
    scale_grad_by_freq: bool,
) -> TensorType:
    # embedding_sparse_backward(Tensor grad, Tensor indices, int num_weights, int padding_idx, bool scale_grad_by_freq) -> Tensor

    raise NotImplementedError()


def aten_empty_like(self: TensorType, memory_format: Optional[str] = None) -> TensorType:
    # empty_like(Tensor self, *, ScalarType? dtype=None, Layout? layout=None, Device? device=None, bool? pin_memory=None, MemoryFormat? memory_format=None) -> Tensor

    raise NotImplementedError()


def aten_empty_quantized(
    size: Sequence[int], qtensor: TensorType, memory_format: Optional[str] = None
) -> TensorType:
    # empty_quantized(int[] size, Tensor qtensor, *, ScalarType? dtype=None, Layout? layout=None, Device? device=None, bool? pin_memory=None, MemoryFormat? memory_format=None) -> Tensor

    raise NotImplementedError()


def aten_empty_strided(size: INT64, stride: INT64) -> TensorType:
    # empty_strided(SymInt[] size, SymInt[] stride, *, ScalarType? dtype=None, Layout? layout=None, Device? device=None, bool? pin_memory=None) -> Tensor

    raise NotImplementedError()


def aten_eq(self: TensorType, other: TensorType) -> TensorType:
    # eq.Tensor(Tensor self, Tensor other) -> Tensor

    raise NotImplementedError()


def aten_equal(self: TensorType, other: TensorType) -> bool:
    # equal(Tensor self, Tensor other) -> bool

    raise NotImplementedError()


def aten_erf(self: TensorType) -> TensorType:
    # erf(Tensor self) -> Tensor

    raise NotImplementedError()


def aten_erfc(self: TensorType) -> TensorType:
    # erfc(Tensor self) -> Tensor

    raise NotImplementedError()


def aten_erfinv(self: TensorType) -> TensorType:
    # erfinv(Tensor self) -> Tensor

    raise NotImplementedError()


<<<<<<< HEAD
def aten_exp(self: TFloat) -> TFloat:
=======
@torch_op("aten::exp")
def aten_exp(self):
>>>>>>> 8f1cb31c
    # exp(Tensor self) -> Tensor

    return op.Exp(self)


<<<<<<< HEAD
def aten_exp2(self: TFloat) -> TFloat:
=======
@torch_op("aten::exp2")
def aten_exp2(self):
>>>>>>> 8f1cb31c
    # exp2(Tensor self) -> Tensor

    two = op.Constant(value_int=2)
    two = op.CastLike(two, self)  # type: ignore[arg-type]
    return op.Pow(two, self)  # type: ignore[arg-type]


def aten_expand(self: TensorType, size: INT64, implicit: bool = False) -> TensorType:
    # expand(Tensor(a) self, SymInt[] size, *, bool implicit=False) -> Tensor(a)

    raise NotImplementedError()


def aten_expand_as(self: TensorType, other: TensorType) -> TensorType:
    # expand_as(Tensor(a) self, Tensor other) -> Tensor(a)

    raise NotImplementedError()


def aten_expand_copy(self: TensorType, size: INT64, implicit: bool = False) -> TensorType:
    # expand_copy(Tensor self, SymInt[] size, *, bool implicit=False) -> Tensor

    raise NotImplementedError()


def aten_expm1(self: TensorType) -> TensorType:
    # expm1(Tensor self) -> Tensor

    raise NotImplementedError()


def aten_eye(n: int) -> TensorType:
    # eye(int n, *, ScalarType? dtype=None, Layout? layout=None, Device? device=None, bool? pin_memory=None) -> Tensor

    raise NotImplementedError()


def aten_fake_quantize_per_channel_affine(
    self: TensorType,
    scale: TensorType,
    zero_point: TensorType,
    axis: int,
    quant_min: int,
    quant_max: int,
) -> TensorType:
    # fake_quantize_per_channel_affine(Tensor self, Tensor scale, Tensor zero_point, int axis, int quant_min, int quant_max) -> Tensor

    raise NotImplementedError()


def aten_fake_quantize_per_channel_affine_cachemask(
    self: TensorType,
    scale: TensorType,
    zero_point: TensorType,
    axis: int,
    quant_min: int,
    quant_max: int,
) -> tuple[TensorType, TensorType]:
    # fake_quantize_per_channel_affine_cachemask(Tensor self, Tensor scale, Tensor zero_point, int axis, int quant_min, int quant_max) -> (Tensor output, Tensor mask)

    raise NotImplementedError()


def aten_fake_quantize_per_channel_affine_cachemask_backward(
    grad: TensorType, mask: TensorType
) -> TensorType:
    # fake_quantize_per_channel_affine_cachemask_backward(Tensor grad, Tensor mask) -> Tensor

    raise NotImplementedError()


def aten_fake_quantize_per_tensor_affine(
    self: TensorType, scale: float, zero_point: int, quant_min: int, quant_max: int
) -> TensorType:
    # fake_quantize_per_tensor_affine(Tensor self, float scale, int zero_point, int quant_min, int quant_max) -> Tensor

    raise NotImplementedError()


def aten_fake_quantize_per_tensor_affine_cachemask(
    self: TensorType, scale: float, zero_point: int, quant_min: int, quant_max: int
) -> tuple[TensorType, TensorType]:
    # fake_quantize_per_tensor_affine_cachemask(Tensor self, float scale, int zero_point, int quant_min, int quant_max) -> (Tensor output, Tensor mask)

    raise NotImplementedError()


def aten_fake_quantize_per_tensor_affine_cachemask_backward(
    grad: TensorType, mask: TensorType
) -> TensorType:
    # fake_quantize_per_tensor_affine_cachemask_backward(Tensor grad, Tensor mask) -> Tensor

    raise NotImplementedError()


def aten_fbgemm_linear_fp16_weight(
    input: TensorType, packed_weight: TensorType, bias: TensorType
) -> TensorType:
    # fbgemm_linear_fp16_weight(Tensor input, Tensor packed_weight, Tensor bias) -> Tensor

    raise NotImplementedError()


def aten_fbgemm_linear_fp16_weight_fp32_activation(
    input: TensorType, packed_weight: TensorType, bias: TensorType
) -> TensorType:
    # fbgemm_linear_fp16_weight_fp32_activation(Tensor input, Tensor packed_weight, Tensor bias) -> Tensor

    raise NotImplementedError()


def aten_fbgemm_linear_int8_weight(
    input: TensorType,
    weight: TensorType,
    packed: TensorType,
    col_offsets: TensorType,
    weight_scale: float,
    weight_zero_point: float,
    bias: TensorType,
) -> TensorType:
    # fbgemm_linear_int8_weight(Tensor input, Tensor weight, Tensor packed, Tensor col_offsets, Scalar weight_scale, Scalar weight_zero_point, Tensor bias) -> Tensor

    raise NotImplementedError()


def aten_fbgemm_linear_int8_weight_fp32_activation(
    input: TensorType,
    weight: TensorType,
    packed: TensorType,
    col_offsets: TensorType,
    weight_scale: float,
    weight_zero_point: float,
    bias: TensorType,
) -> TensorType:
    # fbgemm_linear_int8_weight_fp32_activation(Tensor input, Tensor weight, Tensor packed, Tensor col_offsets, Scalar weight_scale, Scalar weight_zero_point, Tensor bias) -> Tensor

    raise NotImplementedError()


def aten_fbgemm_linear_quantize_weight(
    input: TensorType,
) -> tuple[TensorType, TensorType, float, int]:
    # fbgemm_linear_quantize_weight(Tensor input) -> (Tensor, Tensor, float, int)

    raise NotImplementedError()


def aten_fbgemm_pack_gemm_matrix_fp16(input: TensorType) -> TensorType:
    # fbgemm_pack_gemm_matrix_fp16(Tensor input) -> Tensor

    raise NotImplementedError()


def aten_fbgemm_pack_quantized_matrix(input: TensorType) -> TensorType:
    # fbgemm_pack_quantized_matrix(Tensor input) -> Tensor

    raise NotImplementedError()


def aten_feature_alpha_dropout(input: TensorType, p: float, train: bool) -> TensorType:
    # feature_alpha_dropout(Tensor input, float p, bool train) -> Tensor

    raise NotImplementedError()


def aten_feature_dropout(input: TensorType, p: float, train: bool) -> TensorType:
    # feature_dropout(Tensor input, float p, bool train) -> Tensor

    raise NotImplementedError()


def aten_fill(self: TensorType, value: TensorType) -> TensorType:
    # fill.Tensor(Tensor self, Tensor value) -> Tensor

    raise NotImplementedError()


def aten_fix(self: TensorType) -> TensorType:
    # fix(Tensor self) -> Tensor

    raise NotImplementedError()


def aten_flip(self: TensorType, dims: Sequence[int]) -> TensorType:
    # flip(Tensor self, int[] dims) -> Tensor

    raise NotImplementedError()


def aten_fliplr(self: TensorType) -> TensorType:
    # fliplr(Tensor self) -> Tensor

    raise NotImplementedError()


def aten_flipud(self: TensorType) -> TensorType:
    # flipud(Tensor self) -> Tensor

    raise NotImplementedError()


def aten_floor(self: TensorType) -> TensorType:
    # floor(Tensor self) -> Tensor

    raise NotImplementedError()


def aten_floor_divide(self: TensorType, other: TensorType) -> TensorType:
    # floor_divide(Tensor self, Tensor other) -> Tensor

    raise NotImplementedError()


def aten_fmax(self: TensorType, other: TensorType) -> TensorType:
    # fmax(Tensor self, Tensor other) -> Tensor

    raise NotImplementedError()


def aten_fmin(self: TensorType, other: TensorType) -> TensorType:
    # fmin(Tensor self, Tensor other) -> Tensor

    raise NotImplementedError()


def aten_fmod(self: TensorType, other: TensorType) -> TensorType:
    # fmod.Tensor(Tensor self, Tensor other) -> Tensor

    raise NotImplementedError()


def aten_frac(self: TensorType) -> TensorType:
    # frac(Tensor self) -> Tensor

    raise NotImplementedError()


def aten_frexp(self: TensorType) -> tuple[TensorType, TensorType]:
    # frexp.Tensor(Tensor self) -> (Tensor mantissa, Tensor exponent)

    raise NotImplementedError()


def aten_frobenius_norm(self: TensorType) -> TensorType:
    # frobenius_norm(Tensor self) -> Tensor

    raise NotImplementedError()


def aten_from_file(
    filename: str, shared: Optional[bool] = None, size: Optional[int] = 0
) -> TensorType:
    # from_file(str filename, bool? shared=None, int? size=0, *, ScalarType? dtype=None, Layout? layout=None, Device? device=None, bool? pin_memory=None) -> Tensor

    raise NotImplementedError()


def aten_full(size: INT64, fill_value: float) -> TensorType:
    # full(SymInt[] size, Scalar fill_value, *, ScalarType? dtype=None, Layout? layout=None, Device? device=None, bool? pin_memory=None) -> Tensor

    raise NotImplementedError()


def aten_full_like(
    self: TensorType, fill_value: float, memory_format: Optional[str] = None
) -> TensorType:
    # full_like(Tensor self, Scalar fill_value, *, ScalarType? dtype=None, Layout? layout=None, Device? device=None, bool? pin_memory=None, MemoryFormat? memory_format=None) -> Tensor

    raise NotImplementedError()


def aten_fused_moving_avg_obs_fake_quant(
    self: TensorType,
    observer_on: TensorType,
    fake_quant_on: TensorType,
    running_min: TensorType,
    running_max: TensorType,
    scale: TensorType,
    zero_point: TensorType,
    averaging_const: float,
    quant_min: int,
    quant_max: int,
    ch_axis: int,
    per_row_fake_quant: bool = False,
    symmetric_quant: bool = False,
) -> TensorType:
    # fused_moving_avg_obs_fake_quant(Tensor self, Tensor observer_on, Tensor fake_quant_on, Tensor(a!) running_min, Tensor(b!) running_max, Tensor(c!) scale, Tensor(d!) zero_point, float averaging_const, int quant_min, int quant_max, int ch_axis, bool per_row_fake_quant=False, bool symmetric_quant=False) -> Tensor

    raise NotImplementedError()


def aten_gather(
    self: TensorType, dim: int, index: TensorType, sparse_grad: bool = False
) -> TensorType:
    # gather(Tensor self, int dim, Tensor index, *, bool sparse_grad=False) -> Tensor

    raise NotImplementedError()


def aten_gather_backward(
    grad: TensorType, self: TensorType, dim: int, index: TensorType, sparse_grad: bool
) -> TensorType:
    # gather_backward(Tensor grad, Tensor self, int dim, Tensor index, bool sparse_grad) -> Tensor

    raise NotImplementedError()


def aten_gcd(self: TensorType, other: TensorType) -> TensorType:
    # gcd(Tensor self, Tensor other) -> Tensor

    raise NotImplementedError()


def aten_ge(self: TensorType, other: TensorType) -> TensorType:
    # ge.Tensor(Tensor self, Tensor other) -> Tensor

    raise NotImplementedError()


def aten_geqrf(self: TensorType) -> tuple[TensorType, TensorType]:
    # geqrf(Tensor self) -> (Tensor a, Tensor tau)

    raise NotImplementedError()


def aten_ger(self: TensorType, vec2: TensorType) -> TensorType:
    # ger(Tensor self, Tensor vec2) -> Tensor

    raise NotImplementedError()


def aten_greater(self: TensorType, other: TensorType) -> TensorType:
    # greater.Tensor(Tensor self, Tensor other) -> Tensor

    raise NotImplementedError()


def aten_greater_equal(self: TensorType, other: TensorType) -> TensorType:
    # greater_equal.Tensor(Tensor self, Tensor other) -> Tensor

    raise NotImplementedError()


def aten_grid_sampler(
    input: TensorType,
    grid: TensorType,
    interpolation_mode: int,
    padding_mode: int,
    align_corners: bool,
) -> TensorType:
    # grid_sampler(Tensor input, Tensor grid, int interpolation_mode, int padding_mode, bool align_corners) -> Tensor

    raise NotImplementedError()


def aten_grid_sampler_2d(
    input: TensorType,
    grid: TensorType,
    interpolation_mode: int,
    padding_mode: int,
    align_corners: bool,
) -> TensorType:
    # grid_sampler_2d(Tensor input, Tensor grid, int interpolation_mode, int padding_mode, bool align_corners) -> Tensor

    raise NotImplementedError()


def aten_grid_sampler_2d_backward(
    grad_output: TensorType,
    input: TensorType,
    grid: TensorType,
    interpolation_mode: int,
    padding_mode: int,
    align_corners: bool,
    output_mask: Sequence[bool],
) -> tuple[TensorType, TensorType]:
    # grid_sampler_2d_backward(Tensor grad_output, Tensor input, Tensor grid, int interpolation_mode, int padding_mode, bool align_corners, bool[2] output_mask) -> (Tensor, Tensor)

    raise NotImplementedError()


def aten_grid_sampler_3d(
    input: TensorType,
    grid: TensorType,
    interpolation_mode: int,
    padding_mode: int,
    align_corners: bool,
) -> TensorType:
    # grid_sampler_3d(Tensor input, Tensor grid, int interpolation_mode, int padding_mode, bool align_corners) -> Tensor

    raise NotImplementedError()


def aten_grid_sampler_3d_backward(
    grad_output: TensorType,
    input: TensorType,
    grid: TensorType,
    interpolation_mode: int,
    padding_mode: int,
    align_corners: bool,
    output_mask: Sequence[bool],
) -> tuple[TensorType, TensorType]:
    # grid_sampler_3d_backward(Tensor grad_output, Tensor input, Tensor grid, int interpolation_mode, int padding_mode, bool align_corners, bool[2] output_mask) -> (Tensor, Tensor)

    raise NotImplementedError()


def aten_group_norm(
    input: TensorType,
    num_groups: int,
    weight: Optional[TensorType] = None,
    bias: Optional[TensorType] = None,
    eps: float = 1e-05,
    cudnn_enabled: bool = True,
) -> TensorType:
    # group_norm(Tensor input, int num_groups, Tensor? weight=None, Tensor? bias=None, float eps=1e-05, bool cudnn_enabled=True) -> Tensor

    raise NotImplementedError()


def aten_gru_cell(
    input: TensorType,
    hx: TensorType,
    w_ih: TensorType,
    w_hh: TensorType,
    b_ih: Optional[TensorType] = None,
    b_hh: Optional[TensorType] = None,
) -> TensorType:
    # gru_cell(Tensor input, Tensor hx, Tensor w_ih, Tensor w_hh, Tensor? b_ih=None, Tensor? b_hh=None) -> Tensor

    raise NotImplementedError()


<<<<<<< HEAD
def aten_gt(self: TReal, other: TReal) -> BOOL:
=======
@torch_op("aten::gt")
def aten_gt(self, other):
>>>>>>> 8f1cb31c
    # gt.Tensor(Tensor self, Tensor other) -> Tensor

    # TODO(justinchuby): Input spec: non bool tensor
    # Boolean inputs can be pre-casted by policy
    return op.Greater(self, other)


def aten_hamming_window(window_length: int) -> TensorType:
    # hamming_window(int window_length, *, ScalarType? dtype=None, Layout? layout=None, Device? device=None, bool? pin_memory=None) -> Tensor

    raise NotImplementedError()


def aten_hann_window(window_length: int) -> TensorType:
    # hann_window(int window_length, *, ScalarType? dtype=None, Layout? layout=None, Device? device=None, bool? pin_memory=None) -> Tensor

    raise NotImplementedError()


def aten_hardshrink(self: TensorType, lambd: float = 0.5) -> TensorType:
    # hardshrink(Tensor self, Scalar lambd=0.5) -> Tensor

    raise NotImplementedError()


def aten_hardshrink_backward(
    grad_out: TensorType, self: TensorType, lambd: float
) -> TensorType:
    # hardshrink_backward(Tensor grad_out, Tensor self, Scalar lambd) -> Tensor

    raise NotImplementedError()


def aten_heaviside(self: TensorType, values: TensorType) -> TensorType:
    # heaviside(Tensor self, Tensor values) -> Tensor

    raise NotImplementedError()


def aten_hinge_embedding_loss(
    self: TensorType, target: TensorType, margin: float = 1.0, reduction: int = 1
) -> TensorType:
    # hinge_embedding_loss(Tensor self, Tensor target, float margin=1.0, int reduction=Mean) -> Tensor

    raise NotImplementedError()


def aten_histc(
    self: TensorType, bins: int = 100, min: float = 0, max: float = 0
) -> TensorType:
    # histc(Tensor self, int bins=100, Scalar min=0, Scalar max=0) -> Tensor

    raise NotImplementedError()


def aten_histogramdd(
    self: TensorType,
    bins: Sequence[int],
    range: Optional[float] = None,
    weight: Optional[TensorType] = None,
    density: bool = False,
) -> tuple[TensorType, TensorType]:
    # histogramdd(Tensor self, int[] bins, float[]? range=None, Tensor? weight=None, bool density=False) -> (Tensor hist, Tensor[] bin_edges)

    raise NotImplementedError()


def aten_hspmm(mat1: TensorType, mat2: TensorType) -> TensorType:
    # hspmm(Tensor mat1, Tensor mat2) -> Tensor

    raise NotImplementedError()


def aten_hstack(tensors: Sequence[TensorType]) -> TensorType:
    # hstack(Tensor[] tensors) -> Tensor

    raise NotImplementedError()


def aten_hypot(self: TensorType, other: TensorType) -> TensorType:
    # hypot(Tensor self, Tensor other) -> Tensor

    raise NotImplementedError()


def aten_i0(self: TensorType) -> TensorType:
    # i0(Tensor self) -> Tensor

    raise NotImplementedError()


def aten_igamma(self: TensorType, other: TensorType) -> TensorType:
    # igamma(Tensor self, Tensor other) -> Tensor

    raise NotImplementedError()


def aten_igammac(self: TensorType, other: TensorType) -> TensorType:
    # igammac(Tensor self, Tensor other) -> Tensor

    raise NotImplementedError()


def aten_imag(self: TensorType) -> TensorType:
    # imag(Tensor(a) self) -> Tensor(a)

    raise NotImplementedError()


def aten_index(self: TensorType, indices: Optional[Sequence[TensorType]]) -> TensorType:
    # index.Tensor(Tensor self, Tensor?[] indices) -> Tensor

    raise NotImplementedError()


def aten_index_add(
    self: TensorType, dim: int, index: TensorType, source: TensorType, alpha: float = 1
) -> TensorType:
    # index_add(Tensor self, int dim, Tensor index, Tensor source, *, Scalar alpha=1) -> Tensor

    raise NotImplementedError()


def aten_index_copy(
    self: TensorType, dim: int, index: TensorType, source: TensorType
) -> TensorType:
    # index_copy(Tensor self, int dim, Tensor index, Tensor source) -> Tensor

    raise NotImplementedError()


def aten_index_put(
    self: TensorType,
    indices: Optional[Sequence[TensorType]],
    values: TensorType,
    accumulate: bool = False,
) -> TensorType:
    # index_put(Tensor self, Tensor?[] indices, Tensor values, bool accumulate=False) -> Tensor

    raise NotImplementedError()


def aten_index_reduce(
    self: TensorType,
    dim: int,
    index: TensorType,
    source: TensorType,
    reduce: str,
    include_self: bool = True,
) -> TensorType:
    # index_reduce(Tensor self, int dim, Tensor index, Tensor source, str reduce, *, bool include_self=True) -> Tensor

    raise NotImplementedError()


def aten_index_select(self: TensorType, dim: int, index: TensorType) -> TensorType:
    # index_select(Tensor self, int dim, Tensor index) -> Tensor

    raise NotImplementedError()


def aten_index_select_backward(
    grad: TensorType, self_sizes: INT64, dim: int, index: TensorType
) -> TensorType:
    # index_select_backward(Tensor grad, SymInt[] self_sizes, int dim, Tensor index) -> Tensor

    raise NotImplementedError()


def aten_indices(self: TensorType) -> TensorType:
    # indices(Tensor(a) self) -> Tensor(a)

    raise NotImplementedError()


def aten_indices_copy(self: TensorType) -> TensorType:
    # indices_copy(Tensor self) -> Tensor

    raise NotImplementedError()


def aten_inner(self: TensorType, other: TensorType) -> TensorType:
    # inner(Tensor self, Tensor other) -> Tensor

    raise NotImplementedError()


def aten_instance_norm(
    input: TensorType,
    weight: Optional[TensorType],
    bias: Optional[TensorType],
    running_mean: Optional[TensorType],
    running_var: Optional[TensorType],
    use_input_stats: bool,
    momentum: float,
    eps: float,
    cudnn_enabled: bool,
) -> TensorType:
    # instance_norm(Tensor input, Tensor? weight, Tensor? bias, Tensor? running_mean, Tensor? running_var, bool use_input_stats, float momentum, float eps, bool cudnn_enabled) -> Tensor

    raise NotImplementedError()


def aten_int_repr(self: TensorType) -> TensorType:
    # int_repr(Tensor self) -> Tensor

    raise NotImplementedError()


def aten_inverse(self: TensorType) -> TensorType:
    # inverse(Tensor self) -> Tensor

    raise NotImplementedError()


def aten_is_coalesced(self: TensorType) -> bool:
    # is_coalesced(Tensor self) -> bool

    raise NotImplementedError()


def aten_is_complex(self: TensorType) -> bool:
    # is_complex(Tensor self) -> bool

    raise NotImplementedError()


def aten_is_conj(self: TensorType) -> bool:
    # is_conj(Tensor self) -> bool

    raise NotImplementedError()


def aten_is_distributed(self: TensorType) -> bool:
    # is_distributed(Tensor self) -> bool

    raise NotImplementedError()


def aten_is_floating_point(self: TensorType) -> bool:
    # is_floating_point(Tensor self) -> bool

    raise NotImplementedError()


def aten_is_inference(self: TensorType) -> bool:
    # is_inference(Tensor self) -> bool

    raise NotImplementedError()


def aten_is_leaf(self: TensorType) -> bool:
    # is_leaf(Tensor self) -> bool

    raise NotImplementedError()


def aten_is_neg(self: TensorType) -> bool:
    # is_neg(Tensor self) -> bool

    raise NotImplementedError()


def aten_is_nonzero(self: TensorType) -> bool:
    # is_nonzero(Tensor self) -> bool

    raise NotImplementedError()


def aten_is_pinned(self: TensorType, device: Optional[str] = None) -> bool:
    # is_pinned(Tensor self, Device? device=None) -> bool

    raise NotImplementedError()


def aten_is_same_size(self: TensorType, other: TensorType) -> bool:
    # is_same_size(Tensor self, Tensor other) -> bool

    raise NotImplementedError()


def aten_is_set_to(self: TensorType, tensor: TensorType) -> bool:
    # is_set_to(Tensor self, Tensor tensor) -> bool

    raise NotImplementedError()


def aten_is_signed(self: TensorType) -> bool:
    # is_signed(Tensor self) -> bool

    raise NotImplementedError()


def aten_is_vulkan_available() -> bool:
    # is_vulkan_available() -> bool

    raise NotImplementedError()


def aten_isclose(
    self: TensorType,
    other: TensorType,
    rtol: float = 1e-05,
    atol: float = 1e-08,
    equal_nan: bool = False,
) -> TensorType:
    # isclose(Tensor self, Tensor other, float rtol=1e-05, float atol=1e-08, bool equal_nan=False) -> Tensor

    raise NotImplementedError()


def aten_isfinite(self: TensorType) -> TensorType:
    # isfinite(Tensor self) -> Tensor

    raise NotImplementedError()


def aten_isinf(self: TensorType) -> TensorType:
    # isinf(Tensor self) -> Tensor

    raise NotImplementedError()


def aten_isnan(self: TensorType) -> TensorType:
    # isnan(Tensor self) -> Tensor

    raise NotImplementedError()


def aten_isneginf(self: TensorType) -> TensorType:
    # isneginf(Tensor self) -> Tensor

    raise NotImplementedError()


def aten_isposinf(self: TensorType) -> TensorType:
    # isposinf(Tensor self) -> Tensor

    raise NotImplementedError()


def aten_isreal(self: TensorType) -> TensorType:
    # isreal(Tensor self) -> Tensor

    raise NotImplementedError()


def aten_istft(
    self: TensorType,
    n_fft: int,
    hop_length: Optional[int] = None,
    win_length: Optional[int] = None,
    window: Optional[TensorType] = None,
    center: bool = True,
    normalized: bool = False,
    onesided: Optional[bool] = None,
    length: Optional[int] = None,
    return_complex: bool = False,
) -> TensorType:
    # istft(Tensor self, int n_fft, int? hop_length=None, int? win_length=None, Tensor? window=None, bool center=True, bool normalized=False, bool? onesided=None, int? length=None, bool return_complex=False) -> Tensor

    raise NotImplementedError()


def aten_item(self: TensorType) -> float:
    # item(Tensor self) -> Scalar

    raise NotImplementedError()


def aten_kaiser_window(window_length: int) -> TensorType:
    # kaiser_window(int window_length, *, ScalarType? dtype=None, Layout? layout=None, Device? device=None, bool? pin_memory=None) -> Tensor

    raise NotImplementedError()


def aten_kl_div(
    self: TensorType, target: TensorType, reduction: int = 1, log_target: bool = False
) -> TensorType:
    # kl_div(Tensor self, Tensor target, int reduction=Mean, *, bool log_target=False) -> Tensor

    raise NotImplementedError()


def aten_kron(self: TensorType, other: TensorType) -> TensorType:
    # kron(Tensor self, Tensor other) -> Tensor

    raise NotImplementedError()


def aten_kthvalue(
    self: TensorType, k: int, dim: int = -1, keepdim: bool = False
) -> tuple[TensorType, TensorType]:
    # kthvalue(Tensor self, int k, int dim=-1, bool keepdim=False) -> (Tensor values, Tensor indices)

    raise NotImplementedError()


def aten_layer_norm(
    input: TensorType,
    normalized_shape: Sequence[int],
    weight: Optional[TensorType] = None,
    bias: Optional[TensorType] = None,
    eps: float = 1e-05,
    cudnn_enable: bool = True,
) -> TensorType:
    # layer_norm(Tensor input, int[] normalized_shape, Tensor? weight=None, Tensor? bias=None, float eps=1e-05, bool cudnn_enable=True) -> Tensor

    raise NotImplementedError()


def aten_lcm(self: TensorType, other: TensorType) -> TensorType:
    # lcm(Tensor self, Tensor other) -> Tensor

    raise NotImplementedError()


def aten_ldexp(self: TensorType, other: TensorType) -> TensorType:
    # ldexp.Tensor(Tensor self, Tensor other) -> Tensor

    raise NotImplementedError()


def aten_le(self: TensorType, other: TensorType) -> TensorType:
    # le.Tensor(Tensor self, Tensor other) -> Tensor

    raise NotImplementedError()


def aten_lerp(self: TensorType, end: TensorType, weight: TensorType) -> TensorType:
    # lerp.Tensor(Tensor self, Tensor end, Tensor weight) -> Tensor

    raise NotImplementedError()


def aten_less(self: TensorType, other: TensorType) -> TensorType:
    # less.Tensor(Tensor self, Tensor other) -> Tensor

    raise NotImplementedError()


def aten_less_equal(self: TensorType, other: TensorType) -> TensorType:
    # less_equal.Tensor(Tensor self, Tensor other) -> Tensor

    raise NotImplementedError()


def aten_lgamma(self: TensorType) -> TensorType:
    # lgamma(Tensor self) -> Tensor

    raise NotImplementedError()


def aten_lift(self: TensorType) -> TensorType:
    # lift(Tensor self) -> Tensor

    raise NotImplementedError()


def aten_lift_fresh(self: TensorType) -> TensorType:
    # lift_fresh(Tensor(a) self) -> Tensor(a)

    raise NotImplementedError()


def aten_lift_fresh_copy(self: TensorType) -> TensorType:
    # lift_fresh_copy(Tensor self) -> Tensor

    raise NotImplementedError()


def aten_linear_backward(
    self: TensorType, grad_output: TensorType, weight: TensorType, output_mask: Sequence[bool]
) -> tuple[TensorType, TensorType, TensorType]:
    # linear_backward(Tensor self, Tensor grad_output, Tensor weight, bool[3] output_mask) -> (Tensor, Tensor, Tensor)

    raise NotImplementedError()


def aten_linspace(start: float, end: float, steps: int) -> TensorType:
    # linspace(Scalar start, Scalar end, int steps, *, ScalarType? dtype=None, Layout? layout=None, Device? device=None, bool? pin_memory=None) -> Tensor

    raise NotImplementedError()


def aten_log(self: TensorType) -> TensorType:
    # log(Tensor self) -> Tensor

    raise NotImplementedError()


def aten_log10(self: TensorType) -> TensorType:
    # log10(Tensor self) -> Tensor

    raise NotImplementedError()


def aten_log1p(self: TensorType) -> TensorType:
    # log1p(Tensor self) -> Tensor

    raise NotImplementedError()


def aten_log2(self: TensorType) -> TensorType:
    # log2(Tensor self) -> Tensor

    raise NotImplementedError()


def aten_logaddexp(self: TensorType, other: TensorType) -> TensorType:
    # logaddexp(Tensor self, Tensor other) -> Tensor

    raise NotImplementedError()


def aten_logaddexp2(self: TensorType, other: TensorType) -> TensorType:
    # logaddexp2(Tensor self, Tensor other) -> Tensor

    raise NotImplementedError()


def aten_logcumsumexp(self: TensorType, dim: int) -> TensorType:
    # logcumsumexp(Tensor self, int dim) -> Tensor

    raise NotImplementedError()


def aten_logdet(self: TensorType) -> TensorType:
    # logdet(Tensor self) -> Tensor

    raise NotImplementedError()


def aten_logical_and(self: TensorType, other: TensorType) -> TensorType:
    # logical_and(Tensor self, Tensor other) -> Tensor

    raise NotImplementedError()


def aten_logical_not(self: TensorType) -> TensorType:
    # logical_not(Tensor self) -> Tensor

    raise NotImplementedError()


def aten_logical_or(self: TensorType, other: TensorType) -> TensorType:
    # logical_or(Tensor self, Tensor other) -> Tensor

    raise NotImplementedError()


def aten_logical_xor(self: TensorType, other: TensorType) -> TensorType:
    # logical_xor(Tensor self, Tensor other) -> Tensor

    raise NotImplementedError()


def aten_logit(self: TensorType, eps: Optional[float] = None) -> TensorType:
    # logit(Tensor self, float? eps=None) -> Tensor

    raise NotImplementedError()


def aten_logspace(start: float, end: float, steps: int, base: float = 10.0) -> TensorType:
    # logspace(Scalar start, Scalar end, int steps, float base=10.0, *, ScalarType? dtype=None, Layout? layout=None, Device? device=None, bool? pin_memory=None) -> Tensor

    raise NotImplementedError()


def aten_logsumexp(self: TensorType, dim: Sequence[int], keepdim: bool = False) -> TensorType:
    # logsumexp(Tensor self, int[1] dim, bool keepdim=False) -> Tensor

    raise NotImplementedError()


def aten_lshift(self: TensorType, other: TensorType) -> TensorType:
    # __lshift__.Tensor(Tensor self, Tensor other) -> Tensor

    raise NotImplementedError()


def aten_lstm_cell(
    input: TensorType,
    hx: Sequence[TensorType],
    w_ih: TensorType,
    w_hh: TensorType,
    b_ih: Optional[TensorType] = None,
    b_hh: Optional[TensorType] = None,
) -> tuple[TensorType, TensorType]:
    # lstm_cell(Tensor input, Tensor[] hx, Tensor w_ih, Tensor w_hh, Tensor? b_ih=None, Tensor? b_hh=None) -> (Tensor, Tensor)

    raise NotImplementedError()


def aten_lstm_mps_backward(
    grad_y: TensorType,
    grad_hy: Optional[TensorType],
    grad_cy: Optional[TensorType],
    z_state: TensorType,
    cell_state_fwd: TensorType,
    input: TensorType,
    hx: Sequence[TensorType],
    params: Sequence[TensorType],
    has_biases: bool,
    num_layers: int,
    dropout: float,
    train: bool,
    bidirectional: bool,
    batch_first: bool,
) -> tuple[TensorType, TensorType, TensorType]:
    # lstm_mps_backward(Tensor grad_y, Tensor? grad_hy, Tensor? grad_cy, Tensor z_state, Tensor cell_state_fwd, Tensor input, Tensor[] hx, Tensor[] params, bool has_biases, int num_layers, float dropout, bool train, bool bidirectional, bool batch_first) -> (Tensor, Tensor[], Tensor[])

    raise NotImplementedError()


<<<<<<< HEAD
def aten_lt(self: TReal, other: TReal) -> BOOL:
=======
@torch_op("aten::lt")
def aten_lt(self, other):
>>>>>>> 8f1cb31c
    # lt.Tensor(Tensor self, Tensor other) -> Tensor

    # TODO(justinchuby): Input spec: non bool tensor
    # Boolean inputs can be pre-casted by policy
    return op.Less(self, other)


def aten_lu_solve(self: TensorType, LU_data: TensorType, LU_pivots: TensorType) -> TensorType:
    # lu_solve(Tensor self, Tensor LU_data, Tensor LU_pivots) -> Tensor

    raise NotImplementedError()


def aten_lu_unpack(
    LU_data: TensorType,
    LU_pivots: TensorType,
    unpack_data: bool = True,
    unpack_pivots: bool = True,
) -> tuple[TensorType, TensorType, TensorType]:
    # lu_unpack(Tensor LU_data, Tensor LU_pivots, bool unpack_data=True, bool unpack_pivots=True) -> (Tensor P, Tensor L, Tensor U)

    raise NotImplementedError()


def aten_mH(self: TensorType) -> TensorType:
    # mH(Tensor(a) self) -> Tensor(a)

    raise NotImplementedError()


def aten_mT(self: TensorType) -> TensorType:
    # mT(Tensor(a) self) -> Tensor(a)

    raise NotImplementedError()


def aten_margin_ranking_loss(
    input1: TensorType,
    input2: TensorType,
    target: TensorType,
    margin: float = 0.0,
    reduction: int = 1,
) -> TensorType:
    # margin_ranking_loss(Tensor input1, Tensor input2, Tensor target, float margin=0.0, int reduction=Mean) -> Tensor

    raise NotImplementedError()


def aten_masked_fill(self: TensorType, mask: TensorType, value: TensorType) -> TensorType:
    # masked_fill.Tensor(Tensor self, Tensor mask, Tensor value) -> Tensor

    raise NotImplementedError()


def aten_masked_scatter(self: TensorType, mask: TensorType, source: TensorType) -> TensorType:
    # masked_scatter(Tensor self, Tensor mask, Tensor source) -> Tensor

    raise NotImplementedError()


def aten_masked_select(self: TensorType, mask: TensorType) -> TensorType:
    # masked_select(Tensor self, Tensor mask) -> Tensor

    raise NotImplementedError()


def aten_masked_select_backward(
    grad: TensorType, input: TensorType, mask: TensorType
) -> TensorType:
    # masked_select_backward(Tensor grad, Tensor input, Tensor mask) -> Tensor

    raise NotImplementedError()


<<<<<<< HEAD
def aten_matmul(self: TFloat, other: TFloat) -> TFloat:
=======
@torch_op("aten::matmul")
def aten_matmul(self, other):
>>>>>>> 8f1cb31c
    # matmul(Tensor self, Tensor other) -> Tensor

    return op.MatMul(self, other)


def aten_matmul_backward(
    grad: TensorType, self: TensorType, other: TensorType, mask: Sequence[bool]
) -> tuple[TensorType, TensorType]:
    # matmul_backward(Tensor grad, Tensor self, Tensor other, bool[2] mask) -> (Tensor, Tensor)

    raise NotImplementedError()


def aten_matrix_H(self: TensorType) -> TensorType:
    # matrix_H(Tensor(a) self) -> Tensor(a)

    raise NotImplementedError()


def aten_matrix_exp(self: TensorType) -> TensorType:
    # matrix_exp(Tensor self) -> Tensor

    raise NotImplementedError()


def aten_matrix_exp_backward(self: TensorType, grad: TensorType) -> TensorType:
    # matrix_exp_backward(Tensor self, Tensor grad) -> Tensor

    raise NotImplementedError()


def aten_matrix_power(self: TensorType, n: int) -> TensorType:
    # matrix_power(Tensor self, int n) -> Tensor

    raise NotImplementedError()


def aten_max(self: TensorType) -> TensorType:
    # max(Tensor self) -> Tensor

    raise NotImplementedError()


def aten_max_pool1d(
    self: TensorType,
    kernel_size: Sequence[int],
    stride: Optional[Sequence[int]] = None,
    padding: Sequence[int] = (0,),
    dilation: Sequence[int] = (1,),
    ceil_mode: bool = False,
) -> TensorType:
    # max_pool1d(Tensor self, int[1] kernel_size, int[1] stride=[], int[1] padding=0, int[1] dilation=1, bool ceil_mode=False) -> Tensor

    raise NotImplementedError()


def aten_max_pool1d_with_indices(
    self: TensorType,
    kernel_size: Sequence[int],
    stride: Optional[Sequence[int]] = None,
    padding: Sequence[int] = (0,),
    dilation: Sequence[int] = (1,),
    ceil_mode: bool = False,
) -> tuple[TensorType, TensorType]:
    # max_pool1d_with_indices(Tensor self, int[1] kernel_size, int[1] stride=[], int[1] padding=0, int[1] dilation=1, bool ceil_mode=False) -> (Tensor, Tensor)

    raise NotImplementedError()


def aten_max_pool2d(
    self: TensorType,
    kernel_size: Sequence[int],
    stride: Optional[Sequence[int]] = None,
    padding: Sequence[int] = (0, 0),
    dilation: Sequence[int] = (1, 1),
    ceil_mode: bool = False,
) -> TensorType:
    # max_pool2d(Tensor self, int[2] kernel_size, int[2] stride=[], int[2] padding=0, int[2] dilation=1, bool ceil_mode=False) -> Tensor

    raise NotImplementedError()


def aten_max_pool3d(
    self: TensorType,
    kernel_size: Sequence[int],
    stride: Optional[Sequence[int]] = None,
    padding: Sequence[int] = (0, 0, 0),
    dilation: Sequence[int] = (1, 1, 1),
    ceil_mode: bool = False,
) -> TensorType:
    # max_pool3d(Tensor self, int[3] kernel_size, int[3] stride=[], int[3] padding=0, int[3] dilation=1, bool ceil_mode=False) -> Tensor

    raise NotImplementedError()


def aten_maximum(self: TensorType, other: TensorType) -> TensorType:
    # maximum(Tensor self, Tensor other) -> Tensor

    raise NotImplementedError()


def aten_mean(self: TensorType, dtype: Optional[int] = None) -> TensorType:
    # mean(Tensor self, *, ScalarType? dtype=None) -> Tensor

    raise NotImplementedError()


def aten_median(self: TensorType) -> TensorType:
    # median(Tensor self) -> Tensor

    raise NotImplementedError()


def aten_meshgrid(tensors: Sequence[TensorType]) -> TensorType:
    # meshgrid(Tensor[] tensors) -> Tensor[]

    raise NotImplementedError()


def aten_min(self: TensorType) -> TensorType:
    # min(Tensor self) -> Tensor

    raise NotImplementedError()


def aten_minimum(self: TensorType, other: TensorType) -> TensorType:
    # minimum(Tensor self, Tensor other) -> Tensor

    raise NotImplementedError()


def aten_miopen_batch_norm(
    input: TensorType,
    weight: TensorType,
    bias: Optional[TensorType],
    running_mean: Optional[TensorType],
    running_var: Optional[TensorType],
    training: bool,
    exponential_average_factor: float,
    epsilon: float,
) -> tuple[TensorType, TensorType, TensorType]:
    # miopen_batch_norm(Tensor input, Tensor weight, Tensor? bias, Tensor? running_mean, Tensor? running_var, bool training, float exponential_average_factor, float epsilon) -> (Tensor, Tensor, Tensor)

    raise NotImplementedError()


def aten_miopen_batch_norm_backward(
    input: TensorType,
    grad_output: TensorType,
    weight: TensorType,
    running_mean: Optional[TensorType],
    running_var: Optional[TensorType],
    save_mean: Optional[TensorType],
    save_var: Optional[TensorType],
    epsilon: float,
) -> tuple[TensorType, TensorType, TensorType]:
    # miopen_batch_norm_backward(Tensor input, Tensor grad_output, Tensor weight, Tensor? running_mean, Tensor? running_var, Tensor? save_mean, Tensor? save_var, float epsilon) -> (Tensor, Tensor, Tensor)

    raise NotImplementedError()


def aten_miopen_convolution(
    self: TensorType,
    weight: TensorType,
    bias: Optional[TensorType],
    padding: INT64,
    stride: Sequence[int],
    dilation: Sequence[int],
    groups: int,
    benchmark: bool,
    deterministic: bool,
) -> TensorType:
    # miopen_convolution(Tensor self, Tensor weight, Tensor? bias, SymInt[] padding, int[] stride, int[] dilation, int groups, bool benchmark, bool deterministic) -> Tensor

    raise NotImplementedError()


def aten_miopen_convolution_add_relu(
    self: TensorType,
    weight: TensorType,
    z: TensorType,
    alpha: Optional[float],
    bias: Optional[TensorType],
    stride: Sequence[int],
    padding: Sequence[int],
    dilation: Sequence[int],
    groups: int,
) -> TensorType:
    # miopen_convolution_add_relu(Tensor self, Tensor weight, Tensor z, Scalar? alpha, Tensor? bias, int[] stride, int[] padding, int[] dilation, int groups) -> Tensor

    raise NotImplementedError()


def aten_miopen_convolution_relu(
    self: TensorType,
    weight: TensorType,
    bias: Optional[TensorType],
    stride: Sequence[int],
    padding: Sequence[int],
    dilation: Sequence[int],
    groups: int,
) -> TensorType:
    # miopen_convolution_relu(Tensor self, Tensor weight, Tensor? bias, int[] stride, int[] padding, int[] dilation, int groups) -> Tensor

    raise NotImplementedError()


def aten_miopen_convolution_transpose(
    self: TensorType,
    weight: TensorType,
    bias: Optional[TensorType],
    padding: INT64,
    output_padding: INT64,
    stride: Sequence[int],
    dilation: Sequence[int],
    groups: int,
    benchmark: bool,
    deterministic: bool,
) -> TensorType:
    # miopen_convolution_transpose(Tensor self, Tensor weight, Tensor? bias, SymInt[] padding, SymInt[] output_padding, int[] stride, int[] dilation, int groups, bool benchmark, bool deterministic) -> Tensor

    raise NotImplementedError()


def aten_miopen_depthwise_convolution(
    self: TensorType,
    weight: TensorType,
    bias: Optional[TensorType],
    padding: INT64,
    stride: Sequence[int],
    dilation: Sequence[int],
    groups: int,
    benchmark: bool,
    deterministic: bool,
) -> TensorType:
    # miopen_depthwise_convolution(Tensor self, Tensor weight, Tensor? bias, SymInt[] padding, int[] stride, int[] dilation, int groups, bool benchmark, bool deterministic) -> Tensor

    raise NotImplementedError()


def aten_miopen_rnn(
    input: TensorType,
    weight: Sequence[TensorType],
    weight_stride0: int,
    hx: TensorType,
    cx: Optional[TensorType],
    mode: int,
    hidden_size: int,
    num_layers: int,
    batch_first: bool,
    dropout: float,
    train: bool,
    bidirectional: bool,
    batch_sizes: Sequence[int],
    dropout_state: Optional[TensorType],
) -> tuple[TensorType, TensorType, TensorType, TensorType, TensorType]:
    # miopen_rnn(Tensor input, Tensor[] weight, int weight_stride0, Tensor hx, Tensor? cx, int mode, int hidden_size, int num_layers, bool batch_first, float dropout, bool train, bool bidirectional, int[] batch_sizes, Tensor? dropout_state) -> (Tensor, Tensor, Tensor, Tensor, Tensor)

    raise NotImplementedError()


def aten_miopen_rnn_backward(
    input: TensorType,
    weight: Sequence[TensorType],
    weight_stride0: int,
    weight_buf: TensorType,
    hx: TensorType,
    cx: Optional[TensorType],
    output: TensorType,
    grad_output: Optional[TensorType],
    grad_hy: Optional[TensorType],
    grad_cy: Optional[TensorType],
    mode: int,
    hidden_size: int,
    num_layers: int,
    batch_first: bool,
    dropout: float,
    train: bool,
    bidirectional: bool,
    batch_sizes: Sequence[int],
    dropout_state: Optional[TensorType],
    reserve: TensorType,
    output_mask: Sequence[bool],
) -> tuple[TensorType, TensorType, TensorType, TensorType]:
    # miopen_rnn_backward(Tensor input, Tensor[] weight, int weight_stride0, Tensor weight_buf, Tensor hx, Tensor? cx, Tensor output, Tensor? grad_output, Tensor? grad_hy, Tensor? grad_cy, int mode, int hidden_size, int num_layers, bool batch_first, float dropout, bool train, bool bidirectional, int[] batch_sizes, Tensor? dropout_state, Tensor reserve, bool[4] output_mask) -> (Tensor, Tensor, Tensor, Tensor[])

    raise NotImplementedError()


def aten_mkldnn_adaptive_avg_pool2d(
    self: TensorType, output_size: Sequence[int]
) -> TensorType:
    # mkldnn_adaptive_avg_pool2d(Tensor self, int[2] output_size) -> Tensor

    raise NotImplementedError()


def aten_mkldnn_adaptive_avg_pool2d_backward(
    grad_output: TensorType, self: TensorType
) -> TensorType:
    # mkldnn_adaptive_avg_pool2d_backward(Tensor grad_output, Tensor self) -> Tensor

    raise NotImplementedError()


def aten_mkldnn_convolution(
    self: TensorType,
    weight: TensorType,
    bias: Optional[TensorType],
    padding: INT64,
    stride: Sequence[int],
    dilation: Sequence[int],
    groups: int,
) -> TensorType:
    # mkldnn_convolution(Tensor self, Tensor weight, Tensor? bias, SymInt[] padding, int[] stride, int[] dilation, int groups) -> Tensor

    raise NotImplementedError()


def aten_mkldnn_linear_backward(
    self: TensorType, grad_output: TensorType, weight: TensorType, output_mask: Sequence[bool]
) -> tuple[TensorType, TensorType, TensorType]:
    # mkldnn_linear_backward(Tensor self, Tensor grad_output, Tensor weight, bool[3] output_mask) -> (Tensor, Tensor, Tensor)

    raise NotImplementedError()


def aten_mkldnn_linear_backward_input(
    input_size: Sequence[int], grad_output: TensorType, weight: TensorType
) -> TensorType:
    # mkldnn_linear_backward_input(int[] input_size, Tensor grad_output, Tensor weight) -> Tensor

    raise NotImplementedError()


def aten_mkldnn_linear_backward_weights(
    grad_output: TensorType, input: TensorType, weight: TensorType, bias_defined: bool
) -> tuple[TensorType, TensorType]:
    # mkldnn_linear_backward_weights(Tensor grad_output, Tensor input, Tensor weight, bool bias_defined) -> (Tensor, Tensor)

    raise NotImplementedError()


def aten_mkldnn_max_pool2d(
    self: TensorType,
    kernel_size: Sequence[int],
    stride: Optional[Sequence[int]] = None,
    padding: Sequence[int] = (0, 0),
    dilation: Sequence[int] = (1, 1),
    ceil_mode: bool = False,
) -> TensorType:
    # mkldnn_max_pool2d(Tensor self, int[2] kernel_size, int[2] stride=[], int[2] padding=0, int[2] dilation=1, bool ceil_mode=False) -> Tensor

    raise NotImplementedError()


def aten_mkldnn_max_pool2d_backward(
    grad_output: TensorType,
    output: TensorType,
    input: TensorType,
    kernel_size: Sequence[int],
    stride: Optional[Sequence[int]] = None,
    padding: Sequence[int] = (0, 0),
    dilation: Sequence[int] = (1, 1),
    ceil_mode: bool = False,
) -> TensorType:
    # mkldnn_max_pool2d_backward(Tensor grad_output, Tensor output, Tensor input, int[2] kernel_size, int[2] stride=[], int[2] padding=0, int[2] dilation=1, bool ceil_mode=False) -> Tensor

    raise NotImplementedError()


def aten_mkldnn_max_pool3d(
    self: TensorType,
    kernel_size: Sequence[int],
    stride: Optional[Sequence[int]] = None,
    padding: Sequence[int] = (0, 0, 0),
    dilation: Sequence[int] = (1, 1, 1),
    ceil_mode: bool = False,
) -> TensorType:
    # mkldnn_max_pool3d(Tensor self, int[3] kernel_size, int[3] stride=[], int[3] padding=0, int[3] dilation=1, bool ceil_mode=False) -> Tensor

    raise NotImplementedError()


def aten_mkldnn_max_pool3d_backward(
    grad_output: TensorType,
    output: TensorType,
    input: TensorType,
    kernel_size: Sequence[int],
    stride: Optional[Sequence[int]] = None,
    padding: Sequence[int] = (0, 0, 0),
    dilation: Sequence[int] = (1, 1, 1),
    ceil_mode: bool = False,
) -> TensorType:
    # mkldnn_max_pool3d_backward(Tensor grad_output, Tensor output, Tensor input, int[3] kernel_size, int[3] stride=[], int[3] padding=0, int[3] dilation=1, bool ceil_mode=False) -> Tensor

    raise NotImplementedError()


<<<<<<< HEAD
def aten_mm(self: TFloat, mat2: TFloat) -> TFloat:
=======
@torch_op("aten::mm")
def aten_mm(self, mat2):
>>>>>>> 8f1cb31c
    # mm(Tensor self, Tensor mat2) -> Tensor

    # TODO(justinchuby): Specify type conversion for uint8/int8/int16
    return op.MatMul(self, mat2)


def aten_mode(
    self: TensorType, dim: int = -1, keepdim: bool = False
) -> tuple[TensorType, TensorType]:
    # mode(Tensor self, int dim=-1, bool keepdim=False) -> (Tensor values, Tensor indices)

    raise NotImplementedError()


def aten_mps_convolution_backward(
    self: TensorType,
    grad_output: TensorType,
    weight: TensorType,
    padding: Sequence[int],
    stride: Sequence[int],
    dilation: Sequence[int],
    groups: int,
    output_mask: Sequence[bool],
) -> tuple[TensorType, TensorType, TensorType]:
    # mps_convolution_backward(Tensor self, Tensor grad_output, Tensor weight, int[] padding, int[] stride, int[] dilation, int groups, bool[3] output_mask) -> (Tensor, Tensor, Tensor)

    raise NotImplementedError()


def aten_mps_convolution_transpose_backward(
    self: TensorType,
    grad_output: TensorType,
    weight: TensorType,
    padding: Sequence[int],
    output_padding: Sequence[int],
    stride: Sequence[int],
    dilation: Sequence[int],
    groups: int,
    output_mask: Sequence[bool],
) -> tuple[TensorType, TensorType]:
    # mps_convolution_transpose_backward(Tensor self, Tensor grad_output, Tensor weight, int[] padding, int[] output_padding, int[] stride, int[] dilation, int groups, bool[2] output_mask) -> (Tensor, Tensor)

    raise NotImplementedError()


def aten_mps_max_pool2d_backward(
    grad_output: TensorType,
    self: TensorType,
    kernel_size: Sequence[int],
    stride: Optional[Sequence[int]] = None,
    padding: Sequence[int] = (0, 0),
    dilation: Sequence[int] = (1, 1),
    ceil_mode: bool = False,
) -> TensorType:
    # mps_max_pool2d_backward(Tensor grad_output, Tensor self, int[2] kernel_size, int[2] stride=[], int[2] padding=0, int[2] dilation=1, bool ceil_mode=False) -> Tensor

    raise NotImplementedError()


def aten_msort(self: TensorType) -> TensorType:
    # msort(Tensor self) -> Tensor

    raise NotImplementedError()


<<<<<<< HEAD
def aten_mul(self: TReal, other: TReal) -> TReal:
=======
@torch_op("aten::mul")
def aten_mul(self, other):
>>>>>>> 8f1cb31c
    # mul.Tensor(Tensor self, Tensor other) -> Tensor

    return op.Mul(self, other)


@torch_op("aten::mul", overload=True)
def aten_mul_bool(self: BOOL, other: BOOL) -> BOOL:
    """ONNX Mul doesn't support Boolean, so use And as an equivalent operator."""

    # TODO(justinchuby): Handle cases where type reconcilation is not enough,
    # since different ONNX operators are used based on different data types.

    return op.And(self, other)


def aten_multinomial(
    self: TensorType,
    num_samples: int,
    replacement: bool = False,
    generator: Optional[str] = None,
) -> TensorType:
    # multinomial(Tensor self, int num_samples, bool replacement=False, *, Generator? generator=None) -> Tensor

    raise NotImplementedError()


def aten_multiply(self: TensorType, other: TensorType) -> TensorType:
    # multiply.Tensor(Tensor self, Tensor other) -> Tensor

    raise NotImplementedError()


def aten_mv(self: TensorType, vec: TensorType) -> TensorType:
    # mv(Tensor self, Tensor vec) -> Tensor

    raise NotImplementedError()


def aten_mvlgamma(self: TensorType, p: int) -> TensorType:
    # mvlgamma(Tensor self, int p) -> Tensor

    raise NotImplementedError()


def aten_nan_to_num(
    self: TensorType,
    nan: Optional[float] = None,
    posinf: Optional[float] = None,
    neginf: Optional[float] = None,
) -> TensorType:
    # nan_to_num(Tensor self, float? nan=None, float? posinf=None, float? neginf=None) -> Tensor

    raise NotImplementedError()


def aten_nanmean(
    self: TensorType,
    dim: Optional[int] = None,
    keepdim: bool = False,
    dtype: Optional[int] = None,
) -> TensorType:
    # nanmean(Tensor self, int[1]? dim=None, bool keepdim=False, *, ScalarType? dtype=None) -> Tensor

    raise NotImplementedError()


def aten_nanmedian(self: TensorType) -> TensorType:
    # nanmedian(Tensor self) -> Tensor

    raise NotImplementedError()


def aten_nanquantile(
    self: TensorType,
    q: TensorType,
    dim: Optional[int] = None,
    keepdim: bool = False,
    interpolation: str = "linear",
) -> TensorType:
    # nanquantile(Tensor self, Tensor q, int? dim=None, bool keepdim=False, *, str interpolation='linear') -> Tensor

    raise NotImplementedError()


def aten_nansum(
    self: TensorType,
    dim: Optional[int] = None,
    keepdim: bool = False,
    dtype: Optional[int] = None,
) -> TensorType:
    # nansum(Tensor self, int[1]? dim=None, bool keepdim=False, *, ScalarType? dtype=None) -> Tensor

    raise NotImplementedError()


def aten_narrow(self: TensorType, dim: int, start: INT64, length: INT64) -> TensorType:
    # narrow(Tensor(a) self, int dim, SymInt start, SymInt length) -> Tensor(a)

    raise NotImplementedError()


def aten_narrow_copy(self: TensorType, dim: int, start: INT64, length: INT64) -> TensorType:
    # narrow_copy(Tensor self, int dim, SymInt start, SymInt length) -> Tensor

    raise NotImplementedError()


def aten_native_batch_norm(
    input: TensorType,
    weight: Optional[TensorType],
    bias: Optional[TensorType],
    running_mean: Optional[TensorType],
    running_var: Optional[TensorType],
    training: bool,
    momentum: float,
    eps: float,
) -> tuple[TensorType, TensorType, TensorType]:
    # native_batch_norm(Tensor input, Tensor? weight, Tensor? bias, Tensor? running_mean, Tensor? running_var, bool training, float momentum, float eps) -> (Tensor, Tensor, Tensor)

    raise NotImplementedError()


def aten_native_batch_norm_backward(
    grad_out: TensorType,
    input: TensorType,
    weight: Optional[TensorType],
    running_mean: Optional[TensorType],
    running_var: Optional[TensorType],
    save_mean: Optional[TensorType],
    save_invstd: Optional[TensorType],
    train: bool,
    eps: float,
    output_mask: Sequence[bool],
) -> tuple[TensorType, TensorType, TensorType]:
    # native_batch_norm_backward(Tensor grad_out, Tensor input, Tensor? weight, Tensor? running_mean, Tensor? running_var, Tensor? save_mean, Tensor? save_invstd, bool train, float eps, bool[3] output_mask) -> (Tensor, Tensor, Tensor)

    raise NotImplementedError()


def aten_native_channel_shuffle(self: TensorType, groups: int) -> TensorType:
    # native_channel_shuffle(Tensor self, int groups) -> Tensor

    raise NotImplementedError()


def aten_native_dropout(
    input: TensorType, p: float, train: Optional[bool]
) -> tuple[TensorType, TensorType]:
    # native_dropout(Tensor input, float p, bool? train) -> (Tensor, Tensor)

    raise NotImplementedError()


def aten_native_dropout_backward(
    grad_output: TensorType, mask: TensorType, scale: float
) -> TensorType:
    # native_dropout_backward(Tensor grad_output, Tensor mask, float scale) -> Tensor

    raise NotImplementedError()


def aten_native_group_norm(
    input: TensorType,
    weight: Optional[TensorType],
    bias: Optional[TensorType],
    N: INT64,
    C: INT64,
    HxW: INT64,
    group: int,
    eps: float,
) -> tuple[TensorType, TensorType, TensorType]:
    # native_group_norm(Tensor input, Tensor? weight, Tensor? bias, SymInt N, SymInt C, SymInt HxW, int group, float eps) -> (Tensor, Tensor, Tensor)

    raise NotImplementedError()


def aten_native_group_norm_backward(
    grad_out: TensorType,
    input: TensorType,
    mean: TensorType,
    rstd: TensorType,
    weight: Optional[TensorType],
    N: INT64,
    C: INT64,
    HxW: INT64,
    group: int,
    output_mask: Sequence[bool],
) -> tuple[TensorType, TensorType, TensorType]:
    # native_group_norm_backward(Tensor grad_out, Tensor input, Tensor mean, Tensor rstd, Tensor? weight, SymInt N, SymInt C, SymInt HxW, int group, bool[3] output_mask) -> (Tensor, Tensor, Tensor)

    raise NotImplementedError()


def aten_native_layer_norm(
    input: TensorType,
    normalized_shape: INT64,
    weight: Optional[TensorType],
    bias: Optional[TensorType],
    eps: float,
) -> tuple[TensorType, TensorType, TensorType]:
    # native_layer_norm(Tensor input, SymInt[] normalized_shape, Tensor? weight, Tensor? bias, float eps) -> (Tensor, Tensor, Tensor)

    raise NotImplementedError()


def aten_native_layer_norm_backward(
    grad_out: TensorType,
    input: TensorType,
    normalized_shape: INT64,
    mean: TensorType,
    rstd: TensorType,
    weight: Optional[TensorType],
    bias: Optional[TensorType],
    output_mask: Sequence[bool],
) -> tuple[TensorType, TensorType, TensorType]:
    # native_layer_norm_backward(Tensor grad_out, Tensor input, SymInt[] normalized_shape, Tensor mean, Tensor rstd, Tensor? weight, Tensor? bias, bool[3] output_mask) -> (Tensor, Tensor, Tensor)

    raise NotImplementedError()


def aten_native_norm(self: TensorType, p: float = 2) -> TensorType:
    # native_norm(Tensor self, Scalar p=2) -> Tensor

    raise NotImplementedError()


def aten_ne(self: TensorType, other: TensorType) -> TensorType:
    # ne.Tensor(Tensor self, Tensor other) -> Tensor

    raise NotImplementedError()


def aten_neg(self: TensorType) -> TensorType:
    # neg(Tensor self) -> Tensor

    raise NotImplementedError()


def aten_negative(self: TensorType) -> TensorType:
    # negative(Tensor self) -> Tensor

    raise NotImplementedError()


def aten_new_empty(self: TensorType, size: INT64) -> TensorType:
    # new_empty(Tensor self, SymInt[] size, *, ScalarType? dtype=None, Layout? layout=None, Device? device=None, bool? pin_memory=None) -> Tensor

    raise NotImplementedError()


def aten_new_empty_strided(self: TensorType, size: INT64, stride: INT64) -> TensorType:
    # new_empty_strided(Tensor self, SymInt[] size, SymInt[] stride, *, ScalarType? dtype=None, Layout? layout=None, Device? device=None, bool? pin_memory=None) -> Tensor

    raise NotImplementedError()


def aten_new_full(self: TensorType, size: INT64, fill_value: float) -> TensorType:
    # new_full(Tensor self, SymInt[] size, Scalar fill_value, *, ScalarType? dtype=None, Layout? layout=None, Device? device=None, bool? pin_memory=None) -> Tensor

    raise NotImplementedError()


def aten_new_ones(self: TensorType, size: INT64) -> TensorType:
    # new_ones(Tensor self, SymInt[] size, *, ScalarType? dtype=None, Layout? layout=None, Device? device=None, bool? pin_memory=None) -> Tensor

    raise NotImplementedError()


def aten_new_zeros(self: TensorType, size: INT64) -> TensorType:
    # new_zeros(Tensor self, SymInt[] size, *, ScalarType? dtype=None, Layout? layout=None, Device? device=None, bool? pin_memory=None) -> Tensor

    raise NotImplementedError()


def aten_nextafter(self: TensorType, other: TensorType) -> TensorType:
    # nextafter(Tensor self, Tensor other) -> Tensor

    raise NotImplementedError()


def aten_nonzero(self: TensorType) -> TensorType:
    # nonzero(Tensor self) -> Tensor

    raise NotImplementedError()


def aten_nonzero_numpy(self: TensorType) -> TensorType:
    # nonzero_numpy(Tensor self) -> Tensor[]

    raise NotImplementedError()


def aten_norm_except_dim(v: TensorType, pow: int = 2, dim: int = 0) -> TensorType:
    # norm_except_dim(Tensor v, int pow=2, int dim=0) -> Tensor

    raise NotImplementedError()


def aten_normal(
    self: TensorType, mean: float = 0, std: float = 1, generator: Optional[str] = None
) -> TensorType:
    # normal_functional(Tensor self, float mean=0, float std=1, *, Generator? generator=None) -> Tensor

    raise NotImplementedError()


def aten_not_equal(self: TensorType, other: TensorType) -> TensorType:
    # not_equal.Tensor(Tensor self, Tensor other) -> Tensor

    raise NotImplementedError()


def aten_nuclear_norm(self: TensorType, keepdim: bool = False) -> TensorType:
    # nuclear_norm(Tensor self, bool keepdim=False) -> Tensor

    raise NotImplementedError()


<<<<<<< HEAD
def aten_ones(size: INT64, dtype: int = -1):
=======
@torch_op("aten::ones")
def aten_ones(size: INT64, dtype: int = -1) -> TensorType:
>>>>>>> 8f1cb31c
    # ones(SymInt[] size, *, ScalarType? dtype=None, Layout? layout=None, Device? device=None, bool? pin_memory=None) -> Tensor

    one = op.Constant(value_float=1)
    if dtype != -1:
        one = op.Cast(one, to=dtype)  # type: ignore[arg-type]
    return op.Expand(one, size)  # type: ignore[arg-type]


<<<<<<< HEAD
def aten_ones_like(self: TTensor, dtype: int = -1) -> TTensor:
=======
@torch_op("aten::ones_like")
def aten_ones_like(self, dtype: int = -1):
>>>>>>> 8f1cb31c
    """ones_like.

    Note: dtype is an onnx enum. Users should convert torch dtype to onnx dtype
    before calling this function.
    """
    # ones_like(Tensor self, *, ScalarType? dtype=None, Layout? layout=None, Device? device=None, bool? pin_memory=None, MemoryFormat? memory_format=None) -> Tensor

    shape = op.Shape(self)
    if dtype == -1:
        one = op.CastLike(1, self)  # type: ignore[arg-type]
    else:
        one = op.Cast(1, to=dtype)  # type: ignore[arg-type]
    return op.Expand(one, shape)


def aten_or(self: TensorType, other: TensorType) -> TensorType:
    # __or__.Tensor(Tensor self, Tensor other) -> Tensor

    raise NotImplementedError()


def aten_orgqr(self: TensorType, input2: TensorType) -> TensorType:
    # orgqr(Tensor self, Tensor input2) -> Tensor

    raise NotImplementedError()


def aten_ormqr(
    self: TensorType,
    input2: TensorType,
    input3: TensorType,
    left: bool = True,
    transpose: bool = False,
) -> TensorType:
    # ormqr(Tensor self, Tensor input2, Tensor input3, bool left=True, bool transpose=False) -> Tensor

    raise NotImplementedError()


def aten_outer(self: TensorType, vec2: TensorType) -> TensorType:
    # outer(Tensor self, Tensor vec2) -> Tensor

    raise NotImplementedError()


def aten_output_nr(self: TensorType) -> int:
    # output_nr(Tensor self) -> int

    raise NotImplementedError()


def aten_pairwise_distance(
    x1: TensorType, x2: TensorType, p: float = 2, eps: float = 1e-06, keepdim: bool = False
) -> TensorType:
    # pairwise_distance(Tensor x1, Tensor x2, float p=2, float eps=1e-06, bool keepdim=False) -> Tensor

    raise NotImplementedError()


def aten_pdist(self: TensorType, p: float = 2) -> TensorType:
    # pdist(Tensor self, float p=2) -> Tensor

    raise NotImplementedError()


def aten_permute(self: TensorType, dims: Sequence[int]) -> TensorType:
    # permute(Tensor(a) self, int[] dims) -> Tensor(a)

    raise NotImplementedError()


def aten_permute_copy(self: TensorType, dims: Sequence[int]) -> TensorType:
    # permute_copy(Tensor self, int[] dims) -> Tensor

    raise NotImplementedError()


def aten_pin_memory(self: TensorType, device: Optional[str] = None) -> TensorType:
    # pin_memory(Tensor(a) self, Device? device=None) -> Tensor(a)

    raise NotImplementedError()


def aten_pinverse(self: TensorType, rcond: float = 1e-15) -> TensorType:
    # pinverse(Tensor self, float rcond=1e-15) -> Tensor

    raise NotImplementedError()


def aten_pixel_shuffle(self: TensorType, upscale_factor: int) -> TensorType:
    # pixel_shuffle(Tensor self, int upscale_factor) -> Tensor

    raise NotImplementedError()


def aten_pixel_unshuffle(self: TensorType, downscale_factor: int) -> TensorType:
    # pixel_unshuffle(Tensor self, int downscale_factor) -> Tensor

    raise NotImplementedError()


def aten_poisson(self: TensorType, generator: Optional[str] = None) -> TensorType:
    # poisson(Tensor self, Generator? generator=None) -> Tensor

    raise NotImplementedError()


def aten_poisson_nll_loss(
    input: TensorType,
    target: TensorType,
    log_input: bool,
    full: bool,
    eps: float,
    reduction: int,
) -> TensorType:
    # poisson_nll_loss(Tensor input, Tensor target, bool log_input, bool full, float eps, int reduction) -> Tensor

    raise NotImplementedError()


def aten_polar(abs: TensorType, angle: TensorType) -> TensorType:
    # polar(Tensor abs, Tensor angle) -> Tensor

    raise NotImplementedError()


def aten_polygamma(n: int, self: TensorType) -> TensorType:
    # polygamma(int n, Tensor self) -> Tensor

    raise NotImplementedError()


def aten_positive(self: TensorType) -> TensorType:
    # positive(Tensor(a) self) -> Tensor(a)

    raise NotImplementedError()


def aten_prelu(self: TensorType, weight: TensorType) -> TensorType:
    # prelu(Tensor self, Tensor weight) -> Tensor

    raise NotImplementedError()


def aten_prelu_backward(
    grad_output: TensorType, self: TensorType, weight: TensorType
) -> tuple[TensorType, TensorType]:
    # prelu_backward(Tensor grad_output, Tensor self, Tensor weight) -> (Tensor, Tensor)

    raise NotImplementedError()


def aten_prod(self: TensorType, dtype: Optional[int] = None) -> TensorType:
    # prod(Tensor self, *, ScalarType? dtype=None) -> Tensor

    raise NotImplementedError()


def aten_promote_types(type1: int, type2: int) -> int:
    # promote_types(ScalarType type1, ScalarType type2) -> ScalarType

    raise NotImplementedError()


def aten_put(
    self: TensorType, index: TensorType, source: TensorType, accumulate: bool = False
) -> TensorType:
    # put(Tensor self, Tensor index, Tensor source, bool accumulate=False) -> Tensor

    raise NotImplementedError()


def aten_q_per_channel_axis(self: TensorType) -> int:
    # q_per_channel_axis(Tensor self) -> int

    raise NotImplementedError()


def aten_q_per_channel_scales(self: TensorType) -> TensorType:
    # q_per_channel_scales(Tensor self) -> Tensor

    raise NotImplementedError()


def aten_q_per_channel_zero_points(self: TensorType) -> TensorType:
    # q_per_channel_zero_points(Tensor self) -> Tensor

    raise NotImplementedError()


def aten_q_scale(self: TensorType) -> float:
    # q_scale(Tensor self) -> float

    raise NotImplementedError()


def aten_q_zero_point(self: TensorType) -> int:
    # q_zero_point(Tensor self) -> int

    raise NotImplementedError()


def aten_qr(self: TensorType, some: bool = True) -> tuple[TensorType, TensorType]:
    # qr(Tensor self, bool some=True) -> (Tensor Q, Tensor R)

    raise NotImplementedError()


def aten_qscheme(self: TensorType) -> str:
    # qscheme(Tensor self) -> QScheme

    raise NotImplementedError()


def aten_quantile(
    self: TensorType,
    q: TensorType,
    dim: Optional[int] = None,
    keepdim: bool = False,
    interpolation: str = "linear",
) -> TensorType:
    # quantile(Tensor self, Tensor q, int? dim=None, bool keepdim=False, *, str interpolation='linear') -> Tensor

    raise NotImplementedError()


def aten_quantize_per_channel(
    self: TensorType, scales: TensorType, zero_points: TensorType, axis: int, dtype: int
) -> TensorType:
    # quantize_per_channel(Tensor self, Tensor scales, Tensor zero_points, int axis, ScalarType dtype) -> Tensor

    raise NotImplementedError()


def aten_quantize_per_tensor(
    self: TensorType, scale: float, zero_point: int, dtype: int
) -> TensorType:
    # quantize_per_tensor(Tensor self, float scale, int zero_point, ScalarType dtype) -> Tensor

    raise NotImplementedError()


def aten_quantize_per_tensor_dynamic(
    self: TensorType, dtype: int, reduce_range: bool
) -> TensorType:
    # quantize_per_tensor_dynamic(Tensor self, ScalarType dtype, bool reduce_range) -> Tensor

    raise NotImplementedError()


def aten_quantized_batch_norm(
    input: TensorType,
    weight: Optional[TensorType],
    bias: Optional[TensorType],
    mean: TensorType,
    var: TensorType,
    eps: float,
    output_scale: float,
    output_zero_point: int,
) -> TensorType:
    # quantized_batch_norm(Tensor input, Tensor? weight, Tensor? bias, Tensor mean, Tensor var, float eps, float output_scale, int output_zero_point) -> Tensor

    raise NotImplementedError()


def aten_quantized_gru_cell(
    input: TensorType,
    hx: TensorType,
    w_ih: TensorType,
    w_hh: TensorType,
    b_ih: TensorType,
    b_hh: TensorType,
    packed_ih: TensorType,
    packed_hh: TensorType,
    col_offsets_ih: TensorType,
    col_offsets_hh: TensorType,
    scale_ih: float,
    scale_hh: float,
    zero_point_ih: float,
    zero_point_hh: float,
) -> TensorType:
    # quantized_gru_cell(Tensor input, Tensor hx, Tensor w_ih, Tensor w_hh, Tensor b_ih, Tensor b_hh, Tensor packed_ih, Tensor packed_hh, Tensor col_offsets_ih, Tensor col_offsets_hh, Scalar scale_ih, Scalar scale_hh, Scalar zero_point_ih, Scalar zero_point_hh) -> Tensor

    raise NotImplementedError()


def aten_quantized_lstm_cell(
    input: TensorType,
    hx: Sequence[TensorType],
    w_ih: TensorType,
    w_hh: TensorType,
    b_ih: TensorType,
    b_hh: TensorType,
    packed_ih: TensorType,
    packed_hh: TensorType,
    col_offsets_ih: TensorType,
    col_offsets_hh: TensorType,
    scale_ih: float,
    scale_hh: float,
    zero_point_ih: float,
    zero_point_hh: float,
) -> tuple[TensorType, TensorType]:
    # quantized_lstm_cell(Tensor input, Tensor[] hx, Tensor w_ih, Tensor w_hh, Tensor b_ih, Tensor b_hh, Tensor packed_ih, Tensor packed_hh, Tensor col_offsets_ih, Tensor col_offsets_hh, Scalar scale_ih, Scalar scale_hh, Scalar zero_point_ih, Scalar zero_point_hh) -> (Tensor, Tensor)

    raise NotImplementedError()


def aten_quantized_max_pool1d(
    self: TensorType,
    kernel_size: Sequence[int],
    stride: Optional[Sequence[int]] = None,
    padding: Sequence[int] = (0,),
    dilation: Sequence[int] = (1,),
    ceil_mode: bool = False,
) -> TensorType:
    # quantized_max_pool1d(Tensor self, int[1] kernel_size, int[1] stride=[], int[1] padding=0, int[1] dilation=1, bool ceil_mode=False) -> Tensor

    raise NotImplementedError()


def aten_quantized_max_pool2d(
    self: TensorType,
    kernel_size: Sequence[int],
    stride: Optional[Sequence[int]] = None,
    padding: Sequence[int] = (0, 0),
    dilation: Sequence[int] = (1, 1),
    ceil_mode: bool = False,
) -> TensorType:
    # quantized_max_pool2d(Tensor self, int[2] kernel_size, int[2] stride=[], int[2] padding=0, int[2] dilation=1, bool ceil_mode=False) -> Tensor

    raise NotImplementedError()


def aten_quantized_rnn_relu_cell(
    input: TensorType,
    hx: TensorType,
    w_ih: TensorType,
    w_hh: TensorType,
    b_ih: TensorType,
    b_hh: TensorType,
    packed_ih: TensorType,
    packed_hh: TensorType,
    col_offsets_ih: TensorType,
    col_offsets_hh: TensorType,
    scale_ih: float,
    scale_hh: float,
    zero_point_ih: float,
    zero_point_hh: float,
) -> TensorType:
    # quantized_rnn_relu_cell(Tensor input, Tensor hx, Tensor w_ih, Tensor w_hh, Tensor b_ih, Tensor b_hh, Tensor packed_ih, Tensor packed_hh, Tensor col_offsets_ih, Tensor col_offsets_hh, Scalar scale_ih, Scalar scale_hh, Scalar zero_point_ih, Scalar zero_point_hh) -> Tensor

    raise NotImplementedError()


def aten_quantized_rnn_tanh_cell(
    input: TensorType,
    hx: TensorType,
    w_ih: TensorType,
    w_hh: TensorType,
    b_ih: TensorType,
    b_hh: TensorType,
    packed_ih: TensorType,
    packed_hh: TensorType,
    col_offsets_ih: TensorType,
    col_offsets_hh: TensorType,
    scale_ih: float,
    scale_hh: float,
    zero_point_ih: float,
    zero_point_hh: float,
) -> TensorType:
    # quantized_rnn_tanh_cell(Tensor input, Tensor hx, Tensor w_ih, Tensor w_hh, Tensor b_ih, Tensor b_hh, Tensor packed_ih, Tensor packed_hh, Tensor col_offsets_ih, Tensor col_offsets_hh, Scalar scale_ih, Scalar scale_hh, Scalar zero_point_ih, Scalar zero_point_hh) -> Tensor

    raise NotImplementedError()


def aten_rad2deg(self: TensorType) -> TensorType:
    # rad2deg(Tensor self) -> Tensor

    raise NotImplementedError()


def aten_rand(size: INT64) -> TensorType:
    # rand(SymInt[] size, *, ScalarType? dtype=None, Layout? layout=None, Device? device=None, bool? pin_memory=None) -> Tensor

    raise NotImplementedError()


def aten_rand_like(self: TensorType, memory_format: Optional[str] = None) -> TensorType:
    # rand_like(Tensor self, *, ScalarType? dtype=None, Layout? layout=None, Device? device=None, bool? pin_memory=None, MemoryFormat? memory_format=None) -> Tensor

    raise NotImplementedError()


def aten_randint(high: int, size: INT64) -> TensorType:
    # randint(int high, SymInt[] size, *, ScalarType? dtype=long, Layout? layout=None, Device? device=None, bool? pin_memory=None) -> Tensor

    raise NotImplementedError()


def aten_randint_like(
    self: TensorType, high: int, memory_format: Optional[str] = None
) -> TensorType:
    # randint_like(Tensor self, int high, *, ScalarType? dtype=None, Layout? layout=None, Device? device=None, bool? pin_memory=None, MemoryFormat? memory_format=None) -> Tensor

    raise NotImplementedError()


def aten_randn(size: INT64) -> TensorType:
    # randn(SymInt[] size, *, ScalarType? dtype=None, Layout? layout=None, Device? device=None, bool? pin_memory=None) -> Tensor

    raise NotImplementedError()


def aten_randn_like(self: TensorType, memory_format: Optional[str] = None) -> TensorType:
    # randn_like(Tensor self, *, ScalarType? dtype=None, Layout? layout=None, Device? device=None, bool? pin_memory=None, MemoryFormat? memory_format=None) -> Tensor

    raise NotImplementedError()


def aten_randperm(n: int) -> TensorType:
    # randperm(int n, *, ScalarType? dtype=long, Layout? layout=None, Device? device=None, bool? pin_memory=None) -> Tensor

    raise NotImplementedError()


def aten_range(start: float, end: float) -> TensorType:
    # range(Scalar start, Scalar end, *, ScalarType? dtype=None, Layout? layout=None, Device? device=None, bool? pin_memory=None) -> Tensor

    raise NotImplementedError()


def aten_ravel(self: TensorType) -> TensorType:
    # ravel(Tensor(a) self) -> Tensor(a)

    raise NotImplementedError()


def aten_real(self: TensorType) -> TensorType:
    # real(Tensor(a) self) -> Tensor(a)

    raise NotImplementedError()


def aten_reciprocal(self: TensorType) -> TensorType:
    # reciprocal(Tensor self) -> Tensor

    raise NotImplementedError()


def aten_record_stream(self: TensorType, s: str) -> Any:
    # record_stream(Tensor(a!) self, Stream s) -> ()

    raise NotImplementedError()


def aten_refine_names(self: TensorType, names: Sequence[str]) -> TensorType:
    # refine_names(Tensor(a) self, Dimname[] names) -> Tensor(a)

    raise NotImplementedError()


def aten_relu(self: TensorType) -> TensorType:
    # relu(Tensor self) -> Tensor

    raise NotImplementedError()


def aten_remainder(self: TensorType, other: TensorType) -> TensorType:
    # remainder.Tensor(Tensor self, Tensor other) -> Tensor

    raise NotImplementedError()


def aten_rename(self: TensorType, names: Optional[str]) -> TensorType:
    # rename(Tensor(a) self, Dimname[]? names) -> Tensor(a)

    raise NotImplementedError()


def aten_renorm(self: TensorType, p: float, dim: int, maxnorm: float) -> TensorType:
    # renorm(Tensor self, Scalar p, int dim, Scalar maxnorm) -> Tensor

    raise NotImplementedError()


<<<<<<< HEAD
def aten_repeat(self: TTensor, repeats: INT64) -> TTensor:
=======
@torch_op("aten::repeat")
def aten_repeat(self, repeats: INT64):
>>>>>>> 8f1cb31c
    # repeat(Tensor self, SymInt[] repeats) -> Tensor

    if op.Size(repeats) == 0:
        result = self
    else:
        # TODO(justinchuby): Make ones_like a function when onnxscript supports it
        # shape = ones_like(repeats) := {
        one = op.Constant(value_int=1)
        repeats_shape = op.Shape(repeats)
        shape = op.Expand(one, repeats_shape)
        # }
        self_expanded = op.Expand(self, shape)  # type: ignore[arg-type]
        result = op.Tile(self_expanded, repeats)
    return result


def aten_repeat_interleave(
    repeats: TensorType, output_size: Optional[int] = None
) -> TensorType:
    # repeat_interleave.Tensor(Tensor repeats, *, int? output_size=None) -> Tensor

    raise NotImplementedError()


def aten_reshape(self: TensorType, shape: INT64) -> TensorType:
    # reshape(Tensor(a) self, SymInt[] shape) -> Tensor(a)

    raise NotImplementedError()


def aten_reshape_as(self: TensorType, other: TensorType) -> TensorType:
    # reshape_as(Tensor(a) self, Tensor other) -> Tensor(a)

    raise NotImplementedError()


def aten_resolve_conj(self: TensorType) -> TensorType:
    # resolve_conj(Tensor(a) self) -> Tensor(a)

    raise NotImplementedError()


def aten_resolve_neg(self: TensorType) -> TensorType:
    # resolve_neg(Tensor(a) self) -> Tensor(a)

    raise NotImplementedError()


def aten_result_type(tensor: TensorType, other: TensorType) -> int:
    # result_type.Tensor(Tensor tensor, Tensor other) -> ScalarType

    raise NotImplementedError()


def aten_retain_grad(self: TensorType) -> Any:
    # retain_grad(Tensor(a!) self) -> ()

    raise NotImplementedError()


def aten_retains_grad(self: TensorType) -> bool:
    # retains_grad(Tensor self) -> bool

    raise NotImplementedError()


def aten_rnn_relu_cell(
    input: TensorType,
    hx: TensorType,
    w_ih: TensorType,
    w_hh: TensorType,
    b_ih: Optional[TensorType] = None,
    b_hh: Optional[TensorType] = None,
) -> TensorType:
    # rnn_relu_cell(Tensor input, Tensor hx, Tensor w_ih, Tensor w_hh, Tensor? b_ih=None, Tensor? b_hh=None) -> Tensor

    raise NotImplementedError()


def aten_rnn_tanh_cell(
    input: TensorType,
    hx: TensorType,
    w_ih: TensorType,
    w_hh: TensorType,
    b_ih: Optional[TensorType] = None,
    b_hh: Optional[TensorType] = None,
) -> TensorType:
    # rnn_tanh_cell(Tensor input, Tensor hx, Tensor w_ih, Tensor w_hh, Tensor? b_ih=None, Tensor? b_hh=None) -> Tensor

    raise NotImplementedError()


def aten_roll(
    self: TensorType, shifts: Sequence[int], dims: Optional[Sequence[int]] = None
) -> TensorType:
    # roll(Tensor self, int[1] shifts, int[1] dims=[]) -> Tensor

    raise NotImplementedError()


def aten_rot90(self: TensorType, k: int = 1, dims: Sequence[int] = (0, 1)) -> TensorType:
    # rot90(Tensor self, int k=1, int[] dims=[0,1]) -> Tensor

    raise NotImplementedError()


<<<<<<< HEAD
def aten_round(self: TFloat) -> TFloat:
=======
@torch_op("aten::round")
def aten_round(self):
>>>>>>> 8f1cb31c
    # round(Tensor self) -> Tensor

    return op.Round(self)


def aten_row_indices(self: TensorType) -> TensorType:
    # row_indices(Tensor(a) self) -> Tensor(a)

    raise NotImplementedError()


def aten_row_indices_copy(self: TensorType) -> TensorType:
    # row_indices_copy(Tensor self) -> Tensor

    raise NotImplementedError()


def aten_row_stack(tensors: Sequence[TensorType]) -> TensorType:
    # row_stack(Tensor[] tensors) -> Tensor

    raise NotImplementedError()


def aten_rrelu(
    self: TensorType,
    lower: float = 0.125,
    upper: float = 0.3333333333333333,
    training: bool = False,
    generator: Optional[str] = None,
) -> TensorType:
    # rrelu(Tensor self, Scalar lower=0.125, Scalar upper=0.3333333333333333, bool training=False, Generator? generator=None) -> Tensor

    raise NotImplementedError()


def aten_rshift(self: TensorType, other: TensorType) -> TensorType:
    # __rshift__.Tensor(Tensor self, Tensor other) -> Tensor

    raise NotImplementedError()


def aten_rsqrt(self: TensorType) -> TensorType:
    # rsqrt(Tensor self) -> Tensor

    raise NotImplementedError()


def aten_rsub(self: TensorType, other: TensorType, alpha: float = 1) -> TensorType:
    # rsub.Tensor(Tensor self, Tensor other, *, Scalar alpha=1) -> Tensor

    raise NotImplementedError()


def aten_scalar_tensor(s: float) -> TensorType:
    # scalar_tensor(Scalar s, *, ScalarType? dtype=None, Layout? layout=None, Device? device=None, bool? pin_memory=None) -> Tensor

    raise NotImplementedError()


def aten_scatter_add(
    self: TensorType, dim: int, index: TensorType, src: TensorType
) -> TensorType:
    # scatter_add(Tensor self, int dim, Tensor index, Tensor src) -> Tensor

    raise NotImplementedError()


def aten_searchsorted(
    sorted_sequence: TensorType,
    self: TensorType,
    out_int32: bool = False,
    right: bool = False,
    side: Optional[str] = None,
    sorter: Optional[TensorType] = None,
) -> TensorType:
    # searchsorted.Tensor(Tensor sorted_sequence, Tensor self, *, bool out_int32=False, bool right=False, str? side=None, Tensor? sorter=None) -> Tensor

    raise NotImplementedError()


def aten_segment_reduce(
    data: TensorType,
    reduce: str,
    lengths: Optional[TensorType] = None,
    indices: Optional[TensorType] = None,
    offsets: Optional[TensorType] = None,
    axis: int = 0,
    unsafe: bool = False,
    initial: Optional[float] = None,
) -> TensorType:
    # segment_reduce(Tensor data, str reduce, *, Tensor? lengths=None, Tensor? indices=None, Tensor? offsets=None, int axis=0, bool unsafe=False, Scalar? initial=None) -> Tensor

    raise NotImplementedError()


def aten_select_backward(
    grad_output: TensorType, input_sizes: INT64, dim: int, index: int
) -> TensorType:
    # select_backward(Tensor grad_output, SymInt[] input_sizes, int dim, int index) -> Tensor

    raise NotImplementedError()


def aten_select_scatter(self: TensorType, src: TensorType, dim: int, index: int) -> TensorType:
    # select_scatter(Tensor self, Tensor src, int dim, int index) -> Tensor

    raise NotImplementedError()


<<<<<<< HEAD
def aten_selu(self: TFloat) -> TFloat:
=======
@torch_op("aten::selu")
def aten_selu(self):
>>>>>>> 8f1cb31c
    # selu(Tensor self) -> Tensor

    return op.Selu(self)


def aten_set_data(self: TensorType, new_data: TensorType) -> Any:
    # set_data(Tensor(a!) self, Tensor new_data) -> ()

    raise NotImplementedError()


def aten_sgn(self: TensorType) -> TensorType:
    # sgn(Tensor self) -> Tensor

    raise NotImplementedError()


def aten_sigmoid(self: TensorType) -> TensorType:
    # sigmoid(Tensor self) -> Tensor

    raise NotImplementedError()


def aten_sign(self: TensorType) -> TensorType:
    # sign(Tensor self) -> Tensor

    raise NotImplementedError()


def aten_signbit(self: TensorType) -> TensorType:
    # signbit(Tensor self) -> Tensor

    raise NotImplementedError()


<<<<<<< HEAD
def aten_sin(self: TFloat) -> TFloat:
=======
@torch_op("aten::sin")
def aten_sin(self):
>>>>>>> 8f1cb31c
    # sin(Tensor self) -> Tensor

    return op.Sin(self)


<<<<<<< HEAD
def aten_sinh(self: TFloat) -> TFloat:
=======
@torch_op("aten::sinh")
def aten_sinh(self):
>>>>>>> 8f1cb31c
    # sinh(Tensor self) -> Tensor

    return op.Sinh(self)


def aten_slice(
    self: TensorType,
    dim: int = 0,
    start: Optional[INT64] = None,
    end: Optional[INT64] = None,
    step: INT64 = 1,
) -> TensorType:
    # slice.Tensor(Tensor(a) self, int dim=0, SymInt? start=None, SymInt? end=None, SymInt step=1) -> Tensor(a)

    raise NotImplementedError()


def aten_slice_backward(
    grad_output: TensorType,
    input_sizes: INT64,
    dim: int,
    start: INT64,
    end: INT64,
    step: INT64,
) -> TensorType:
    # slice_backward(Tensor grad_output, SymInt[] input_sizes, int dim, SymInt start, SymInt end, SymInt step) -> Tensor

    raise NotImplementedError()


def aten_slice_copy(
    self: TensorType,
    dim: int = 0,
    start: Optional[INT64] = None,
    end: Optional[INT64] = None,
    step: INT64 = 1,
) -> TensorType:
    # slice_copy.Tensor(Tensor self, int dim=0, SymInt? start=None, SymInt? end=None, SymInt step=1) -> Tensor

    raise NotImplementedError()


def aten_slice_scatter(
    self: TensorType,
    src: TensorType,
    dim: int = 0,
    start: Optional[INT64] = None,
    end: Optional[INT64] = None,
    step: INT64 = 1,
) -> TensorType:
    # slice_scatter(Tensor self, Tensor src, int dim=0, SymInt? start=None, SymInt? end=None, SymInt step=1) -> Tensor

    raise NotImplementedError()


def aten_slogdet(self: TensorType) -> tuple[TensorType, TensorType]:
    # slogdet(Tensor self) -> (Tensor sign, Tensor logabsdet)

    raise NotImplementedError()


def aten_smm(self: TensorType, mat2: TensorType) -> TensorType:
    # smm(Tensor self, Tensor mat2) -> Tensor

    raise NotImplementedError()


def aten_sort(
    self: TensorType, dim: int = -1, descending: bool = False
) -> tuple[TensorType, TensorType]:
    # sort(Tensor self, int dim=-1, bool descending=False) -> (Tensor values, Tensor indices)

    raise NotImplementedError()


def aten_sparse_dim(self: TensorType) -> int:
    # sparse_dim(Tensor self) -> int

    raise NotImplementedError()


def aten_sparse_mask(self: TensorType, mask: TensorType) -> TensorType:
    # sparse_mask(Tensor self, Tensor mask) -> Tensor

    raise NotImplementedError()


def aten_split(self: TensorType, split_size: INT64, dim: int = 0) -> TensorType:
    # split.Tensor(Tensor(a -> *) self, SymInt split_size, int dim=0) -> Tensor(a)[]

    raise NotImplementedError()


def aten_split_copy(self: TensorType, split_size: INT64, dim: int = 0) -> TensorType:
    # split_copy.Tensor(Tensor self, SymInt split_size, int dim=0) -> Tensor[]

    raise NotImplementedError()


def aten_split_with_sizes(self: TensorType, split_sizes: INT64, dim: int = 0) -> TensorType:
    # split_with_sizes(Tensor(a -> *) self, SymInt[] split_sizes, int dim=0) -> Tensor(a)[]

    raise NotImplementedError()


def aten_split_with_sizes_copy(
    self: TensorType, split_sizes: INT64, dim: int = 0
) -> TensorType:
    # split_with_sizes_copy(Tensor self, SymInt[] split_sizes, int dim=0) -> Tensor[]

    raise NotImplementedError()


def aten_sqrt(self: TensorType) -> TensorType:
    # sqrt(Tensor self) -> Tensor

    raise NotImplementedError()


def aten_square(self: TensorType) -> TensorType:
    # square(Tensor self) -> Tensor

    raise NotImplementedError()


def aten_squeeze(self: TensorType) -> TensorType:
    # squeeze(Tensor(a) self) -> Tensor(a)

    raise NotImplementedError()


def aten_squeeze_copy(self: TensorType) -> TensorType:
    # squeeze_copy(Tensor self) -> Tensor

    raise NotImplementedError()


def aten_sspaddmm(
    self: TensorType, mat1: TensorType, mat2: TensorType, beta: float = 1, alpha: float = 1
) -> TensorType:
    # sspaddmm(Tensor self, Tensor mat1, Tensor mat2, *, Scalar beta=1, Scalar alpha=1) -> Tensor

    raise NotImplementedError()


def aten_stack(tensors: Sequence[TensorType], dim: int = 0) -> TensorType:
    # stack(Tensor[] tensors, int dim=0) -> Tensor

    raise NotImplementedError()


def aten_std(self: TensorType, unbiased: bool = True) -> TensorType:
    # std(Tensor self, bool unbiased=True) -> Tensor

    raise NotImplementedError()


def aten_std_mean(self: TensorType, unbiased: bool = True) -> tuple[TensorType, TensorType]:
    # std_mean(Tensor self, bool unbiased=True) -> (Tensor, Tensor)

    raise NotImplementedError()


def aten_stft(
    self: TensorType,
    n_fft: int,
    hop_length: Optional[int] = None,
    win_length: Optional[int] = None,
    window: Optional[TensorType] = None,
    normalized: bool = False,
    onesided: Optional[bool] = None,
    return_complex: Optional[bool] = None,
) -> TensorType:
    # stft(Tensor self, int n_fft, int? hop_length=None, int? win_length=None, Tensor? window=None, bool normalized=False, bool? onesided=None, bool? return_complex=None) -> Tensor

    raise NotImplementedError()


<<<<<<< HEAD
def aten_sub(self: TReal, other: TReal, alpha: float = 1) -> TReal:
=======
@torch_op("aten::sub")
def aten_sub(self, other, alpha: float = 1) -> TensorType:
>>>>>>> 8f1cb31c
    # sub.Tensor(Tensor self, Tensor other, *, Scalar alpha=1) -> Tensor

    if alpha != 1:
        other = op.Mul(other, alpha)  # type: ignore[arg-type]

    return op.Sub(self, other)


def aten_subtract(self: TensorType, other: TensorType, alpha: float = 1) -> TensorType:
    # subtract.Tensor(Tensor self, Tensor other, *, Scalar alpha=1) -> Tensor

    raise NotImplementedError()


def aten_sum(self: TensorType, dtype: Optional[int] = None) -> TensorType:
    # sum(Tensor self, *, ScalarType? dtype=None) -> Tensor

    raise NotImplementedError()


def aten_sum_to_size(self: TensorType, size: Sequence[int]) -> TensorType:
    # sum_to_size(Tensor self, int[] size) -> Tensor

    raise NotImplementedError()


def aten_svd(
    self: TensorType, some: bool = True, compute_uv: bool = True
) -> tuple[TensorType, TensorType, TensorType]:
    # svd(Tensor self, bool some=True, bool compute_uv=True) -> (Tensor U, Tensor S, Tensor V)

    raise NotImplementedError()


def aten_swapaxes(self: TensorType, axis0: int, axis1: int) -> TensorType:
    # swapaxes(Tensor(a) self, int axis0, int axis1) -> Tensor(a)

    raise NotImplementedError()


def aten_swapdims(self: TensorType, dim0: int, dim1: int) -> TensorType:
    # swapdims(Tensor(a) self, int dim0, int dim1) -> Tensor(a)

    raise NotImplementedError()


def aten_symeig(
    self: TensorType, eigenvectors: bool = False, upper: bool = True
) -> tuple[TensorType, TensorType]:
    # symeig(Tensor self, bool eigenvectors=False, bool upper=True) -> (Tensor eigenvalues, Tensor eigenvectors)

    raise NotImplementedError()


<<<<<<< HEAD
def aten_t(self: TTensor) -> TTensor:
=======
@torch_op("aten::t")
def aten_t(self: TensorType) -> TensorType:
>>>>>>> 8f1cb31c
    # t(Tensor(a) self) -> Tensor(a)

    # TODO(justinchuby): Make rank a function
    rank = op.Size(op.Shape(self))  # type: ignore[arg-type]
    if rank == 0 or rank == 1:  # pylint: disable=consider-using-in
        result = self
    else:
        result = op.Transpose(self, perm=[1, 0])  # type: ignore[arg-type]
    return result


def aten_t_copy(self: TensorType) -> TensorType:
    # t_copy(Tensor self) -> Tensor

    raise NotImplementedError()


def aten_take(self: TensorType, index: TensorType) -> TensorType:
    # take(Tensor self, Tensor index) -> Tensor

    raise NotImplementedError()


def aten_take_along_dim(
    self: TensorType, indices: TensorType, dim: Optional[int] = None
) -> TensorType:
    # take_along_dim(Tensor self, Tensor indices, int? dim=None) -> Tensor

    raise NotImplementedError()


<<<<<<< HEAD
def aten_tan(self: TFloat) -> TFloat:
=======
@torch_op("aten::tan")
def aten_tan(self):
>>>>>>> 8f1cb31c
    # tan(Tensor self) -> Tensor

    return op.Tan(self)


<<<<<<< HEAD
def aten_tanh(self: TFloat) -> TFloat:
=======
@torch_op("aten::tanh")
def aten_tanh(self):
>>>>>>> 8f1cb31c
    # tanh(Tensor self) -> Tensor

    return op.Tanh(self)


def aten_tensordot(
    self: TensorType, other: TensorType, dims_self: Sequence[int], dims_other: Sequence[int]
) -> TensorType:
    # tensordot(Tensor self, Tensor other, int[] dims_self, int[] dims_other) -> Tensor

    raise NotImplementedError()


def aten_threshold(self: TensorType, threshold: float, value: float) -> TensorType:
    # threshold(Tensor self, Scalar threshold, Scalar value) -> Tensor

    raise NotImplementedError()


def aten_threshold_backward(
    grad_output: TensorType, self: TensorType, threshold: float
) -> TensorType:
    # threshold_backward(Tensor grad_output, Tensor self, Scalar threshold) -> Tensor

    raise NotImplementedError()


def aten_tile(self: TensorType, dims: Sequence[int]) -> TensorType:
    # tile(Tensor self, int[] dims) -> Tensor

    raise NotImplementedError()


def aten_to_dense(self: TensorType, dtype: Optional[int] = None) -> TensorType:
    # to_dense(Tensor self, ScalarType? dtype=None) -> Tensor

    raise NotImplementedError()


def aten_to_dense_backward(grad: TensorType, input: TensorType) -> TensorType:
    # to_dense_backward(Tensor grad, Tensor input) -> Tensor

    raise NotImplementedError()


def aten_to_mkldnn(self: TensorType, dtype: Optional[int] = None) -> TensorType:
    # to_mkldnn(Tensor self, ScalarType? dtype=None) -> Tensor

    raise NotImplementedError()


def aten_to_mkldnn_backward(grad: TensorType, input: TensorType) -> TensorType:
    # to_mkldnn_backward(Tensor grad, Tensor input) -> Tensor

    raise NotImplementedError()


def aten_to_padded_tensor(
    self: TensorType, padding: float, output_size: Optional[INT64] = None
) -> TensorType:
    # to_padded_tensor(Tensor self, float padding, SymInt[]? output_size=None) -> Tensor

    raise NotImplementedError()


def aten_to_sparse(self: TensorType) -> TensorType:
    # to_sparse(Tensor self) -> Tensor

    raise NotImplementedError()


def aten_to_sparse_bsc(self: TensorType, blocksize: Sequence[int]) -> TensorType:
    # to_sparse_bsc(Tensor self, int[2] blocksize) -> Tensor

    raise NotImplementedError()


def aten_to_sparse_bsr(self: TensorType, blocksize: Sequence[int]) -> TensorType:
    # to_sparse_bsr(Tensor self, int[2] blocksize) -> Tensor

    raise NotImplementedError()


def aten_to_sparse_csc(self: TensorType) -> TensorType:
    # to_sparse_csc(Tensor self) -> Tensor

    raise NotImplementedError()


def aten_to_sparse_csr(self: TensorType) -> TensorType:
    # to_sparse_csr(Tensor self) -> Tensor

    raise NotImplementedError()


def aten_topk(
    self: TensorType, k: int, dim: int = -1, largest: bool = True, sorted: bool = True
) -> tuple[TensorType, TensorType]:
    # topk(Tensor self, int k, int dim=-1, bool largest=True, bool sorted=True) -> (Tensor values, Tensor indices)

    raise NotImplementedError()


def aten_trace(self: TensorType) -> TensorType:
    # trace(Tensor self) -> Tensor

    raise NotImplementedError()


def aten_trace_backward(grad: TensorType, sizes: INT64) -> TensorType:
    # trace_backward(Tensor grad, SymInt[] sizes) -> Tensor

    raise NotImplementedError()


def aten_transpose(self, dim0: int, dim1: int):
    # transpose.int(Tensor(a) self, int dim0, int dim1) -> Tensor(a)

    # FIXME(justinchuby): onnxscript raises Unsupported expression type
    return op.Transpose(self, [dim0, dim1])


def aten_triangular_solve(
    self: TensorType,
    A: TensorType,
    upper: bool = True,
    transpose: bool = False,
    unitriangular: bool = False,
) -> tuple[TensorType, TensorType]:
    # triangular_solve(Tensor self, Tensor A, bool upper=True, bool transpose=False, bool unitriangular=False) -> (Tensor solution, Tensor cloned_coefficient)

    raise NotImplementedError()


def aten_tril(self: TensorType, diagonal: int = 0) -> TensorType:
    # tril(Tensor self, int diagonal=0) -> Tensor

    raise NotImplementedError()


def aten_tril_indices(row: int, col: int, offset: int = 0) -> TensorType:
    # tril_indices(int row, int col, int offset=0, *, ScalarType? dtype=long, Layout? layout=None, Device? device=None, bool? pin_memory=None) -> Tensor

    raise NotImplementedError()


def aten_triplet_margin_loss(
    anchor: TensorType,
    positive: TensorType,
    negative: TensorType,
    margin: float = 1.0,
    p: float = 2,
    eps: float = 1e-06,
    swap: bool = False,
    reduction: int = 1,
) -> TensorType:
    # triplet_margin_loss(Tensor anchor, Tensor positive, Tensor negative, float margin=1.0, float p=2, float eps=1e-06, bool swap=False, int reduction=Mean) -> Tensor

    raise NotImplementedError()


def aten_triu(self: TensorType, diagonal: int = 0) -> TensorType:
    # triu(Tensor self, int diagonal=0) -> Tensor

    raise NotImplementedError()


def aten_triu_indices(row: int, col: int, offset: int = 0) -> TensorType:
    # triu_indices(int row, int col, int offset=0, *, ScalarType? dtype=long, Layout? layout=None, Device? device=None, bool? pin_memory=None) -> Tensor

    raise NotImplementedError()


def aten_true_divide(self: TensorType, other: TensorType) -> TensorType:
    # true_divide.Tensor(Tensor self, Tensor other) -> Tensor

    raise NotImplementedError()


def aten_trunc(self: TensorType) -> TensorType:
    # trunc(Tensor self) -> Tensor

    raise NotImplementedError()


def aten_type_as(self: TensorType, other: TensorType) -> TensorType:
    # type_as(Tensor self, Tensor other) -> Tensor

    raise NotImplementedError()


def aten_unfold(self: TensorType, dimension: int, size: int, step: int) -> TensorType:
    # unfold(Tensor(a) self, int dimension, int size, int step) -> Tensor(a)

    raise NotImplementedError()


def aten_unfold_backward(
    grad_in: TensorType, input_sizes: INT64, dim: int, size: int, step: int
) -> TensorType:
    # unfold_backward(Tensor grad_in, SymInt[] input_sizes, int dim, int size, int step) -> Tensor

    raise NotImplementedError()


def aten_unfold_copy(self: TensorType, dimension: int, size: int, step: int) -> TensorType:
    # unfold_copy(Tensor self, int dimension, int size, int step) -> Tensor

    raise NotImplementedError()


def aten_unique_consecutive(
    self: TensorType,
    return_inverse: bool = False,
    return_counts: bool = False,
    dim: Optional[int] = None,
) -> tuple[TensorType, TensorType, TensorType]:
    # unique_consecutive(Tensor self, bool return_inverse=False, bool return_counts=False, int? dim=None) -> (Tensor, Tensor, Tensor)

    raise NotImplementedError()


def aten_unique_dim(
    self: TensorType,
    dim: int,
    sorted: bool = True,
    return_inverse: bool = False,
    return_counts: bool = False,
) -> tuple[TensorType, TensorType, TensorType]:
    # unique_dim(Tensor self, int dim, bool sorted=True, bool return_inverse=False, bool return_counts=False) -> (Tensor, Tensor, Tensor)

    raise NotImplementedError()


def aten_unique_dim_consecutive(
    self: TensorType, dim: int, return_inverse: bool = False, return_counts: bool = False
) -> tuple[TensorType, TensorType, TensorType]:
    # unique_dim_consecutive(Tensor self, int dim, bool return_inverse=False, bool return_counts=False) -> (Tensor, Tensor, Tensor)

    raise NotImplementedError()


def aten_unsafe_chunk(self: TensorType, chunks: int, dim: int = 0) -> TensorType:
    # unsafe_chunk(Tensor self, int chunks, int dim=0) -> Tensor[]

    raise NotImplementedError()


def aten_unsafe_split(self: TensorType, split_size: INT64, dim: int = 0) -> TensorType:
    # unsafe_split.Tensor(Tensor self, SymInt split_size, int dim=0) -> Tensor[]

    raise NotImplementedError()


def aten_unsafe_split_with_sizes(
    self: TensorType, split_sizes: INT64, dim: int = 0
) -> TensorType:
    # unsafe_split_with_sizes(Tensor self, SymInt[] split_sizes, int dim=0) -> Tensor[]

    raise NotImplementedError()


def aten_unsqueeze(self: TensorType, dim: int) -> TensorType:
    # unsqueeze(Tensor(a) self, int dim) -> Tensor(a)

    raise NotImplementedError()


def aten_unsqueeze_copy(self: TensorType, dim: int) -> TensorType:
    # unsqueeze_copy(Tensor self, int dim) -> Tensor

    raise NotImplementedError()


def aten_value_selecting_reduction_backward(
    grad: TensorType, dim: int, indices: TensorType, sizes: INT64, keepdim: bool
) -> TensorType:
    # value_selecting_reduction_backward(Tensor grad, int dim, Tensor indices, SymInt[] sizes, bool keepdim) -> Tensor

    raise NotImplementedError()


def aten_values(self: TensorType) -> TensorType:
    # values(Tensor(a) self) -> Tensor(a)

    raise NotImplementedError()


def aten_values_copy(self: TensorType) -> TensorType:
    # values_copy(Tensor self) -> Tensor

    raise NotImplementedError()


def aten_vander(
    x: TensorType, N: Optional[int] = None, increasing: bool = False
) -> TensorType:
    # vander(Tensor x, int? N=None, bool increasing=False) -> Tensor

    raise NotImplementedError()


def aten_var(self: TensorType, unbiased: bool = True) -> TensorType:
    # var(Tensor self, bool unbiased=True) -> Tensor

    raise NotImplementedError()


def aten_var_mean(self: TensorType, unbiased: bool = True) -> tuple[TensorType, TensorType]:
    # var_mean(Tensor self, bool unbiased=True) -> (Tensor, Tensor)

    raise NotImplementedError()


def aten_vdot(self: TensorType, other: TensorType) -> TensorType:
    # vdot(Tensor self, Tensor other) -> Tensor

    raise NotImplementedError()


def aten_view(self: TensorType, size: INT64) -> TensorType:
    # view(Tensor(a) self, SymInt[] size) -> Tensor(a)

    raise NotImplementedError()


def aten_view_as(self: TensorType, other: TensorType) -> TensorType:
    # view_as(Tensor(a) self, Tensor other) -> Tensor(a)

    raise NotImplementedError()


def aten_view_as_complex(self: TensorType) -> TensorType:
    # view_as_complex(Tensor(a) self) -> Tensor(a)

    raise NotImplementedError()


def aten_view_as_complex_copy(self: TensorType) -> TensorType:
    # view_as_complex_copy(Tensor self) -> Tensor

    raise NotImplementedError()


def aten_view_as_real(self: TensorType) -> TensorType:
    # view_as_real(Tensor(a) self) -> Tensor(a)

    raise NotImplementedError()


def aten_view_as_real_copy(self: TensorType) -> TensorType:
    # view_as_real_copy(Tensor self) -> Tensor

    raise NotImplementedError()


def aten_view_copy(self: TensorType, size: INT64) -> TensorType:
    # view_copy(Tensor self, SymInt[] size) -> Tensor

    raise NotImplementedError()


def aten_vstack(tensors: Sequence[TensorType]) -> TensorType:
    # vstack(Tensor[] tensors) -> Tensor

    raise NotImplementedError()


def aten_where(condition: TensorType) -> TensorType:
    # where(Tensor condition) -> Tensor[]

    raise NotImplementedError()


def aten_xlogy(self: TensorType, other: TensorType) -> TensorType:
    # xlogy.Tensor(Tensor self, Tensor other) -> Tensor

    raise NotImplementedError()


def aten_xor(self: TensorType, other: TensorType) -> TensorType:
    # __xor__.Tensor(Tensor self, Tensor other) -> Tensor

    raise NotImplementedError()


<<<<<<< HEAD
def aten_zeros(size: INT64, dtype: int = -1):
=======
@torch_op("aten::zeros")
def aten_zeros(size, dtype: int = -1):
>>>>>>> 8f1cb31c
    # zeros(SymInt[] size, *, ScalarType? dtype=None, Layout? layout=None, Device? device=None, bool? pin_memory=None) -> Tensor

    zero = op.Constant(value_float=0)
    if dtype != -1:
        zero = op.Cast(zero, to=dtype)  # type: ignore[arg-type]

    return op.Expand(zero, size)  # type: ignore[arg-type]


<<<<<<< HEAD
def aten_zeros_like(self: TTensor, dtype: int = -1) -> TTensor:
=======
@torch_op("aten::zeros_like")
def aten_zeros_like(self, dtype: int = -1):
>>>>>>> 8f1cb31c
    # zeros_like(Tensor self, *, ScalarType? dtype=None, Layout? layout=None, Device? device=None, bool? pin_memory=None, MemoryFormat? memory_format=None) -> Tensor

    shape = op.Shape(self)
    if dtype == -1:
        zero = op.CastLike(0, self)  # type: ignore[arg-type]
    else:
        zero = op.Cast(0, to=dtype)  # type: ignore[arg-type]

    return op.Expand(zero, shape)<|MERGE_RESOLUTION|>--- conflicted
+++ resolved
@@ -2,11 +2,7 @@
 # Copyright (c) Microsoft Corporation. All rights reserved.
 # Licensed under the MIT License.
 # --------------------------------------------------------------------------
-# mypy: disable-error-code=misc
-# mypy: disable-error-code=arg-type
-# mypy: disable-error-code=type-arg
-# mypy: disable-error-code=valid-type
-# mypy: disable-error-code=assignment
+# mypy: disable-error-code="misc,arg-type,type-arg,valid-type,assignment,return-value"
 """torch.ops.aten operators under the `core` module.
 
 - No inplace operators.
@@ -18,43 +14,28 @@
 from typing import Any, Optional, Sequence
 
 from onnxscript import BOOL, INT64
-<<<<<<< HEAD
+from onnxscript.function_libs.torch_aten.registration import torch_op
 from onnxscript.function_libs.torch_aten.typing import TFloat, TReal, TTensor
-=======
-from onnxscript.function_libs.torch_aten.registration import torch_op
->>>>>>> 8f1cb31c
 from onnxscript.onnx_opset import opset18 as op
 from onnxscript.onnx_types import TensorType
 
 
-<<<<<<< HEAD
+@torch_op("aten::abs")
 def aten_abs(self: TReal) -> TReal:
-=======
-@torch_op("aten::abs")
-def aten_abs(self):
->>>>>>> 8f1cb31c
     # abs(Tensor self) -> Tensor
 
     return op.Abs(self)
 
 
-<<<<<<< HEAD
+@torch_op("aten::acos")
 def aten_acos(self: TFloat) -> TFloat:
-=======
-@torch_op("aten::acos")
-def aten_acos(self):
->>>>>>> 8f1cb31c
     # acos(Tensor self) -> Tensor
 
     return op.Acos(self)
 
 
-<<<<<<< HEAD
+@torch_op("aten::acosh")
 def aten_acosh(self: TFloat) -> TFloat:
-=======
-@torch_op("aten::acosh")
-def aten_acosh(self):
->>>>>>> 8f1cb31c
     # acosh(Tensor self) -> Tensor
 
     return op.Acosh(self)
@@ -74,15 +55,11 @@
     raise NotImplementedError()
 
 
-<<<<<<< HEAD
+@torch_op("aten::add")
 def aten_add(self: TReal, other: TReal, alpha: float = 1) -> TReal:
-=======
-@torch_op("aten::add")
-def aten_add(self, other, alpha: float = 1) -> TensorType:
->>>>>>> 8f1cb31c
     # add.Tensor(Tensor self, Tensor other, *, Scalar alpha=1) -> Tensor
     if alpha != 1:
-        other = op.Mul(other, alpha)  # type: ignore[arg-type]
+        other = op.Mul(other, alpha)
     return op.Add(self, other)
 
 
@@ -110,20 +87,16 @@
     raise NotImplementedError()
 
 
-<<<<<<< HEAD
+@torch_op("aten::addmm")
 def aten_addmm(
     self: TFloat, mat1: TFloat, mat2: TFloat, beta: float = 1, alpha: float = 1
 ) -> TFloat:
-=======
-@torch_op("aten::addmm")
-def aten_addmm(self, mat1, mat2, beta: float = 1, alpha: float = 1):
->>>>>>> 8f1cb31c
     # addmm(Tensor self, Tensor mat1, Tensor mat2, *, Scalar beta=1, Scalar alpha=1) -> Tensor
 
     mat1_mat2 = op.MatMul(mat1, mat2)
-    scaled_mat1_mat2 = op.Mul(mat1_mat2, alpha)  # type: ignore[arg-type]
-    scaled_self = op.Mul(self, beta)  # type: ignore[arg-type]
-    return op.Add(scaled_self, scaled_mat1_mat2)  # type: ignore[arg-type]
+    scaled_mat1_mat2 = op.Mul(mat1_mat2, alpha)
+    scaled_self = op.Mul(self, beta)
+    return op.Add(scaled_self, scaled_mat1_mat2)
 
 
 def aten_addmv(
@@ -364,34 +337,22 @@
     raise NotImplementedError()
 
 
-<<<<<<< HEAD
+@torch_op("aten::asin")
 def aten_asin(self: TFloat) -> TFloat:
-=======
-@torch_op("aten::asin")
-def aten_asin(self):
->>>>>>> 8f1cb31c
     # asin(Tensor self) -> Tensor
 
     return op.Asin(self)
 
 
-<<<<<<< HEAD
+@torch_op("aten::asinh")
 def aten_asinh(self: TFloat) -> TFloat:
-=======
-@torch_op("aten::asinh")
-def aten_asinh(self):
->>>>>>> 8f1cb31c
     # asinh(Tensor self) -> Tensor
 
     return op.Asinh(self)
 
 
-<<<<<<< HEAD
+@torch_op("aten::atan")
 def aten_atan(self: TFloat) -> TFloat:
-=======
-@torch_op("aten::atan")
-def aten_atan(self):
->>>>>>> 8f1cb31c
     # atan(Tensor self) -> Tensor
 
     return op.Atan(self)
@@ -403,12 +364,8 @@
     raise NotImplementedError()
 
 
-<<<<<<< HEAD
+@torch_op("aten::atanh")
 def aten_atanh(self: TFloat) -> TFloat:
-=======
-@torch_op("aten::atanh")
-def aten_atanh(self):
->>>>>>> 8f1cb31c
     # atanh(Tensor self) -> Tensor
 
     return op.Atanh(self)
@@ -658,12 +615,8 @@
     raise NotImplementedError()
 
 
-<<<<<<< HEAD
+@torch_op("aten::bmm")
 def aten_bmm(self: TFloat, mat2: TFloat) -> TFloat:
-=======
-@torch_op("aten::bmm")
-def aten_bmm(self, mat2):
->>>>>>> 8f1cb31c
     # bmm(Tensor self, Tensor mat2) -> Tensor
 
     return op.MatMul(self, mat2)
@@ -727,12 +680,8 @@
     raise NotImplementedError()
 
 
-<<<<<<< HEAD
+@torch_op("aten::ceil")
 def aten_ceil(self: TFloat) -> TFloat:
-=======
-@torch_op("aten::ceil")
-def aten_ceil(self):
->>>>>>> 8f1cb31c
     # ceil(Tensor self) -> Tensor
 
     return op.Ceil(self)
@@ -790,14 +739,10 @@
     raise NotImplementedError()
 
 
-<<<<<<< HEAD
+@torch_op("aten::clamp")
 def aten_clamp(
     self: TReal, min_: Optional[float] = None, max_: Optional[float] = None
 ) -> TReal:
-=======
-@torch_op("aten::clamp")
-def aten_clamp(self: TensorType, min_=None, max_=None) -> TensorType:
->>>>>>> 8f1cb31c
     # clamp(Tensor self, Scalar? min=None, Scalar? max=None) -> Tensor
 
     # TODO(justinchuby): Handle integer inputs
@@ -806,34 +751,23 @@
     # sets all elements in input to the value of max.
     if op.OptionalHasElement(min_):
         min_ = op.OptionalGetElement(min_)
-        min_clamp = op.CastLike(min_, self)  # type: ignore[arg-type]
+        min_clamp = op.CastLike(min_, self)
     else:
         min_clamp = op.Constant(value_float=float("-inf"))
 
     if op.OptionalHasElement(max_):
         max_ = op.OptionalGetElement(max_)
-        max_clamp = op.CastLike(max_, self)  # type: ignore[arg-type]
+        max_clamp = op.CastLike(max_, self)
     else:
         max_clamp = op.Constant(value_float=float("inf"))
 
     # Enforce the lower and upper bounds
-    clamped = op.Max(op.Min(self, max_clamp), min_clamp)  # type: ignore[arg-type]
+    clamped = op.Max(op.Min(self, max_clamp), min_clamp)
     return clamped
 
 
-<<<<<<< HEAD
-def aten_clamp_max_scalar(self: TReal, max_: float) -> TReal:
-    # clamp_max(Tensor self, Scalar max) -> Tensor
-
-    max_ = op.CastLike(max_, self)
-    return op.Clip(self, None, max_)
-
-
-def aten_clamp_max_tensor(self: TReal, max_: TReal) -> TReal:
-    # clamp_max(Tensor self, Scalar max) -> Tensor
-=======
 @torch_op("aten::clamp_max")
-def aten_clamp_max(self, max_):
+def aten_clamp_max(self: TReal, max_: TReal) -> TReal:
     # clamp_max(Tensor self, Tensor max) -> Tensor
 
     self_size = op.Size(self)
@@ -847,23 +781,13 @@
             result = op.Clip(self, None, max_)
         else:
             result = op.Min(self, max_)
->>>>>>> 8f1cb31c
 
     return result
 
 
-<<<<<<< HEAD
-def aten_clamp_min_scalar(self: TReal, min_: float) -> TReal:
-    # clamp_min(Tensor self, Scalar min) -> Tensor
-    # NOTE: min_ is a rank 0 tensor.
-    # TODO(justinchuby): Specify the type constraints.
-    min_ = op.CastLike(min_, self)
-    return op.Clip(self, min_, None)
-=======
 @torch_op("aten::clamp_min")
-def aten_clamp_min(self, min_):
+def aten_clamp_min(self: TReal, min_: TReal) -> TReal:
     # clamp_min(Tensor self, Tensor min) -> Tensor
->>>>>>> 8f1cb31c
 
     self_size = op.Size(self)
     min_shape = op.Shape(min_)
@@ -877,14 +801,7 @@
         else:
             result = op.Max(self, min_)
 
-<<<<<<< HEAD
-def aten_clamp_min_tensor(self: TReal, min_: TReal) -> TReal:
-    # clamp_min(Tensor self, Tensor min) -> Tensor
-    # TODO(justinchuby): Specify the type constraints.
-    return op.Max(self, min_)
-=======
     return result
->>>>>>> 8f1cb31c
 
 
 def aten_clone(self: TensorType, memory_format: Optional[str] = None) -> TensorType:
@@ -1125,23 +1042,15 @@
     raise NotImplementedError()
 
 
-<<<<<<< HEAD
+@torch_op("aten::cos")
 def aten_cos(self: TFloat) -> TFloat:
-=======
-@torch_op("aten::cos")
-def aten_cos(self):
->>>>>>> 8f1cb31c
     # cos(Tensor self) -> Tensor
 
     return op.Cos(self)
 
 
-<<<<<<< HEAD
+@torch_op("aten::cosh")
 def aten_cosh(self: TFloat) -> TFloat:
-=======
-@torch_op("aten::cosh")
-def aten_cosh(self):
->>>>>>> 8f1cb31c
     # cosh(Tensor self) -> Tensor
 
     return op.Cosh(self)
@@ -1510,12 +1419,8 @@
     raise NotImplementedError()
 
 
-<<<<<<< HEAD
+@torch_op("aten::dot")
 def aten_dot(self: TFloat, tensor: TFloat) -> TFloat:
-=======
-@torch_op("aten::dot")
-def aten_dot(self, tensor):
->>>>>>> 8f1cb31c
     # dot(Tensor self, Tensor tensor) -> Tensor
 
     return op.MatMul(self, tensor)
@@ -1655,28 +1560,20 @@
     raise NotImplementedError()
 
 
-<<<<<<< HEAD
+@torch_op("aten::exp")
 def aten_exp(self: TFloat) -> TFloat:
-=======
-@torch_op("aten::exp")
-def aten_exp(self):
->>>>>>> 8f1cb31c
     # exp(Tensor self) -> Tensor
 
     return op.Exp(self)
 
 
-<<<<<<< HEAD
+@torch_op("aten::exp2")
 def aten_exp2(self: TFloat) -> TFloat:
-=======
-@torch_op("aten::exp2")
-def aten_exp2(self):
->>>>>>> 8f1cb31c
     # exp2(Tensor self) -> Tensor
 
     two = op.Constant(value_int=2)
-    two = op.CastLike(two, self)  # type: ignore[arg-type]
-    return op.Pow(two, self)  # type: ignore[arg-type]
+    two = op.CastLike(two, self)
+    return op.Pow(two, self)
 
 
 def aten_expand(self: TensorType, size: INT64, implicit: bool = False) -> TensorType:
@@ -2105,12 +2002,8 @@
     raise NotImplementedError()
 
 
-<<<<<<< HEAD
+@torch_op("aten::gt")
 def aten_gt(self: TReal, other: TReal) -> BOOL:
-=======
-@torch_op("aten::gt")
-def aten_gt(self, other):
->>>>>>> 8f1cb31c
     # gt.Tensor(Tensor self, Tensor other) -> Tensor
 
     # TODO(justinchuby): Input spec: non bool tensor
@@ -2726,12 +2619,8 @@
     raise NotImplementedError()
 
 
-<<<<<<< HEAD
+@torch_op("aten::lt")
 def aten_lt(self: TReal, other: TReal) -> BOOL:
-=======
-@torch_op("aten::lt")
-def aten_lt(self, other):
->>>>>>> 8f1cb31c
     # lt.Tensor(Tensor self, Tensor other) -> Tensor
 
     # TODO(justinchuby): Input spec: non bool tensor
@@ -2806,12 +2695,8 @@
     raise NotImplementedError()
 
 
-<<<<<<< HEAD
+@torch_op("aten::matmul")
 def aten_matmul(self: TFloat, other: TFloat) -> TFloat:
-=======
-@torch_op("aten::matmul")
-def aten_matmul(self, other):
->>>>>>> 8f1cb31c
     # matmul(Tensor self, Tensor other) -> Tensor
 
     return op.MatMul(self, other)
@@ -3211,12 +3096,8 @@
     raise NotImplementedError()
 
 
-<<<<<<< HEAD
+@torch_op("aten::mm")
 def aten_mm(self: TFloat, mat2: TFloat) -> TFloat:
-=======
-@torch_op("aten::mm")
-def aten_mm(self, mat2):
->>>>>>> 8f1cb31c
     # mm(Tensor self, Tensor mat2) -> Tensor
 
     # TODO(justinchuby): Specify type conversion for uint8/int8/int16
@@ -3282,12 +3163,8 @@
     raise NotImplementedError()
 
 
-<<<<<<< HEAD
+@torch_op("aten::mul")
 def aten_mul(self: TReal, other: TReal) -> TReal:
-=======
-@torch_op("aten::mul")
-def aten_mul(self, other):
->>>>>>> 8f1cb31c
     # mul.Tensor(Tensor self, Tensor other) -> Tensor
 
     return op.Mul(self, other)
@@ -3606,26 +3483,18 @@
     raise NotImplementedError()
 
 
-<<<<<<< HEAD
+@torch_op("aten::ones")
 def aten_ones(size: INT64, dtype: int = -1):
-=======
-@torch_op("aten::ones")
-def aten_ones(size: INT64, dtype: int = -1) -> TensorType:
->>>>>>> 8f1cb31c
     # ones(SymInt[] size, *, ScalarType? dtype=None, Layout? layout=None, Device? device=None, bool? pin_memory=None) -> Tensor
 
     one = op.Constant(value_float=1)
     if dtype != -1:
-        one = op.Cast(one, to=dtype)  # type: ignore[arg-type]
-    return op.Expand(one, size)  # type: ignore[arg-type]
-
-
-<<<<<<< HEAD
+        one = op.Cast(one, to=dtype)
+    return op.Expand(one, size)
+
+
+@torch_op("aten::ones_like")
 def aten_ones_like(self: TTensor, dtype: int = -1) -> TTensor:
-=======
-@torch_op("aten::ones_like")
-def aten_ones_like(self, dtype: int = -1):
->>>>>>> 8f1cb31c
     """ones_like.
 
     Note: dtype is an onnx enum. Users should convert torch dtype to onnx dtype
@@ -3635,9 +3504,9 @@
 
     shape = op.Shape(self)
     if dtype == -1:
-        one = op.CastLike(1, self)  # type: ignore[arg-type]
+        one = op.CastLike(1, self)
     else:
-        one = op.Cast(1, to=dtype)  # type: ignore[arg-type]
+        one = op.Cast(1, to=dtype)
     return op.Expand(one, shape)
 
 
@@ -4111,12 +3980,8 @@
     raise NotImplementedError()
 
 
-<<<<<<< HEAD
+@torch_op("aten::repeat")
 def aten_repeat(self: TTensor, repeats: INT64) -> TTensor:
-=======
-@torch_op("aten::repeat")
-def aten_repeat(self, repeats: INT64):
->>>>>>> 8f1cb31c
     # repeat(Tensor self, SymInt[] repeats) -> Tensor
 
     if op.Size(repeats) == 0:
@@ -4128,7 +3993,7 @@
         repeats_shape = op.Shape(repeats)
         shape = op.Expand(one, repeats_shape)
         # }
-        self_expanded = op.Expand(self, shape)  # type: ignore[arg-type]
+        self_expanded = op.Expand(self, shape)
         result = op.Tile(self_expanded, repeats)
     return result
 
@@ -4223,12 +4088,8 @@
     raise NotImplementedError()
 
 
-<<<<<<< HEAD
+@torch_op("aten::round")
 def aten_round(self: TFloat) -> TFloat:
-=======
-@torch_op("aten::round")
-def aten_round(self):
->>>>>>> 8f1cb31c
     # round(Tensor self) -> Tensor
 
     return op.Round(self)
@@ -4338,12 +4199,8 @@
     raise NotImplementedError()
 
 
-<<<<<<< HEAD
+@torch_op("aten::selu")
 def aten_selu(self: TFloat) -> TFloat:
-=======
-@torch_op("aten::selu")
-def aten_selu(self):
->>>>>>> 8f1cb31c
     # selu(Tensor self) -> Tensor
 
     return op.Selu(self)
@@ -4379,23 +4236,15 @@
     raise NotImplementedError()
 
 
-<<<<<<< HEAD
+@torch_op("aten::sin")
 def aten_sin(self: TFloat) -> TFloat:
-=======
-@torch_op("aten::sin")
-def aten_sin(self):
->>>>>>> 8f1cb31c
     # sin(Tensor self) -> Tensor
 
     return op.Sin(self)
 
 
-<<<<<<< HEAD
+@torch_op("aten::sinh")
 def aten_sinh(self: TFloat) -> TFloat:
-=======
-@torch_op("aten::sinh")
-def aten_sinh(self):
->>>>>>> 8f1cb31c
     # sinh(Tensor self) -> Tensor
 
     return op.Sinh(self)
@@ -4574,16 +4423,12 @@
     raise NotImplementedError()
 
 
-<<<<<<< HEAD
+@torch_op("aten::sub")
 def aten_sub(self: TReal, other: TReal, alpha: float = 1) -> TReal:
-=======
-@torch_op("aten::sub")
-def aten_sub(self, other, alpha: float = 1) -> TensorType:
->>>>>>> 8f1cb31c
     # sub.Tensor(Tensor self, Tensor other, *, Scalar alpha=1) -> Tensor
 
     if alpha != 1:
-        other = op.Mul(other, alpha)  # type: ignore[arg-type]
+        other = op.Mul(other, alpha)
 
     return op.Sub(self, other)
 
@@ -4634,20 +4479,16 @@
     raise NotImplementedError()
 
 
-<<<<<<< HEAD
+@torch_op("aten::t")
 def aten_t(self: TTensor) -> TTensor:
-=======
-@torch_op("aten::t")
-def aten_t(self: TensorType) -> TensorType:
->>>>>>> 8f1cb31c
     # t(Tensor(a) self) -> Tensor(a)
 
     # TODO(justinchuby): Make rank a function
-    rank = op.Size(op.Shape(self))  # type: ignore[arg-type]
+    rank = op.Size(op.Shape(self))
     if rank == 0 or rank == 1:  # pylint: disable=consider-using-in
         result = self
     else:
-        result = op.Transpose(self, perm=[1, 0])  # type: ignore[arg-type]
+        result = op.Transpose(self, perm=[1, 0])
     return result
 
 
@@ -4671,23 +4512,15 @@
     raise NotImplementedError()
 
 
-<<<<<<< HEAD
+@torch_op("aten::tan")
 def aten_tan(self: TFloat) -> TFloat:
-=======
-@torch_op("aten::tan")
-def aten_tan(self):
->>>>>>> 8f1cb31c
     # tan(Tensor self) -> Tensor
 
     return op.Tan(self)
 
 
-<<<<<<< HEAD
+@torch_op("aten::tanh")
 def aten_tanh(self: TFloat) -> TFloat:
-=======
-@torch_op("aten::tanh")
-def aten_tanh(self):
->>>>>>> 8f1cb31c
     # tanh(Tensor self) -> Tensor
 
     return op.Tanh(self)
@@ -5074,33 +4907,25 @@
     raise NotImplementedError()
 
 
-<<<<<<< HEAD
+@torch_op("aten::zeros")
 def aten_zeros(size: INT64, dtype: int = -1):
-=======
-@torch_op("aten::zeros")
-def aten_zeros(size, dtype: int = -1):
->>>>>>> 8f1cb31c
     # zeros(SymInt[] size, *, ScalarType? dtype=None, Layout? layout=None, Device? device=None, bool? pin_memory=None) -> Tensor
 
     zero = op.Constant(value_float=0)
     if dtype != -1:
-        zero = op.Cast(zero, to=dtype)  # type: ignore[arg-type]
-
-    return op.Expand(zero, size)  # type: ignore[arg-type]
-
-
-<<<<<<< HEAD
+        zero = op.Cast(zero, to=dtype)
+
+    return op.Expand(zero, size)
+
+
+@torch_op("aten::zeros_like")
 def aten_zeros_like(self: TTensor, dtype: int = -1) -> TTensor:
-=======
-@torch_op("aten::zeros_like")
-def aten_zeros_like(self, dtype: int = -1):
->>>>>>> 8f1cb31c
     # zeros_like(Tensor self, *, ScalarType? dtype=None, Layout? layout=None, Device? device=None, bool? pin_memory=None, MemoryFormat? memory_format=None) -> Tensor
 
     shape = op.Shape(self)
     if dtype == -1:
-        zero = op.CastLike(0, self)  # type: ignore[arg-type]
+        zero = op.CastLike(0, self)
     else:
-        zero = op.Cast(0, to=dtype)  # type: ignore[arg-type]
+        zero = op.Cast(0, to=dtype)
 
     return op.Expand(zero, shape)