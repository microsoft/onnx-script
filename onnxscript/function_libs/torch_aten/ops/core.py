--- conflicted
+++ resolved
@@ -6078,7 +6078,6 @@
     raise NotImplementedError()
 
 
-@torch_op("aten::var", trace_only=True)
 def aten_var(self: TensorType, unbiased: bool = True) -> TensorType:
     """var(Tensor self, bool unbiased=True) -> Tensor"""
 
@@ -6086,44 +6085,6 @@
 
 
 @torch_op("aten::var_mean", trace_only=True)
-<<<<<<< HEAD
-def aten_var_mean(self: TReal, unbiased: bool = True) -> tuple[TReal, TReal]:
-    """var_mean(Tensor self, bool unbiased=True) -> (Tensor, Tensor)"""
-
-    # This overload assume dim=None, correction=1, keepdim=False
-    mean = op.ReduceMean(self, keepdims=0)
-    sub_mean = op.Sub(self, mean)
-    sqr = op.Mul(sub_mean, sub_mean)
-    var = op.ReduceMean(sqr, keepdims=0)
-    if unbiased:  # Change to 1/(N-1)
-        self_shape = op.Shape(self)
-        num_elements = op.Cast(op.ReduceProd(self_shape, keepdims=0), to=FLOAT.dtype)
-        var = op.Div(op.Mul(var, num_elements), op.Sub(num_elements, 1.0))
-
-    return var, mean
-
-
-@torch_op("aten::var_mean", overload=True, trace_only=True)
-def aten_var_mean_dim(self: TReal, dim: int, unbiased: bool = True, keepdim: bool = False) -> tuple[TReal, TReal]:
-
-    # This overload only accept 'dim' is not None, and, 'correction' is None
-
-    dim_tensor = op.Constant(value_int=dim)
-    if op.Size(op.Shape(dim_tensor)) == 0:
-        dim_tensor = op.Unsqueeze(dim_tensor, axes=0)
-
-    mean = op.ReduceMean(self, dim_tensor, keepdims=keepdim)
-    # Compute var according to dim
-    sub_mean = op.Sub(self, op.ReduceMean(self, dim_tensor, keepdims=1))
-    sqr_mean = op.Mul(sub_mean, sub_mean)
-    var = op.ReduceMean(sqr_mean, dim_tensor, keepdims=keepdim)
-
-    if unbiased:
-        self_shape = op.Shape(self)
-        dim_size = op.Gather(self_shape, dim_tensor, axis=0)
-        num_elements = op.Cast(op.ReduceProd(dim_size, keepdims=0), to=FLOAT.dtype)
-        var = op.Div(op.Mul(var, num_elements), op.Sub(num_elements, 1.0))
-=======
 def aten_var_mean(self: TReal, unbiased: bool = True) -> Tuple[TReal, TReal]:
     """var_mean(Tensor self, bool unbiased=True) -> (Tensor, Tensor)"""
 
@@ -6187,40 +6148,10 @@
         mul = op.Mul(var, numel_float)
         sub = op.Sub(numel_int, correction)
         var = op.Div(mul, op.Cast(sub, to=FLOAT.dtype))
->>>>>>> 61617b0f
 
     return var, mean
 
 
-<<<<<<< HEAD
-@torch_op("aten::var_mean", overload=True, trace_only=True)
-def aten_var_mean_correction(self: TReal, dim: int = None, correction: int = 1, keepdim: bool = False) -> tuple[TReal, TReal]:
-
-    if dim is None:
-        mean = op.ReduceMean(self, keepdims=keepdim)
-        #t_mean = mean
-        self_shape = op.Shape(self)
-        numel = op.ReduceProd(self_shape, keepdims=0)
-        sub_v = op.Sub(self, mean)
-        sqr_sub = op.Mul(sub_v, sub_v)
-        var = op.ReduceMean(sqr_sub, keepdims=keepdim)
-    else:
-        dim_tensor = op.Constant(value_int=dim)
-        if op.Size(op.Shape(dim_tensor)) == 0:
-            dim_tensor = op.Unsqueeze(dim_tensor, axes=0)
-        mean = op.ReduceMean(self, dim_tensor, keepdims=keepdim)
-        t_mean = op.ReduceMean(self, dim_tensor, keepdims=1)
-        self_shape = op.Shape(self)
-        reduced_dims = op.Gather(self_shape, dim_tensor, axis=0)
-        numel = op.ReduceProd(reduced_dims, keepdims=0)
-        sub_v = op.Sub(self, t_mean)
-        sqr_sub = op.Mul(sub_v, sub_v)
-        var = op.ReduceMean(sqr_sub, dim_tensor, keepdims=keepdim)
-
-    if correction != 0:  # FIXME: when correction = 0,1,2, the var will be different
-        mul = op.Mul(var, op.Cast(numel, to=FLOAT.dtype))
-        sub = op.Sub(numel, 1)
-=======
 @torch_op("aten::var_mean", private=True)
 def _aten_var_mean_dim_onnx(
     self: TReal, dim: INT64, correction: int, keepdim: bool = False
@@ -6240,7 +6171,6 @@
         numel_float = op.Cast(numel_int, to=FLOAT.dtype)
         mul = op.Mul(var, numel_float)
         sub = op.Sub(numel_int, correction)
->>>>>>> 61617b0f
         var = op.Div(mul, op.Cast(sub, to=FLOAT.dtype))
 
     return var, mean
