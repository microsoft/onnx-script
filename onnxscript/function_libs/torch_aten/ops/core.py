# --------------------------------------------------------------------------
# Copyright (c) Microsoft Corporation. All rights reserved.
# Licensed under the MIT License.
# --------------------------------------------------------------------------
# mypy: disable-error-code=misc
# mypy: disable-error-code=arg-type
# mypy: disable-error-code=type-arg
# mypy: disable-error-code=valid-type
# mypy: disable-error-code=assignment
"""torch.ops.aten operators under the `core` module.

- No inplace operators.
- All functions should not have the script() decorator. This is because
    we want to delay the compilation of the function.
"""
from __future__ import annotations

from typing import Any, Optional, Sequence

from onnxscript import BOOL, INT64
from onnxscript.onnx_opset import opset18 as op
from onnxscript.onnx_types import TensorType


<<<<<<< HEAD

def aten_abs(self: TensorType) -> TensorType:
=======
def aten_abs(self):
>>>>>>> 2512120c
    # abs(Tensor self) -> Tensor

    return op.Abs(self)


def aten_acos(self):
    # acos(Tensor self) -> Tensor

    return op.Acos(self)


def aten_acosh(self):
    # acosh(Tensor self) -> Tensor

    return op.Acosh(self)


def aten_adaptive_avg_pool1d(self: TensorType, output_size: Sequence[int]) -> TensorType:
    # adaptive_avg_pool1d(Tensor self, int[1] output_size) -> Tensor

    raise NotImplementedError()


def aten_adaptive_max_pool1d(
    self: TensorType, output_size: Sequence[int]
) -> tuple[TensorType, TensorType]:
    # adaptive_max_pool1d(Tensor self, int[1] output_size) -> (Tensor, Tensor)

    raise NotImplementedError()


def aten_add(self, other, alpha: float = 1) -> TensorType:
    # add.Tensor(Tensor self, Tensor other, *, Scalar alpha=1) -> Tensor
    if alpha != 1:
        other = op.Mul(other, alpha)  # type: ignore[arg-type]
    return op.Add(self, other)


def aten_addbmm(
    self: TensorType, batch1: TensorType, batch2: TensorType, beta: float = 1, alpha: float = 1
) -> TensorType:
    # addbmm(Tensor self, Tensor batch1, Tensor batch2, *, Scalar beta=1, Scalar alpha=1) -> Tensor

    raise NotImplementedError()


def aten_addcdiv(
    self: TensorType, tensor1: TensorType, tensor2: TensorType, value: float = 1
) -> TensorType:
    # addcdiv(Tensor self, Tensor tensor1, Tensor tensor2, *, Scalar value=1) -> Tensor

    raise NotImplementedError()


def aten_addcmul(
    self: TensorType, tensor1: TensorType, tensor2: TensorType, value: float = 1
) -> TensorType:
    # addcmul(Tensor self, Tensor tensor1, Tensor tensor2, *, Scalar value=1) -> Tensor

    raise NotImplementedError()


def aten_addmm(self, mat1, mat2, beta: float = 1, alpha: float = 1):
    # addmm(Tensor self, Tensor mat1, Tensor mat2, *, Scalar beta=1, Scalar alpha=1) -> Tensor

    mat1_mat2 = op.MatMul(mat1, mat2)
    scaled_mat1_mat2 = op.Mul(mat1_mat2, alpha)  # type: ignore[arg-type]
    scaled_self = op.Mul(self, beta)  # type: ignore[arg-type]
    return op.Add(scaled_self, scaled_mat1_mat2)  # type: ignore[arg-type]


def aten_addmv(
    self: TensorType, mat: TensorType, vec: TensorType, beta: float = 1, alpha: float = 1
) -> TensorType:
    # addmv(Tensor self, Tensor mat, Tensor vec, *, Scalar beta=1, Scalar alpha=1) -> Tensor

    raise NotImplementedError()


def aten_addr(
    self: TensorType, vec1: TensorType, vec2: TensorType, beta: float = 1, alpha: float = 1
) -> TensorType:
    # addr(Tensor self, Tensor vec1, Tensor vec2, *, Scalar beta=1, Scalar alpha=1) -> Tensor

    raise NotImplementedError()


def aten_adjoint(self: TensorType) -> TensorType:
    # adjoint(Tensor(a) self) -> Tensor(a)

    raise NotImplementedError()


def aten_affine_grid_generator(
    theta: TensorType, size: Sequence[int], align_corners: bool
) -> TensorType:
    # affine_grid_generator(Tensor theta, int[] size, bool align_corners) -> Tensor

    raise NotImplementedError()


def aten_affine_grid_generator_backward(
    grad: TensorType, size: Sequence[int], align_corners: bool
) -> TensorType:
    # affine_grid_generator_backward(Tensor grad, int[] size, bool align_corners) -> Tensor

    raise NotImplementedError()


def aten_alias(self: TensorType) -> TensorType:
    # alias(Tensor(a) self) -> Tensor(a)

    raise NotImplementedError()


def aten_alias_copy(self: TensorType) -> TensorType:
    # alias_copy(Tensor self) -> Tensor

    raise NotImplementedError()


def aten_align_as(self: TensorType, other: TensorType) -> TensorType:
    # align_as(Tensor self, Tensor other) -> Tensor

    raise NotImplementedError()


def aten_align_tensors(tensors: Sequence[TensorType]) -> TensorType:
    # align_tensors(Tensor[] tensors) -> Tensor[]

    raise NotImplementedError()


def aten_align_to(self: TensorType, names: Sequence[str]) -> TensorType:
    # align_to(Tensor(a) self, Dimname[] names) -> Tensor(a)

    raise NotImplementedError()


def aten_all(self: TensorType) -> TensorType:
    # all(Tensor self) -> Tensor

    raise NotImplementedError()


def aten_allclose(
    self: TensorType,
    other: TensorType,
    rtol: float = 1e-05,
    atol: float = 1e-08,
    equal_nan: bool = False,
) -> bool:
    # allclose(Tensor self, Tensor other, float rtol=1e-05, float atol=1e-08, bool equal_nan=False) -> bool

    raise NotImplementedError()


def aten_alpha_dropout(input: TensorType, p: float, train: bool) -> TensorType:
    # alpha_dropout(Tensor input, float p, bool train) -> Tensor

    raise NotImplementedError()


def aten_amax(
    self: TensorType, dim: Optional[Sequence[int]] = None, keepdim: bool = False
) -> TensorType:
    # amax(Tensor self, int[1] dim=[], bool keepdim=False) -> Tensor

    raise NotImplementedError()


def aten_amin(
    self: TensorType, dim: Optional[Sequence[int]] = None, keepdim: bool = False
) -> TensorType:
    # amin(Tensor self, int[1] dim=[], bool keepdim=False) -> Tensor

    raise NotImplementedError()


def aten_aminmax(
    self: TensorType, dim: Optional[int] = None, keepdim: bool = False
) -> tuple[TensorType, TensorType]:
    # aminmax(Tensor self, *, int? dim=None, bool keepdim=False) -> (Tensor min, Tensor max)

    raise NotImplementedError()


def aten_and(self: TensorType, other: TensorType) -> TensorType:
    # __and__.Tensor(Tensor self, Tensor other) -> Tensor

    raise NotImplementedError()


def aten_angle(self: TensorType) -> TensorType:
    # angle(Tensor self) -> Tensor

    raise NotImplementedError()


def aten_any(self: TensorType) -> TensorType:
    # any(Tensor self) -> Tensor

    raise NotImplementedError()


def aten_arange(end: float) -> TensorType:
    # arange(Scalar end, *, ScalarType? dtype=None, Layout? layout=None, Device? device=None, bool? pin_memory=None) -> Tensor

    raise NotImplementedError()


def aten_arccos(self: TensorType) -> TensorType:
    # arccos(Tensor self) -> Tensor

    raise NotImplementedError()


def aten_arccosh(self: TensorType) -> TensorType:
    # arccosh(Tensor self) -> Tensor

    raise NotImplementedError()


def aten_arcsin(self: TensorType) -> TensorType:
    # arcsin(Tensor self) -> Tensor

    raise NotImplementedError()


def aten_arcsinh(self: TensorType) -> TensorType:
    # arcsinh(Tensor self) -> Tensor

    raise NotImplementedError()


def aten_arctan(self: TensorType) -> TensorType:
    # arctan(Tensor self) -> Tensor

    raise NotImplementedError()


def aten_arctan2(self: TensorType, other: TensorType) -> TensorType:
    # arctan2(Tensor self, Tensor other) -> Tensor

    raise NotImplementedError()


def aten_arctanh(self: TensorType) -> TensorType:
    # arctanh(Tensor self) -> Tensor

    raise NotImplementedError()


def aten_argmax(
    self: TensorType, dim: Optional[int] = None, keepdim: bool = False
) -> TensorType:
    # argmax(Tensor self, int? dim=None, bool keepdim=False) -> Tensor

    raise NotImplementedError()


def aten_argmin(
    self: TensorType, dim: Optional[int] = None, keepdim: bool = False
) -> TensorType:
    # argmin(Tensor self, int? dim=None, bool keepdim=False) -> Tensor

    raise NotImplementedError()


def aten_argsort(self: TensorType, dim: int = -1, descending: bool = False) -> TensorType:
    # argsort(Tensor self, int dim=-1, bool descending=False) -> Tensor

    raise NotImplementedError()


def aten_argwhere(self: TensorType) -> TensorType:
    # argwhere(Tensor self) -> Tensor

    raise NotImplementedError()


def aten_as_strided(
    self: TensorType, size: INT64, stride: INT64, storage_offset: Optional[INT64] = None
) -> TensorType:
    # as_strided(Tensor(a) self, SymInt[] size, SymInt[] stride, SymInt? storage_offset=None) -> Tensor(a)

    raise NotImplementedError()


def aten_as_strided_copy(
    self: TensorType, size: INT64, stride: INT64, storage_offset: Optional[INT64] = None
) -> TensorType:
    # as_strided_copy(Tensor self, SymInt[] size, SymInt[] stride, SymInt? storage_offset=None) -> Tensor

    raise NotImplementedError()


def aten_as_strided_scatter(
    self: TensorType,
    src: TensorType,
    size: INT64,
    stride: INT64,
    storage_offset: Optional[INT64] = None,
) -> TensorType:
    # as_strided_scatter(Tensor self, Tensor src, SymInt[] size, SymInt[] stride, SymInt? storage_offset=None) -> Tensor

    raise NotImplementedError()


def aten_asin(self):
    # asin(Tensor self) -> Tensor

    return op.Asin(self)


def aten_asinh(self):
    # asinh(Tensor self) -> Tensor

    return op.Asinh(self)


def aten_atan(self):
    # atan(Tensor self) -> Tensor

    return op.Atan(self)


def aten_atan2(self: TensorType, other: TensorType) -> TensorType:
    # atan2(Tensor self, Tensor other) -> Tensor

    raise NotImplementedError()


def aten_atanh(self):
    # atanh(Tensor self) -> Tensor

    return op.Atanh(self)


def aten_atleast_1d(self: TensorType) -> TensorType:
    # atleast_1d(Tensor self) -> Tensor

    raise NotImplementedError()


def aten_atleast_2d(self: TensorType) -> TensorType:
    # atleast_2d(Tensor self) -> Tensor

    raise NotImplementedError()


def aten_atleast_3d(self: TensorType) -> TensorType:
    # atleast_3d(Tensor self) -> Tensor

    raise NotImplementedError()


def aten_avg_pool1d(
    self: TensorType,
    kernel_size: Sequence[int],
    stride: Optional[Sequence[int]] = None,
    padding: Sequence[int] = (0,),
    ceil_mode: bool = False,
    count_include_pad: bool = True,
) -> TensorType:
    # avg_pool1d(Tensor self, int[1] kernel_size, int[1] stride=[], int[1] padding=0, bool ceil_mode=False, bool count_include_pad=True) -> Tensor

    raise NotImplementedError()


def aten_baddbmm(
    self: TensorType, batch1: TensorType, batch2: TensorType, beta: float = 1, alpha: float = 1
) -> TensorType:
    # baddbmm(Tensor self, Tensor batch1, Tensor batch2, *, Scalar beta=1, Scalar alpha=1) -> Tensor

    raise NotImplementedError()


def aten_bartlett_window(window_length: int) -> TensorType:
    # bartlett_window(int window_length, *, ScalarType? dtype=None, Layout? layout=None, Device? device=None, bool? pin_memory=None) -> Tensor

    raise NotImplementedError()


def aten_batch_norm(
    input: TensorType,
    weight: Optional[TensorType],
    bias: Optional[TensorType],
    running_mean: Optional[TensorType],
    running_var: Optional[TensorType],
    training: bool,
    momentum: float,
    eps: float,
    cudnn_enabled: bool,
) -> TensorType:
    # batch_norm(Tensor input, Tensor? weight, Tensor? bias, Tensor? running_mean, Tensor? running_var, bool training, float momentum, float eps, bool cudnn_enabled) -> Tensor

    raise NotImplementedError()


def aten_batch_norm_backward_elemt(
    grad_out: TensorType,
    input: TensorType,
    mean: TensorType,
    invstd: TensorType,
    weight: Optional[TensorType],
    mean_dy: TensorType,
    mean_dy_xmu: TensorType,
    count: TensorType,
) -> TensorType:
    # batch_norm_backward_elemt(Tensor grad_out, Tensor input, Tensor mean, Tensor invstd, Tensor? weight, Tensor mean_dy, Tensor mean_dy_xmu, Tensor count) -> Tensor

    raise NotImplementedError()


def aten_batch_norm_backward_reduce(
    grad_out: TensorType,
    input: TensorType,
    mean: TensorType,
    invstd: TensorType,
    weight: Optional[TensorType],
    input_g: bool,
    weight_g: bool,
    bias_g: bool,
) -> tuple[TensorType, TensorType, TensorType, TensorType]:
    # batch_norm_backward_reduce(Tensor grad_out, Tensor input, Tensor mean, Tensor invstd, Tensor? weight, bool input_g, bool weight_g, bool bias_g) -> (Tensor, Tensor, Tensor, Tensor)

    raise NotImplementedError()


def aten_batch_norm_elemt(
    input: TensorType,
    weight: Optional[TensorType],
    bias: Optional[TensorType],
    mean: TensorType,
    invstd: TensorType,
    eps: float,
) -> TensorType:
    # batch_norm_elemt(Tensor input, Tensor? weight, Tensor? bias, Tensor mean, Tensor invstd, float eps) -> Tensor

    raise NotImplementedError()


def aten_batch_norm_gather_stats(
    input: TensorType,
    mean: TensorType,
    invstd: TensorType,
    running_mean: Optional[TensorType],
    running_var: Optional[TensorType],
    momentum: float,
    eps: float,
    count: int,
) -> tuple[TensorType, TensorType]:
    # batch_norm_gather_stats(Tensor input, Tensor mean, Tensor invstd, Tensor? running_mean, Tensor? running_var, float momentum, float eps, int count) -> (Tensor, Tensor)

    raise NotImplementedError()


def aten_batch_norm_gather_stats_with_counts(
    input: TensorType,
    mean: TensorType,
    invstd: TensorType,
    running_mean: Optional[TensorType],
    running_var: Optional[TensorType],
    momentum: float,
    eps: float,
    counts: TensorType,
) -> tuple[TensorType, TensorType]:
    # batch_norm_gather_stats_with_counts(Tensor input, Tensor mean, Tensor invstd, Tensor? running_mean, Tensor? running_var, float momentum, float eps, Tensor counts) -> (Tensor, Tensor)

    raise NotImplementedError()


def aten_batch_norm_stats(input: TensorType, eps: float) -> tuple[TensorType, TensorType]:
    # batch_norm_stats(Tensor input, float eps) -> (Tensor, Tensor)

    raise NotImplementedError()


def aten_batch_norm_update_stats(
    input: TensorType,
    running_mean: Optional[TensorType],
    running_var: Optional[TensorType],
    momentum: float,
) -> tuple[TensorType, TensorType]:
    # batch_norm_update_stats(Tensor input, Tensor? running_mean, Tensor? running_var, float momentum) -> (Tensor, Tensor)

    raise NotImplementedError()


def aten_bernoulli(self: TensorType, generator: Optional[str] = None) -> TensorType:
    # bernoulli(Tensor self, *, Generator? generator=None) -> Tensor

    raise NotImplementedError()


def aten_bilinear(
    input1: TensorType,
    input2: TensorType,
    weight: TensorType,
    bias: Optional[TensorType] = None,
) -> TensorType:
    # bilinear(Tensor input1, Tensor input2, Tensor weight, Tensor? bias=None) -> Tensor

    raise NotImplementedError()


def aten_binary_cross_entropy_with_logits(
    self: TensorType,
    target: TensorType,
    weight: Optional[TensorType] = None,
    pos_weight: Optional[TensorType] = None,
    reduction: int = 1,
) -> TensorType:
    # binary_cross_entropy_with_logits(Tensor self, Tensor target, Tensor? weight=None, Tensor? pos_weight=None, int reduction=Mean) -> Tensor

    raise NotImplementedError()


def aten_bincount(
    self: TensorType, weights: Optional[TensorType] = None, minlength: int = 0
) -> TensorType:
    # bincount(Tensor self, Tensor? weights=None, int minlength=0) -> Tensor

    raise NotImplementedError()


def aten_binomial(
    count: TensorType, prob: TensorType, generator: Optional[str] = None
) -> TensorType:
    # binomial(Tensor count, Tensor prob, Generator? generator=None) -> Tensor

    raise NotImplementedError()


def aten_bitwise_and(self: TensorType, other: TensorType) -> TensorType:
    # bitwise_and.Tensor(Tensor self, Tensor other) -> Tensor

    raise NotImplementedError()


def aten_bitwise_left_shift(self: TensorType, other: TensorType) -> TensorType:
    # bitwise_left_shift.Tensor(Tensor self, Tensor other) -> Tensor

    raise NotImplementedError()


def aten_bitwise_not(self: TensorType) -> TensorType:
    # bitwise_not(Tensor self) -> Tensor

    raise NotImplementedError()


def aten_bitwise_or(self: TensorType, other: TensorType) -> TensorType:
    # bitwise_or.Tensor(Tensor self, Tensor other) -> Tensor

    raise NotImplementedError()


def aten_bitwise_right_shift(self: TensorType, other: TensorType) -> TensorType:
    # bitwise_right_shift.Tensor(Tensor self, Tensor other) -> Tensor

    raise NotImplementedError()


def aten_bitwise_xor(self: TensorType, other: TensorType) -> TensorType:
    # bitwise_xor.Tensor(Tensor self, Tensor other) -> Tensor

    raise NotImplementedError()


def aten_blackman_window(window_length: int) -> TensorType:
    # blackman_window(int window_length, *, ScalarType? dtype=None, Layout? layout=None, Device? device=None, bool? pin_memory=None) -> Tensor

    raise NotImplementedError()


def aten_block_diag(tensors: Sequence[TensorType]) -> TensorType:
    # block_diag(Tensor[] tensors) -> Tensor

    raise NotImplementedError()


def aten_bmm(self, mat2):
    # bmm(Tensor self, Tensor mat2) -> Tensor

    return op.MatMul(self, mat2)


def aten_broadcast_tensors(tensors: Sequence[TensorType]) -> TensorType:
    # broadcast_tensors(Tensor[] tensors) -> Tensor[]

    raise NotImplementedError()


def aten_broadcast_to(self: TensorType, size: INT64) -> TensorType:
    # broadcast_to(Tensor(a) self, SymInt[] size) -> Tensor(a)

    raise NotImplementedError()


def aten_bucketize(
    self: TensorType, boundaries: TensorType, out_int32: bool = False, right: bool = False
) -> TensorType:
    # bucketize.Tensor(Tensor self, Tensor boundaries, *, bool out_int32=False, bool right=False) -> Tensor

    raise NotImplementedError()


def aten_can_cast(from_: int, to: int) -> bool:
    # can_cast(ScalarType from, ScalarType to) -> bool

    raise NotImplementedError()


def aten_cartesian_prod(tensors: Sequence[TensorType]) -> TensorType:
    # cartesian_prod(Tensor[] tensors) -> Tensor

    raise NotImplementedError()


def aten_cat(tensors: Sequence[TensorType], dim: int = 0) -> TensorType:
    # cat(Tensor[] tensors, int dim=0) -> Tensor

    raise NotImplementedError()


def aten_ccol_indices(self: TensorType) -> TensorType:
    # ccol_indices(Tensor(a) self) -> Tensor(a)

    raise NotImplementedError()


def aten_ccol_indices_copy(self: TensorType) -> TensorType:
    # ccol_indices_copy(Tensor self) -> Tensor

    raise NotImplementedError()


def aten_cdist(
    x1: TensorType, x2: TensorType, p: float = 2, compute_mode: Optional[int] = None
) -> TensorType:
    # cdist(Tensor x1, Tensor x2, float p=2, int? compute_mode=None) -> Tensor

    raise NotImplementedError()


def aten_ceil(self):
    # ceil(Tensor self) -> Tensor

    return op.Ceil(self)


def aten_chain_matmul(matrices: Sequence[TensorType]) -> TensorType:
    # chain_matmul(Tensor[] matrices) -> Tensor

    raise NotImplementedError()


def aten_chalf(self: TensorType, memory_format: Optional[str] = None) -> TensorType:
    # chalf(Tensor self, *, MemoryFormat? memory_format=None) -> Tensor

    raise NotImplementedError()


def aten_channel_shuffle(self: TensorType, groups: int) -> TensorType:
    # channel_shuffle(Tensor self, int groups) -> Tensor

    raise NotImplementedError()


def aten_cholesky(self: TensorType, upper: bool = False) -> TensorType:
    # cholesky(Tensor self, bool upper=False) -> Tensor

    raise NotImplementedError()


def aten_cholesky_inverse(self: TensorType, upper: bool = False) -> TensorType:
    # cholesky_inverse(Tensor self, bool upper=False) -> Tensor

    raise NotImplementedError()


def aten_cholesky_solve(
    self: TensorType, input2: TensorType, upper: bool = False
) -> TensorType:
    # cholesky_solve(Tensor self, Tensor input2, bool upper=False) -> Tensor

    raise NotImplementedError()


def aten_choose_qparams_optimized(
    input: TensorType, numel: int, n_bins: int, ratio: float, bit_width: int
) -> tuple[TensorType, TensorType]:
    # choose_qparams_optimized(Tensor input, int numel, int n_bins, float ratio, int bit_width) -> (Tensor, Tensor)

    raise NotImplementedError()


def aten_chunk(self: TensorType, chunks: int, dim: int = 0) -> TensorType:
    # chunk(Tensor(a -> *) self, int chunks, int dim=0) -> Tensor(a)[]

    raise NotImplementedError()


def aten_clamp(self: TensorType, min_=None, max_=None) -> TensorType:
    # clamp(Tensor self, Scalar? min=None, Scalar? max=None) -> Tensor

    # TODO(justinchuby): Handle integer inputs
    # FIXME(justinchuby): Enable test for this after None values are supported
    # TODO(justinchuby): If min is greater than max torch.clamp(..., min, max)
    # sets all elements in input to the value of max.
    if op.OptionalHasElement(min_):
        min_ = op.OptionalGetElement(min_)
        min_clamp = op.CastLike(min_, self)  # type: ignore[arg-type]
    else:
        min_clamp = op.Constant(value_float=float("-inf"))

    if op.OptionalHasElement(max_):
        max_ = op.OptionalGetElement(max_)
        max_clamp = op.CastLike(max_, self)  # type: ignore[arg-type]
    else:
        max_clamp = op.Constant(value_float=float("inf"))

    # Enforce the lower and upper bounds
    clamped = op.Max(op.Min(self, max_clamp), min_clamp)  # type: ignore[arg-type]
    return clamped


def aten_clamp_max_scalar(self, max_):
    # clamp_max(Tensor self, Scalar max) -> Tensor

    max_ = op.CastLike(max_, self)
    return op.Clip(self, None, max_)


def aten_clamp_max_tensor(self, max_):
    # clamp_max(Tensor self, Scalar max) -> Tensor

    return op.Min(self, max_)


def aten_clamp_min_scalar(self, min_):
    # clamp_min(Tensor self, Scalar min) -> Tensor
    # NOTE: min_ is a rank 0 tensor.
    # TODO(justinchuby): Specify the type constraints.
    min_ = op.CastLike(min_, self)
    return op.Clip(self, min_, None)


def aten_clamp_min_tensor(self, min_):
    # clamp_min(Tensor self, Tensor min) -> Tensor
    # TODO(justinchuby): Specify the type constraints.
    return op.Max(self, min_)


def aten_clone(self: TensorType, memory_format: Optional[str] = None) -> TensorType:
    # clone(Tensor self, *, MemoryFormat? memory_format=None) -> Tensor

    raise NotImplementedError()


def aten_coalesce(self: TensorType) -> TensorType:
    # coalesce(Tensor(a) self) -> Tensor(a)

    raise NotImplementedError()


def aten_col_indices(self: TensorType) -> TensorType:
    # col_indices(Tensor(a) self) -> Tensor(a)

    raise NotImplementedError()


def aten_col_indices_copy(self: TensorType) -> TensorType:
    # col_indices_copy(Tensor self) -> Tensor

    raise NotImplementedError()


def aten_column_stack(tensors: Sequence[TensorType]) -> TensorType:
    # column_stack(Tensor[] tensors) -> Tensor

    raise NotImplementedError()


def aten_combinations(
    self: TensorType, r: int = 2, with_replacement: bool = False
) -> TensorType:
    # combinations(Tensor self, int r=2, bool with_replacement=False) -> Tensor

    raise NotImplementedError()


def aten_complex(real: TensorType, imag: TensorType) -> TensorType:
    # complex(Tensor real, Tensor imag) -> Tensor

    raise NotImplementedError()


def aten_concat(tensors: Sequence[TensorType], dim: int = 0) -> TensorType:
    # concat(Tensor[] tensors, int dim=0) -> Tensor

    raise NotImplementedError()


def aten_concatenate(tensors: Sequence[TensorType], dim: int = 0) -> TensorType:
    # concatenate(Tensor[] tensors, int dim=0) -> Tensor

    raise NotImplementedError()


def aten_conj(self: TensorType) -> TensorType:
    # conj(Tensor(a) self) -> Tensor(a)

    raise NotImplementedError()


def aten_conj_physical(self: TensorType) -> TensorType:
    # conj_physical(Tensor self) -> Tensor

    raise NotImplementedError()


def aten_constant_pad_nd(self: TensorType, pad: INT64, value: float = 0) -> TensorType:
    # constant_pad_nd(Tensor self, SymInt[] pad, Scalar value=0) -> Tensor

    raise NotImplementedError()


def aten_contiguous(self: TensorType, memory_format: str = "contiguous_format") -> TensorType:
    # contiguous(Tensor(a) self, *, MemoryFormat memory_format=contiguous_format) -> Tensor(a)

    raise NotImplementedError()


def aten_conv1d(
    input: TensorType,
    weight: TensorType,
    bias: Optional[TensorType] = None,
    stride: Sequence[int] = (1,),
    padding: Sequence[int] = (0,),
    dilation: Sequence[int] = (1,),
    groups: int = 1,
) -> TensorType:
    # conv1d(Tensor input, Tensor weight, Tensor? bias=None, int[1] stride=1, int[1] padding=0, int[1] dilation=1, int groups=1) -> Tensor

    raise NotImplementedError()


def aten_conv2d(
    input: TensorType,
    weight: TensorType,
    bias: Optional[TensorType] = None,
    stride: Sequence[int] = (1, 1),
    padding: Sequence[int] = (0, 0),
    dilation: Sequence[int] = (1, 1),
    groups: int = 1,
) -> TensorType:
    # conv2d(Tensor input, Tensor weight, Tensor? bias=None, int[2] stride=1, int[2] padding=0, int[2] dilation=1, int groups=1) -> Tensor

    raise NotImplementedError()


def aten_conv3d(
    input: TensorType,
    weight: TensorType,
    bias: Optional[TensorType] = None,
    stride: Sequence[int] = (1, 1, 1),
    padding: Sequence[int] = (0, 0, 0),
    dilation: Sequence[int] = (1, 1, 1),
    groups: int = 1,
) -> TensorType:
    # conv3d(Tensor input, Tensor weight, Tensor? bias=None, int[3] stride=1, int[3] padding=0, int[3] dilation=1, int groups=1) -> Tensor

    raise NotImplementedError()


def aten_conv_tbc(
    self: TensorType, weight: TensorType, bias: TensorType, pad: int = 0
) -> TensorType:
    # conv_tbc(Tensor self, Tensor weight, Tensor bias, int pad=0) -> Tensor

    raise NotImplementedError()


def aten_conv_tbc_backward(
    self: TensorType, input: TensorType, weight: TensorType, bias: TensorType, pad: int
) -> tuple[TensorType, TensorType, TensorType]:
    # conv_tbc_backward(Tensor self, Tensor input, Tensor weight, Tensor bias, int pad) -> (Tensor, Tensor, Tensor)

    raise NotImplementedError()


def aten_conv_transpose1d(
    input: TensorType,
    weight: TensorType,
    bias: Optional[TensorType] = None,
    stride: Sequence[int] = (1,),
    padding: Sequence[int] = (0,),
    output_padding: Sequence[int] = (0,),
    groups: int = 1,
    dilation: Sequence[int] = (1,),
) -> TensorType:
    # conv_transpose1d(Tensor input, Tensor weight, Tensor? bias=None, int[1] stride=1, int[1] padding=0, int[1] output_padding=0, int groups=1, int[1] dilation=1) -> Tensor

    raise NotImplementedError()


def aten_convolution(
    input: TensorType,
    weight: TensorType,
    bias: Optional[TensorType],
    stride: Sequence[int],
    padding: INT64,
    dilation: Sequence[int],
    transposed: bool,
    output_padding: INT64,
    groups: int,
) -> TensorType:
    # convolution(Tensor input, Tensor weight, Tensor? bias, int[] stride, SymInt[] padding, int[] dilation, bool transposed, SymInt[] output_padding, int groups) -> Tensor

    raise NotImplementedError()


def aten_convolution_backward(
    grad_output: TensorType,
    input: TensorType,
    weight: TensorType,
    bias_sizes: Optional[INT64],
    stride: Sequence[int],
    padding: INT64,
    dilation: Sequence[int],
    transposed: bool,
    output_padding: INT64,
    groups: int,
    output_mask: Sequence[bool],
) -> tuple[TensorType, TensorType, TensorType]:
    # convolution_backward(Tensor grad_output, Tensor input, Tensor weight, SymInt[]? bias_sizes, int[] stride, SymInt[] padding, int[] dilation, bool transposed, SymInt[] output_padding, int groups, bool[3] output_mask) -> (Tensor, Tensor, Tensor)

    raise NotImplementedError()


def aten_convolution_backward_overrideable(
    grad_output: TensorType,
    input: TensorType,
    weight: TensorType,
    stride: Sequence[int],
    padding: Sequence[int],
    dilation: Sequence[int],
    transposed: bool,
    output_padding: Sequence[int],
    groups: int,
    output_mask: Sequence[bool],
) -> tuple[TensorType, TensorType, TensorType]:
    # convolution_backward_overrideable(Tensor grad_output, Tensor input, Tensor weight, int[] stride, int[] padding, int[] dilation, bool transposed, int[] output_padding, int groups, bool[3] output_mask) -> (Tensor grad_input, Tensor grad_weight, Tensor grad_bias)

    raise NotImplementedError()


def aten_convolution_overrideable(
    input: TensorType,
    weight: TensorType,
    bias: Optional[TensorType],
    stride: Sequence[int],
    padding: Sequence[int],
    dilation: Sequence[int],
    transposed: bool,
    output_padding: Sequence[int],
    groups: int,
) -> TensorType:
    # convolution_overrideable(Tensor input, Tensor weight, Tensor? bias, int[] stride, int[] padding, int[] dilation, bool transposed, int[] output_padding, int groups) -> Tensor

    raise NotImplementedError()


def aten_copy(self: TensorType, src: TensorType, non_blocking: bool = False) -> TensorType:
    # copy(Tensor self, Tensor src, bool non_blocking=False) -> Tensor

    raise NotImplementedError()


def aten_copysign(self: TensorType, other: TensorType) -> TensorType:
    # copysign.Tensor(Tensor self, Tensor other) -> Tensor

    raise NotImplementedError()


def aten_corrcoef(self: TensorType) -> TensorType:
    # corrcoef(Tensor self) -> Tensor

    raise NotImplementedError()


def aten_cos(self):
    # cos(Tensor self) -> Tensor

    return op.Cos(self)


def aten_cosh(self):
    # cosh(Tensor self) -> Tensor

    return op.Cosh(self)


def aten_cosine_embedding_loss(
    input1: TensorType,
    input2: TensorType,
    target: TensorType,
    margin: float = 0.0,
    reduction: int = 1,
) -> TensorType:
    # cosine_embedding_loss(Tensor input1, Tensor input2, Tensor target, float margin=0.0, int reduction=Mean) -> Tensor

    raise NotImplementedError()


def aten_cosine_similarity(
    x1: TensorType, x2: TensorType, dim: int = 1, eps: float = 1e-08
) -> TensorType:
    # cosine_similarity(Tensor x1, Tensor x2, int dim=1, float eps=1e-08) -> Tensor

    raise NotImplementedError()


def aten_count_nonzero(self: TensorType, dim: Optional[int] = None) -> TensorType:
    # count_nonzero(Tensor self, int? dim=None) -> Tensor

    raise NotImplementedError()


def aten_cov(
    self: TensorType,
    correction: int = 1,
    fweights: Optional[TensorType] = None,
    aweights: Optional[TensorType] = None,
) -> TensorType:
    # cov(Tensor self, *, int correction=1, Tensor? fweights=None, Tensor? aweights=None) -> Tensor

    raise NotImplementedError()


def aten_cross(self: TensorType, other: TensorType, dim: Optional[int] = None) -> TensorType:
    # cross(Tensor self, Tensor other, int? dim=None) -> Tensor

    raise NotImplementedError()


def aten_crow_indices(self: TensorType) -> TensorType:
    # crow_indices(Tensor(a) self) -> Tensor(a)

    raise NotImplementedError()


def aten_crow_indices_copy(self: TensorType) -> TensorType:
    # crow_indices_copy(Tensor self) -> Tensor

    raise NotImplementedError()


def aten_ctc_loss(
    log_probs: TensorType,
    targets: TensorType,
    input_lengths: TensorType,
    target_lengths: TensorType,
    blank: int = 0,
    reduction: int = 1,
    zero_infinity: bool = False,
) -> TensorType:
    # ctc_loss.Tensor(Tensor log_probs, Tensor targets, Tensor input_lengths, Tensor target_lengths, int blank=0, int reduction=Mean, bool zero_infinity=False) -> Tensor

    raise NotImplementedError()


def aten_cudnn_affine_grid_generator(
    theta: TensorType, N: int, C: int, H: int, W: int
) -> TensorType:
    # cudnn_affine_grid_generator(Tensor theta, int N, int C, int H, int W) -> Tensor grid

    raise NotImplementedError()


def aten_cudnn_affine_grid_generator_backward(
    grad: TensorType, N: int, C: int, H: int, W: int
) -> TensorType:
    # cudnn_affine_grid_generator_backward(Tensor grad, int N, int C, int H, int W) -> Tensor grad_theta

    raise NotImplementedError()


def aten_cudnn_batch_norm(
    input: TensorType,
    weight: TensorType,
    bias: Optional[TensorType],
    running_mean: Optional[TensorType],
    running_var: Optional[TensorType],
    training: bool,
    exponential_average_factor: float,
    epsilon: float,
) -> tuple[TensorType, TensorType, TensorType, TensorType]:
    # cudnn_batch_norm(Tensor input, Tensor weight, Tensor? bias, Tensor? running_mean, Tensor? running_var, bool training, float exponential_average_factor, float epsilon) -> (Tensor, Tensor, Tensor, Tensor)

    raise NotImplementedError()


def aten_cudnn_batch_norm_backward(
    input: TensorType,
    grad_output: TensorType,
    weight: TensorType,
    running_mean: Optional[TensorType],
    running_var: Optional[TensorType],
    save_mean: Optional[TensorType],
    save_var: Optional[TensorType],
    epsilon: float,
    reserveSpace: TensorType,
) -> tuple[TensorType, TensorType, TensorType]:
    # cudnn_batch_norm_backward(Tensor input, Tensor grad_output, Tensor weight, Tensor? running_mean, Tensor? running_var, Tensor? save_mean, Tensor? save_var, float epsilon, Tensor reserveSpace) -> (Tensor, Tensor, Tensor)

    raise NotImplementedError()


def aten_cudnn_convolution(
    self: TensorType,
    weight: TensorType,
    padding: Sequence[int],
    stride: Sequence[int],
    dilation: Sequence[int],
    groups: int,
    benchmark: bool,
    deterministic: bool,
    allow_tf32: bool,
) -> TensorType:
    # cudnn_convolution(Tensor self, Tensor weight, int[] padding, int[] stride, int[] dilation, int groups, bool benchmark, bool deterministic, bool allow_tf32) -> Tensor

    raise NotImplementedError()


def aten_cudnn_convolution_add_relu(
    self: TensorType,
    weight: TensorType,
    z: TensorType,
    alpha: Optional[float],
    bias: Optional[TensorType],
    stride: Sequence[int],
    padding: Sequence[int],
    dilation: Sequence[int],
    groups: int,
) -> TensorType:
    # cudnn_convolution_add_relu(Tensor self, Tensor weight, Tensor z, Scalar? alpha, Tensor? bias, int[] stride, int[] padding, int[] dilation, int groups) -> Tensor

    raise NotImplementedError()


def aten_cudnn_convolution_relu(
    self: TensorType,
    weight: TensorType,
    bias: Optional[TensorType],
    stride: Sequence[int],
    padding: Sequence[int],
    dilation: Sequence[int],
    groups: int,
) -> TensorType:
    # cudnn_convolution_relu(Tensor self, Tensor weight, Tensor? bias, int[] stride, int[] padding, int[] dilation, int groups) -> Tensor

    raise NotImplementedError()


def aten_cudnn_convolution_transpose(
    self: TensorType,
    weight: TensorType,
    padding: Sequence[int],
    output_padding: Sequence[int],
    stride: Sequence[int],
    dilation: Sequence[int],
    groups: int,
    benchmark: bool,
    deterministic: bool,
    allow_tf32: bool,
) -> TensorType:
    # cudnn_convolution_transpose(Tensor self, Tensor weight, int[] padding, int[] output_padding, int[] stride, int[] dilation, int groups, bool benchmark, bool deterministic, bool allow_tf32) -> Tensor

    raise NotImplementedError()


def aten_cudnn_grid_sampler(self: TensorType, grid: TensorType) -> TensorType:
    # cudnn_grid_sampler(Tensor self, Tensor grid) -> Tensor output

    raise NotImplementedError()


def aten_cudnn_grid_sampler_backward(
    self: TensorType, grid: TensorType, grad_output: TensorType
) -> tuple[TensorType, TensorType]:
    # cudnn_grid_sampler_backward(Tensor self, Tensor grid, Tensor grad_output) -> (Tensor grad_self, Tensor grad_grid)

    raise NotImplementedError()


def aten_cudnn_is_acceptable(self: TensorType) -> bool:
    # cudnn_is_acceptable(Tensor self) -> bool

    raise NotImplementedError()


def aten_cummax(self: TensorType, dim: int) -> tuple[TensorType, TensorType]:
    # cummax(Tensor self, int dim) -> (Tensor values, Tensor indices)

    raise NotImplementedError()


def aten_cummaxmin_backward(
    grad: TensorType, input: TensorType, indices: TensorType, dim: int
) -> TensorType:
    # cummaxmin_backward(Tensor grad, Tensor input, Tensor indices, int dim) -> Tensor

    raise NotImplementedError()


def aten_cummin(self: TensorType, dim: int) -> tuple[TensorType, TensorType]:
    # cummin(Tensor self, int dim) -> (Tensor values, Tensor indices)

    raise NotImplementedError()


def aten_cumprod(self: TensorType, dim: int, dtype: Optional[int] = None) -> TensorType:
    # cumprod(Tensor self, int dim, *, ScalarType? dtype=None) -> Tensor

    raise NotImplementedError()


def aten_cumprod_backward(
    grad: TensorType, input: TensorType, dim: int, output: TensorType
) -> TensorType:
    # cumprod_backward(Tensor grad, Tensor input, int dim, Tensor output) -> Tensor

    raise NotImplementedError()


def aten_cumsum(self: TensorType, dim: int, dtype: Optional[int] = None) -> TensorType:
    # cumsum(Tensor self, int dim, *, ScalarType? dtype=None) -> Tensor

    raise NotImplementedError()


def aten_data(self: TensorType) -> TensorType:
    # data(Tensor self) -> Tensor

    raise NotImplementedError()


def aten_deg2rad(self: TensorType) -> TensorType:
    # deg2rad(Tensor self) -> Tensor

    raise NotImplementedError()


def aten_dense_dim(self: TensorType) -> int:
    # dense_dim(Tensor self) -> int

    raise NotImplementedError()


def aten_det(self: TensorType) -> TensorType:
    # det(Tensor self) -> Tensor

    raise NotImplementedError()


def aten_detach(self: TensorType) -> TensorType:
    # detach(Tensor(a) self) -> Tensor(a)

    raise NotImplementedError()


def aten_detach_copy(self: TensorType) -> TensorType:
    # detach_copy(Tensor self) -> Tensor

    raise NotImplementedError()


def aten_diag(self: TensorType, diagonal: int = 0) -> TensorType:
    # diag(Tensor self, int diagonal=0) -> Tensor

    raise NotImplementedError()


def aten_diag_embed(
    self: TensorType, offset: int = 0, dim1: int = -2, dim2: int = -1
) -> TensorType:
    # diag_embed(Tensor self, int offset=0, int dim1=-2, int dim2=-1) -> Tensor

    raise NotImplementedError()


def aten_diagflat(self: TensorType, offset: int = 0) -> TensorType:
    # diagflat(Tensor self, int offset=0) -> Tensor

    raise NotImplementedError()


def aten_diagonal(
    self: TensorType, offset: int = 0, dim1: int = 0, dim2: int = 1
) -> TensorType:
    # diagonal(Tensor(a) self, int offset=0, int dim1=0, int dim2=1) -> Tensor(a)

    raise NotImplementedError()


def aten_diagonal_backward(
    grad_output: TensorType, input_sizes: INT64, offset: int, dim1: int, dim2: int
) -> TensorType:
    # diagonal_backward(Tensor grad_output, SymInt[] input_sizes, int offset, int dim1, int dim2) -> Tensor

    raise NotImplementedError()


def aten_diagonal_copy(
    self: TensorType, offset: int = 0, dim1: int = 0, dim2: int = 1
) -> TensorType:
    # diagonal_copy(Tensor self, int offset=0, int dim1=0, int dim2=1) -> Tensor

    raise NotImplementedError()


def aten_diagonal_scatter(
    self: TensorType, src: TensorType, offset: int = 0, dim1: int = 0, dim2: int = 1
) -> TensorType:
    # diagonal_scatter(Tensor self, Tensor src, int offset=0, int dim1=0, int dim2=1) -> Tensor

    raise NotImplementedError()


def aten_diff(
    self: TensorType,
    n: int = 1,
    dim: int = -1,
    prepend: Optional[TensorType] = None,
    append: Optional[TensorType] = None,
) -> TensorType:
    # diff(Tensor self, int n=1, int dim=-1, Tensor? prepend=None, Tensor? append=None) -> Tensor

    raise NotImplementedError()


def aten_digamma(self: TensorType) -> TensorType:
    # digamma(Tensor self) -> Tensor

    raise NotImplementedError()


def aten_dist(self: TensorType, other: TensorType, p: float = 2) -> TensorType:
    # dist(Tensor self, Tensor other, Scalar p=2) -> Tensor

    raise NotImplementedError()


def aten_div(self: TensorType, other: TensorType) -> TensorType:
    # div.Tensor(Tensor self, Tensor other) -> Tensor

    raise NotImplementedError()


def aten_divide(self: TensorType, other: TensorType) -> TensorType:
    # divide.Tensor(Tensor self, Tensor other) -> Tensor

    raise NotImplementedError()


def aten_dot(self, tensor):
    # dot(Tensor self, Tensor tensor) -> Tensor

    return op.MatMul(self, tensor)


def aten_dropout(input: TensorType, p: float, train: bool) -> TensorType:
    # dropout(Tensor input, float p, bool train) -> Tensor

    raise NotImplementedError()


def aten_dstack(tensors: Sequence[TensorType]) -> TensorType:
    # dstack(Tensor[] tensors) -> Tensor

    raise NotImplementedError()


def aten_einsum(
    equation: str, tensors: Sequence[TensorType], path: Optional[int] = None
) -> TensorType:
    # einsum(str equation, Tensor[] tensors, *, int[]? path=None) -> Tensor

    raise NotImplementedError()


def aten_embedding(
    weight: TensorType,
    indices: TensorType,
    padding_idx: int = -1,
    scale_grad_by_freq: bool = False,
    sparse: bool = False,
) -> TensorType:
    # embedding(Tensor weight, Tensor indices, int padding_idx=-1, bool scale_grad_by_freq=False, bool sparse=False) -> Tensor

    raise NotImplementedError()


def aten_embedding_backward(
    grad: TensorType,
    indices: TensorType,
    num_weights: INT64,
    padding_idx: int,
    scale_grad_by_freq: bool,
    sparse: bool,
) -> TensorType:
    # embedding_backward(Tensor grad, Tensor indices, SymInt num_weights, int padding_idx, bool scale_grad_by_freq, bool sparse) -> Tensor

    raise NotImplementedError()


def aten_embedding_bag(
    weight: TensorType,
    indices: TensorType,
    offsets: TensorType,
    scale_grad_by_freq: bool = False,
    mode: int = 0,
    sparse: bool = False,
    per_sample_weights: Optional[TensorType] = None,
    include_last_offset: bool = False,
) -> tuple[TensorType, TensorType, TensorType, TensorType]:
    # embedding_bag(Tensor weight, Tensor indices, Tensor offsets, bool scale_grad_by_freq=False, int mode=0, bool sparse=False, Tensor? per_sample_weights=None, bool include_last_offset=False) -> (Tensor, Tensor, Tensor, Tensor)

    raise NotImplementedError()


def aten_embedding_dense_backward(
    grad_output: TensorType,
    indices: TensorType,
    num_weights: INT64,
    padding_idx: int,
    scale_grad_by_freq: bool,
) -> TensorType:
    # embedding_dense_backward(Tensor grad_output, Tensor indices, SymInt num_weights, int padding_idx, bool scale_grad_by_freq) -> Tensor

    raise NotImplementedError()


def aten_embedding_sparse_backward(
    grad: TensorType,
    indices: TensorType,
    num_weights: int,
    padding_idx: int,
    scale_grad_by_freq: bool,
) -> TensorType:
    # embedding_sparse_backward(Tensor grad, Tensor indices, int num_weights, int padding_idx, bool scale_grad_by_freq) -> Tensor

    raise NotImplementedError()


def aten_empty_like(self: TensorType, memory_format: Optional[str] = None) -> TensorType:
    # empty_like(Tensor self, *, ScalarType? dtype=None, Layout? layout=None, Device? device=None, bool? pin_memory=None, MemoryFormat? memory_format=None) -> Tensor

    raise NotImplementedError()


def aten_empty_quantized(
    size: Sequence[int], qtensor: TensorType, memory_format: Optional[str] = None
) -> TensorType:
    # empty_quantized(int[] size, Tensor qtensor, *, ScalarType? dtype=None, Layout? layout=None, Device? device=None, bool? pin_memory=None, MemoryFormat? memory_format=None) -> Tensor

    raise NotImplementedError()


def aten_empty_strided(size: INT64, stride: INT64) -> TensorType:
    # empty_strided(SymInt[] size, SymInt[] stride, *, ScalarType? dtype=None, Layout? layout=None, Device? device=None, bool? pin_memory=None) -> Tensor

    raise NotImplementedError()


def aten_eq(self: TensorType, other: TensorType) -> TensorType:
    # eq.Tensor(Tensor self, Tensor other) -> Tensor

    raise NotImplementedError()


def aten_equal(self: TensorType, other: TensorType) -> bool:
    # equal(Tensor self, Tensor other) -> bool

    raise NotImplementedError()


def aten_erf(self: TensorType) -> TensorType:
    # erf(Tensor self) -> Tensor

    raise NotImplementedError()


def aten_erfc(self: TensorType) -> TensorType:
    # erfc(Tensor self) -> Tensor

    raise NotImplementedError()


def aten_erfinv(self: TensorType) -> TensorType:
    # erfinv(Tensor self) -> Tensor

    raise NotImplementedError()


def aten_exp(self):
    # exp(Tensor self) -> Tensor

    return op.Exp(self)


def aten_exp2(self):
    # exp2(Tensor self) -> Tensor

    two = op.Constant(value_int=2)
    two = op.CastLike(two, self)  # type: ignore[arg-type]
    return op.Pow(two, self)  # type: ignore[arg-type]


def aten_expand(self: TensorType, size: INT64, implicit: bool = False) -> TensorType:
    # expand(Tensor(a) self, SymInt[] size, *, bool implicit=False) -> Tensor(a)

    raise NotImplementedError()


def aten_expand_as(self: TensorType, other: TensorType) -> TensorType:
    # expand_as(Tensor(a) self, Tensor other) -> Tensor(a)

    raise NotImplementedError()


def aten_expand_copy(self: TensorType, size: INT64, implicit: bool = False) -> TensorType:
    # expand_copy(Tensor self, SymInt[] size, *, bool implicit=False) -> Tensor

    raise NotImplementedError()


def aten_expm1(self: TensorType) -> TensorType:
    # expm1(Tensor self) -> Tensor

    raise NotImplementedError()


def aten_eye(n: int) -> TensorType:
    # eye(int n, *, ScalarType? dtype=None, Layout? layout=None, Device? device=None, bool? pin_memory=None) -> Tensor

    raise NotImplementedError()


def aten_fake_quantize_per_channel_affine(
    self: TensorType,
    scale: TensorType,
    zero_point: TensorType,
    axis: int,
    quant_min: int,
    quant_max: int,
) -> TensorType:
    # fake_quantize_per_channel_affine(Tensor self, Tensor scale, Tensor zero_point, int axis, int quant_min, int quant_max) -> Tensor

    raise NotImplementedError()


def aten_fake_quantize_per_channel_affine_cachemask(
    self: TensorType,
    scale: TensorType,
    zero_point: TensorType,
    axis: int,
    quant_min: int,
    quant_max: int,
) -> tuple[TensorType, TensorType]:
    # fake_quantize_per_channel_affine_cachemask(Tensor self, Tensor scale, Tensor zero_point, int axis, int quant_min, int quant_max) -> (Tensor output, Tensor mask)

    raise NotImplementedError()


def aten_fake_quantize_per_channel_affine_cachemask_backward(
    grad: TensorType, mask: TensorType
) -> TensorType:
    # fake_quantize_per_channel_affine_cachemask_backward(Tensor grad, Tensor mask) -> Tensor

    raise NotImplementedError()


def aten_fake_quantize_per_tensor_affine(
    self: TensorType, scale: float, zero_point: int, quant_min: int, quant_max: int
) -> TensorType:
    # fake_quantize_per_tensor_affine(Tensor self, float scale, int zero_point, int quant_min, int quant_max) -> Tensor

    raise NotImplementedError()


def aten_fake_quantize_per_tensor_affine_cachemask(
    self: TensorType, scale: float, zero_point: int, quant_min: int, quant_max: int
) -> tuple[TensorType, TensorType]:
    # fake_quantize_per_tensor_affine_cachemask(Tensor self, float scale, int zero_point, int quant_min, int quant_max) -> (Tensor output, Tensor mask)

    raise NotImplementedError()


def aten_fake_quantize_per_tensor_affine_cachemask_backward(
    grad: TensorType, mask: TensorType
) -> TensorType:
    # fake_quantize_per_tensor_affine_cachemask_backward(Tensor grad, Tensor mask) -> Tensor

    raise NotImplementedError()


def aten_fbgemm_linear_fp16_weight(
    input: TensorType, packed_weight: TensorType, bias: TensorType
) -> TensorType:
    # fbgemm_linear_fp16_weight(Tensor input, Tensor packed_weight, Tensor bias) -> Tensor

    raise NotImplementedError()


def aten_fbgemm_linear_fp16_weight_fp32_activation(
    input: TensorType, packed_weight: TensorType, bias: TensorType
) -> TensorType:
    # fbgemm_linear_fp16_weight_fp32_activation(Tensor input, Tensor packed_weight, Tensor bias) -> Tensor

    raise NotImplementedError()


def aten_fbgemm_linear_int8_weight(
    input: TensorType,
    weight: TensorType,
    packed: TensorType,
    col_offsets: TensorType,
    weight_scale: float,
    weight_zero_point: float,
    bias: TensorType,
) -> TensorType:
    # fbgemm_linear_int8_weight(Tensor input, Tensor weight, Tensor packed, Tensor col_offsets, Scalar weight_scale, Scalar weight_zero_point, Tensor bias) -> Tensor

    raise NotImplementedError()


def aten_fbgemm_linear_int8_weight_fp32_activation(
    input: TensorType,
    weight: TensorType,
    packed: TensorType,
    col_offsets: TensorType,
    weight_scale: float,
    weight_zero_point: float,
    bias: TensorType,
) -> TensorType:
    # fbgemm_linear_int8_weight_fp32_activation(Tensor input, Tensor weight, Tensor packed, Tensor col_offsets, Scalar weight_scale, Scalar weight_zero_point, Tensor bias) -> Tensor

    raise NotImplementedError()


def aten_fbgemm_linear_quantize_weight(
    input: TensorType,
) -> tuple[TensorType, TensorType, float, int]:
    # fbgemm_linear_quantize_weight(Tensor input) -> (Tensor, Tensor, float, int)

    raise NotImplementedError()


def aten_fbgemm_pack_gemm_matrix_fp16(input: TensorType) -> TensorType:
    # fbgemm_pack_gemm_matrix_fp16(Tensor input) -> Tensor

    raise NotImplementedError()


def aten_fbgemm_pack_quantized_matrix(input: TensorType) -> TensorType:
    # fbgemm_pack_quantized_matrix(Tensor input) -> Tensor

    raise NotImplementedError()


def aten_feature_alpha_dropout(input: TensorType, p: float, train: bool) -> TensorType:
    # feature_alpha_dropout(Tensor input, float p, bool train) -> Tensor

    raise NotImplementedError()


def aten_feature_dropout(input: TensorType, p: float, train: bool) -> TensorType:
    # feature_dropout(Tensor input, float p, bool train) -> Tensor

    raise NotImplementedError()


def aten_fill(self: TensorType, value: TensorType) -> TensorType:
    # fill.Tensor(Tensor self, Tensor value) -> Tensor

    raise NotImplementedError()


def aten_fix(self: TensorType) -> TensorType:
    # fix(Tensor self) -> Tensor

    raise NotImplementedError()


def aten_flip(self: TensorType, dims: Sequence[int]) -> TensorType:
    # flip(Tensor self, int[] dims) -> Tensor

    raise NotImplementedError()


def aten_fliplr(self: TensorType) -> TensorType:
    # fliplr(Tensor self) -> Tensor

    raise NotImplementedError()


def aten_flipud(self: TensorType) -> TensorType:
    # flipud(Tensor self) -> Tensor

    raise NotImplementedError()


def aten_floor(self: TensorType) -> TensorType:
    # floor(Tensor self) -> Tensor

    raise NotImplementedError()


def aten_floor_divide(self: TensorType, other: TensorType) -> TensorType:
    # floor_divide(Tensor self, Tensor other) -> Tensor

    raise NotImplementedError()


def aten_fmax(self: TensorType, other: TensorType) -> TensorType:
    # fmax(Tensor self, Tensor other) -> Tensor

    raise NotImplementedError()


def aten_fmin(self: TensorType, other: TensorType) -> TensorType:
    # fmin(Tensor self, Tensor other) -> Tensor

    raise NotImplementedError()


def aten_fmod(self: TensorType, other: TensorType) -> TensorType:
    # fmod.Tensor(Tensor self, Tensor other) -> Tensor

    raise NotImplementedError()


def aten_frac(self: TensorType) -> TensorType:
    # frac(Tensor self) -> Tensor

    raise NotImplementedError()


def aten_frexp(self: TensorType) -> tuple[TensorType, TensorType]:
    # frexp.Tensor(Tensor self) -> (Tensor mantissa, Tensor exponent)

    raise NotImplementedError()


def aten_frobenius_norm(self: TensorType) -> TensorType:
    # frobenius_norm(Tensor self) -> Tensor

    raise NotImplementedError()


def aten_from_file(
    filename: str, shared: Optional[bool] = None, size: Optional[int] = 0
) -> TensorType:
    # from_file(str filename, bool? shared=None, int? size=0, *, ScalarType? dtype=None, Layout? layout=None, Device? device=None, bool? pin_memory=None) -> Tensor

    raise NotImplementedError()


def aten_full(size: INT64, fill_value: float) -> TensorType:
    # full(SymInt[] size, Scalar fill_value, *, ScalarType? dtype=None, Layout? layout=None, Device? device=None, bool? pin_memory=None) -> Tensor

    raise NotImplementedError()


def aten_full_like(
    self: TensorType, fill_value: float, memory_format: Optional[str] = None
) -> TensorType:
    # full_like(Tensor self, Scalar fill_value, *, ScalarType? dtype=None, Layout? layout=None, Device? device=None, bool? pin_memory=None, MemoryFormat? memory_format=None) -> Tensor

    raise NotImplementedError()


def aten_fused_moving_avg_obs_fake_quant(
    self: TensorType,
    observer_on: TensorType,
    fake_quant_on: TensorType,
    running_min: TensorType,
    running_max: TensorType,
    scale: TensorType,
    zero_point: TensorType,
    averaging_const: float,
    quant_min: int,
    quant_max: int,
    ch_axis: int,
    per_row_fake_quant: bool = False,
    symmetric_quant: bool = False,
) -> TensorType:
    # fused_moving_avg_obs_fake_quant(Tensor self, Tensor observer_on, Tensor fake_quant_on, Tensor(a!) running_min, Tensor(b!) running_max, Tensor(c!) scale, Tensor(d!) zero_point, float averaging_const, int quant_min, int quant_max, int ch_axis, bool per_row_fake_quant=False, bool symmetric_quant=False) -> Tensor

    raise NotImplementedError()


def aten_gather(
    self: TensorType, dim: int, index: TensorType, sparse_grad: bool = False
) -> TensorType:
    # gather(Tensor self, int dim, Tensor index, *, bool sparse_grad=False) -> Tensor

    raise NotImplementedError()


def aten_gather_backward(
    grad: TensorType, self: TensorType, dim: int, index: TensorType, sparse_grad: bool
) -> TensorType:
    # gather_backward(Tensor grad, Tensor self, int dim, Tensor index, bool sparse_grad) -> Tensor

    raise NotImplementedError()


def aten_gcd(self: TensorType, other: TensorType) -> TensorType:
    # gcd(Tensor self, Tensor other) -> Tensor

    raise NotImplementedError()


def aten_ge(self: TensorType, other: TensorType) -> TensorType:
    # ge.Tensor(Tensor self, Tensor other) -> Tensor

    raise NotImplementedError()


def aten_geqrf(self: TensorType) -> tuple[TensorType, TensorType]:
    # geqrf(Tensor self) -> (Tensor a, Tensor tau)

    raise NotImplementedError()


def aten_ger(self: TensorType, vec2: TensorType) -> TensorType:
    # ger(Tensor self, Tensor vec2) -> Tensor

    raise NotImplementedError()


def aten_greater(self: TensorType, other: TensorType) -> TensorType:
    # greater.Tensor(Tensor self, Tensor other) -> Tensor

    raise NotImplementedError()


def aten_greater_equal(self: TensorType, other: TensorType) -> TensorType:
    # greater_equal.Tensor(Tensor self, Tensor other) -> Tensor

    raise NotImplementedError()


def aten_grid_sampler(
    input: TensorType,
    grid: TensorType,
    interpolation_mode: int,
    padding_mode: int,
    align_corners: bool,
) -> TensorType:
    # grid_sampler(Tensor input, Tensor grid, int interpolation_mode, int padding_mode, bool align_corners) -> Tensor

    raise NotImplementedError()


def aten_grid_sampler_2d(
    input: TensorType,
    grid: TensorType,
    interpolation_mode: int,
    padding_mode: int,
    align_corners: bool,
) -> TensorType:
    # grid_sampler_2d(Tensor input, Tensor grid, int interpolation_mode, int padding_mode, bool align_corners) -> Tensor

    raise NotImplementedError()


def aten_grid_sampler_2d_backward(
    grad_output: TensorType,
    input: TensorType,
    grid: TensorType,
    interpolation_mode: int,
    padding_mode: int,
    align_corners: bool,
    output_mask: Sequence[bool],
) -> tuple[TensorType, TensorType]:
    # grid_sampler_2d_backward(Tensor grad_output, Tensor input, Tensor grid, int interpolation_mode, int padding_mode, bool align_corners, bool[2] output_mask) -> (Tensor, Tensor)

    raise NotImplementedError()


def aten_grid_sampler_3d(
    input: TensorType,
    grid: TensorType,
    interpolation_mode: int,
    padding_mode: int,
    align_corners: bool,
) -> TensorType:
    # grid_sampler_3d(Tensor input, Tensor grid, int interpolation_mode, int padding_mode, bool align_corners) -> Tensor

    raise NotImplementedError()


def aten_grid_sampler_3d_backward(
    grad_output: TensorType,
    input: TensorType,
    grid: TensorType,
    interpolation_mode: int,
    padding_mode: int,
    align_corners: bool,
    output_mask: Sequence[bool],
) -> tuple[TensorType, TensorType]:
    # grid_sampler_3d_backward(Tensor grad_output, Tensor input, Tensor grid, int interpolation_mode, int padding_mode, bool align_corners, bool[2] output_mask) -> (Tensor, Tensor)

    raise NotImplementedError()


def aten_group_norm(
    input: TensorType,
    num_groups: int,
    weight: Optional[TensorType] = None,
    bias: Optional[TensorType] = None,
    eps: float = 1e-05,
    cudnn_enabled: bool = True,
) -> TensorType:
    # group_norm(Tensor input, int num_groups, Tensor? weight=None, Tensor? bias=None, float eps=1e-05, bool cudnn_enabled=True) -> Tensor

    raise NotImplementedError()


def aten_gru_cell(
    input: TensorType,
    hx: TensorType,
    w_ih: TensorType,
    w_hh: TensorType,
    b_ih: Optional[TensorType] = None,
    b_hh: Optional[TensorType] = None,
) -> TensorType:
    # gru_cell(Tensor input, Tensor hx, Tensor w_ih, Tensor w_hh, Tensor? b_ih=None, Tensor? b_hh=None) -> Tensor

    raise NotImplementedError()


def aten_gt(self, other):
    # gt.Tensor(Tensor self, Tensor other) -> Tensor

    # TODO(justinchuby): Input spec: non bool tensor
    # Boolean inputs can be pre-casted by policy
    return op.Greater(self, other)


def aten_hamming_window(window_length: int) -> TensorType:
    # hamming_window(int window_length, *, ScalarType? dtype=None, Layout? layout=None, Device? device=None, bool? pin_memory=None) -> Tensor

    raise NotImplementedError()


def aten_hann_window(window_length: int) -> TensorType:
    # hann_window(int window_length, *, ScalarType? dtype=None, Layout? layout=None, Device? device=None, bool? pin_memory=None) -> Tensor

    raise NotImplementedError()


def aten_hardshrink(self: TensorType, lambd: float = 0.5) -> TensorType:
    # hardshrink(Tensor self, Scalar lambd=0.5) -> Tensor

    raise NotImplementedError()


def aten_hardshrink_backward(
    grad_out: TensorType, self: TensorType, lambd: float
) -> TensorType:
    # hardshrink_backward(Tensor grad_out, Tensor self, Scalar lambd) -> Tensor

    raise NotImplementedError()


def aten_heaviside(self: TensorType, values: TensorType) -> TensorType:
    # heaviside(Tensor self, Tensor values) -> Tensor

    raise NotImplementedError()


def aten_hinge_embedding_loss(
    self: TensorType, target: TensorType, margin: float = 1.0, reduction: int = 1
) -> TensorType:
    # hinge_embedding_loss(Tensor self, Tensor target, float margin=1.0, int reduction=Mean) -> Tensor

    raise NotImplementedError()


def aten_histc(
    self: TensorType, bins: int = 100, min: float = 0, max: float = 0
) -> TensorType:
    # histc(Tensor self, int bins=100, Scalar min=0, Scalar max=0) -> Tensor

    raise NotImplementedError()


def aten_histogramdd(
    self: TensorType,
    bins: Sequence[int],
    range: Optional[float] = None,
    weight: Optional[TensorType] = None,
    density: bool = False,
) -> tuple[TensorType, TensorType]:
    # histogramdd(Tensor self, int[] bins, float[]? range=None, Tensor? weight=None, bool density=False) -> (Tensor hist, Tensor[] bin_edges)

    raise NotImplementedError()


def aten_hspmm(mat1: TensorType, mat2: TensorType) -> TensorType:
    # hspmm(Tensor mat1, Tensor mat2) -> Tensor

    raise NotImplementedError()


def aten_hstack(tensors: Sequence[TensorType]) -> TensorType:
    # hstack(Tensor[] tensors) -> Tensor

    raise NotImplementedError()


def aten_hypot(self: TensorType, other: TensorType) -> TensorType:
    # hypot(Tensor self, Tensor other) -> Tensor

    raise NotImplementedError()


def aten_i0(self: TensorType) -> TensorType:
    # i0(Tensor self) -> Tensor

    raise NotImplementedError()


def aten_igamma(self: TensorType, other: TensorType) -> TensorType:
    # igamma(Tensor self, Tensor other) -> Tensor

    raise NotImplementedError()


def aten_igammac(self: TensorType, other: TensorType) -> TensorType:
    # igammac(Tensor self, Tensor other) -> Tensor

    raise NotImplementedError()


def aten_imag(self: TensorType) -> TensorType:
    # imag(Tensor(a) self) -> Tensor(a)

    raise NotImplementedError()


def aten_index(self: TensorType, indices: Optional[Sequence[TensorType]]) -> TensorType:
    # index.Tensor(Tensor self, Tensor?[] indices) -> Tensor

    raise NotImplementedError()


def aten_index_add(
    self: TensorType, dim: int, index: TensorType, source: TensorType, alpha: float = 1
) -> TensorType:
    # index_add(Tensor self, int dim, Tensor index, Tensor source, *, Scalar alpha=1) -> Tensor

    raise NotImplementedError()


def aten_index_copy(
    self: TensorType, dim: int, index: TensorType, source: TensorType
) -> TensorType:
    # index_copy(Tensor self, int dim, Tensor index, Tensor source) -> Tensor

    raise NotImplementedError()


def aten_index_put(
    self: TensorType,
    indices: Optional[Sequence[TensorType]],
    values: TensorType,
    accumulate: bool = False,
) -> TensorType:
    # index_put(Tensor self, Tensor?[] indices, Tensor values, bool accumulate=False) -> Tensor

    raise NotImplementedError()


def aten_index_reduce(
    self: TensorType,
    dim: int,
    index: TensorType,
    source: TensorType,
    reduce: str,
    include_self: bool = True,
) -> TensorType:
    # index_reduce(Tensor self, int dim, Tensor index, Tensor source, str reduce, *, bool include_self=True) -> Tensor

    raise NotImplementedError()


def aten_index_select(self: TensorType, dim: int, index: TensorType) -> TensorType:
    # index_select(Tensor self, int dim, Tensor index) -> Tensor

    raise NotImplementedError()


def aten_index_select_backward(
    grad: TensorType, self_sizes: INT64, dim: int, index: TensorType
) -> TensorType:
    # index_select_backward(Tensor grad, SymInt[] self_sizes, int dim, Tensor index) -> Tensor

    raise NotImplementedError()


def aten_indices(self: TensorType) -> TensorType:
    # indices(Tensor(a) self) -> Tensor(a)

    raise NotImplementedError()


def aten_indices_copy(self: TensorType) -> TensorType:
    # indices_copy(Tensor self) -> Tensor

    raise NotImplementedError()


def aten_inner(self: TensorType, other: TensorType) -> TensorType:
    # inner(Tensor self, Tensor other) -> Tensor

    raise NotImplementedError()


def aten_instance_norm(
    input: TensorType,
    weight: Optional[TensorType],
    bias: Optional[TensorType],
    running_mean: Optional[TensorType],
    running_var: Optional[TensorType],
    use_input_stats: bool,
    momentum: float,
    eps: float,
    cudnn_enabled: bool,
) -> TensorType:
    # instance_norm(Tensor input, Tensor? weight, Tensor? bias, Tensor? running_mean, Tensor? running_var, bool use_input_stats, float momentum, float eps, bool cudnn_enabled) -> Tensor

    raise NotImplementedError()


def aten_int_repr(self: TensorType) -> TensorType:
    # int_repr(Tensor self) -> Tensor

    raise NotImplementedError()


def aten_inverse(self: TensorType) -> TensorType:
    # inverse(Tensor self) -> Tensor

    raise NotImplementedError()


def aten_is_coalesced(self: TensorType) -> bool:
    # is_coalesced(Tensor self) -> bool

    raise NotImplementedError()


def aten_is_complex(self: TensorType) -> bool:
    # is_complex(Tensor self) -> bool

    raise NotImplementedError()


def aten_is_conj(self: TensorType) -> bool:
    # is_conj(Tensor self) -> bool

    raise NotImplementedError()


def aten_is_distributed(self: TensorType) -> bool:
    # is_distributed(Tensor self) -> bool

    raise NotImplementedError()


def aten_is_floating_point(self: TensorType) -> bool:
    # is_floating_point(Tensor self) -> bool

    raise NotImplementedError()


def aten_is_inference(self: TensorType) -> bool:
    # is_inference(Tensor self) -> bool

    raise NotImplementedError()


def aten_is_leaf(self: TensorType) -> bool:
    # is_leaf(Tensor self) -> bool

    raise NotImplementedError()


def aten_is_neg(self: TensorType) -> bool:
    # is_neg(Tensor self) -> bool

    raise NotImplementedError()


def aten_is_nonzero(self: TensorType) -> bool:
    # is_nonzero(Tensor self) -> bool

    raise NotImplementedError()


def aten_is_pinned(self: TensorType, device: Optional[str] = None) -> bool:
    # is_pinned(Tensor self, Device? device=None) -> bool

    raise NotImplementedError()


def aten_is_same_size(self: TensorType, other: TensorType) -> bool:
    # is_same_size(Tensor self, Tensor other) -> bool

    raise NotImplementedError()


def aten_is_set_to(self: TensorType, tensor: TensorType) -> bool:
    # is_set_to(Tensor self, Tensor tensor) -> bool

    raise NotImplementedError()


def aten_is_signed(self: TensorType) -> bool:
    # is_signed(Tensor self) -> bool

    raise NotImplementedError()


def aten_is_vulkan_available() -> bool:
    # is_vulkan_available() -> bool

    raise NotImplementedError()


def aten_isclose(
    self: TensorType,
    other: TensorType,
    rtol: float = 1e-05,
    atol: float = 1e-08,
    equal_nan: bool = False,
) -> TensorType:
    # isclose(Tensor self, Tensor other, float rtol=1e-05, float atol=1e-08, bool equal_nan=False) -> Tensor

    raise NotImplementedError()


def aten_isfinite(self: TensorType) -> TensorType:
    # isfinite(Tensor self) -> Tensor

    raise NotImplementedError()


def aten_isinf(self: TensorType) -> TensorType:
    # isinf(Tensor self) -> Tensor

    raise NotImplementedError()


def aten_isnan(self: TensorType) -> TensorType:
    # isnan(Tensor self) -> Tensor

    raise NotImplementedError()


def aten_isneginf(self: TensorType) -> TensorType:
    # isneginf(Tensor self) -> Tensor

    raise NotImplementedError()


def aten_isposinf(self: TensorType) -> TensorType:
    # isposinf(Tensor self) -> Tensor

    raise NotImplementedError()


def aten_isreal(self: TensorType) -> TensorType:
    # isreal(Tensor self) -> Tensor

    raise NotImplementedError()


def aten_istft(
    self: TensorType,
    n_fft: int,
    hop_length: Optional[int] = None,
    win_length: Optional[int] = None,
    window: Optional[TensorType] = None,
    center: bool = True,
    normalized: bool = False,
    onesided: Optional[bool] = None,
    length: Optional[int] = None,
    return_complex: bool = False,
) -> TensorType:
    # istft(Tensor self, int n_fft, int? hop_length=None, int? win_length=None, Tensor? window=None, bool center=True, bool normalized=False, bool? onesided=None, int? length=None, bool return_complex=False) -> Tensor

    raise NotImplementedError()


def aten_item(self: TensorType) -> float:
    # item(Tensor self) -> Scalar

    raise NotImplementedError()


def aten_kaiser_window(window_length: int) -> TensorType:
    # kaiser_window(int window_length, *, ScalarType? dtype=None, Layout? layout=None, Device? device=None, bool? pin_memory=None) -> Tensor

    raise NotImplementedError()


def aten_kl_div(
    self: TensorType, target: TensorType, reduction: int = 1, log_target: bool = False
) -> TensorType:
    # kl_div(Tensor self, Tensor target, int reduction=Mean, *, bool log_target=False) -> Tensor

    raise NotImplementedError()


def aten_kron(self: TensorType, other: TensorType) -> TensorType:
    # kron(Tensor self, Tensor other) -> Tensor

    raise NotImplementedError()


def aten_kthvalue(
    self: TensorType, k: int, dim: int = -1, keepdim: bool = False
) -> tuple[TensorType, TensorType]:
    # kthvalue(Tensor self, int k, int dim=-1, bool keepdim=False) -> (Tensor values, Tensor indices)

    raise NotImplementedError()


def aten_layer_norm(
    input: TensorType,
    normalized_shape: Sequence[int],
    weight: Optional[TensorType] = None,
    bias: Optional[TensorType] = None,
    eps: float = 1e-05,
    cudnn_enable: bool = True,
) -> TensorType:
    # layer_norm(Tensor input, int[] normalized_shape, Tensor? weight=None, Tensor? bias=None, float eps=1e-05, bool cudnn_enable=True) -> Tensor

    raise NotImplementedError()


def aten_lcm(self: TensorType, other: TensorType) -> TensorType:
    # lcm(Tensor self, Tensor other) -> Tensor

    raise NotImplementedError()


def aten_ldexp(self: TensorType, other: TensorType) -> TensorType:
    # ldexp.Tensor(Tensor self, Tensor other) -> Tensor

    raise NotImplementedError()


def aten_le(self: TensorType, other: TensorType) -> TensorType:
    # le.Tensor(Tensor self, Tensor other) -> Tensor

    raise NotImplementedError()


def aten_lerp(self: TensorType, end: TensorType, weight: TensorType) -> TensorType:
    # lerp.Tensor(Tensor self, Tensor end, Tensor weight) -> Tensor

    raise NotImplementedError()


def aten_less(self: TensorType, other: TensorType) -> TensorType:
    # less.Tensor(Tensor self, Tensor other) -> Tensor

    raise NotImplementedError()


def aten_less_equal(self: TensorType, other: TensorType) -> TensorType:
    # less_equal.Tensor(Tensor self, Tensor other) -> Tensor

    raise NotImplementedError()


def aten_lgamma(self: TensorType) -> TensorType:
    # lgamma(Tensor self) -> Tensor

    raise NotImplementedError()


def aten_lift(self: TensorType) -> TensorType:
    # lift(Tensor self) -> Tensor

    raise NotImplementedError()


def aten_lift_fresh(self: TensorType) -> TensorType:
    # lift_fresh(Tensor(a) self) -> Tensor(a)

    raise NotImplementedError()


def aten_lift_fresh_copy(self: TensorType) -> TensorType:
    # lift_fresh_copy(Tensor self) -> Tensor

    raise NotImplementedError()


def aten_linear_backward(
    self: TensorType, grad_output: TensorType, weight: TensorType, output_mask: Sequence[bool]
) -> tuple[TensorType, TensorType, TensorType]:
    # linear_backward(Tensor self, Tensor grad_output, Tensor weight, bool[3] output_mask) -> (Tensor, Tensor, Tensor)

    raise NotImplementedError()


def aten_linspace(start: float, end: float, steps: int) -> TensorType:
    # linspace(Scalar start, Scalar end, int steps, *, ScalarType? dtype=None, Layout? layout=None, Device? device=None, bool? pin_memory=None) -> Tensor

    raise NotImplementedError()


def aten_log(self: TensorType) -> TensorType:
    # log(Tensor self) -> Tensor

    raise NotImplementedError()


def aten_log10(self: TensorType) -> TensorType:
    # log10(Tensor self) -> Tensor

    raise NotImplementedError()


def aten_log1p(self: TensorType) -> TensorType:
    # log1p(Tensor self) -> Tensor

    raise NotImplementedError()


def aten_log2(self: TensorType) -> TensorType:
    # log2(Tensor self) -> Tensor

    raise NotImplementedError()


def aten_logaddexp(self: TensorType, other: TensorType) -> TensorType:
    # logaddexp(Tensor self, Tensor other) -> Tensor

    raise NotImplementedError()


def aten_logaddexp2(self: TensorType, other: TensorType) -> TensorType:
    # logaddexp2(Tensor self, Tensor other) -> Tensor

    raise NotImplementedError()


def aten_logcumsumexp(self: TensorType, dim: int) -> TensorType:
    # logcumsumexp(Tensor self, int dim) -> Tensor

    raise NotImplementedError()


def aten_logdet(self: TensorType) -> TensorType:
    # logdet(Tensor self) -> Tensor

    raise NotImplementedError()


def aten_logical_and(self: TensorType, other: TensorType) -> TensorType:
    # logical_and(Tensor self, Tensor other) -> Tensor

    raise NotImplementedError()


def aten_logical_not(self: TensorType) -> TensorType:
    # logical_not(Tensor self) -> Tensor

    raise NotImplementedError()


def aten_logical_or(self: TensorType, other: TensorType) -> TensorType:
    # logical_or(Tensor self, Tensor other) -> Tensor

    raise NotImplementedError()


def aten_logical_xor(self: TensorType, other: TensorType) -> TensorType:
    # logical_xor(Tensor self, Tensor other) -> Tensor

    raise NotImplementedError()


def aten_logit(self: TensorType, eps: Optional[float] = None) -> TensorType:
    # logit(Tensor self, float? eps=None) -> Tensor

    raise NotImplementedError()


def aten_logspace(start: float, end: float, steps: int, base: float = 10.0) -> TensorType:
    # logspace(Scalar start, Scalar end, int steps, float base=10.0, *, ScalarType? dtype=None, Layout? layout=None, Device? device=None, bool? pin_memory=None) -> Tensor

    raise NotImplementedError()


def aten_logsumexp(self: TensorType, dim: Sequence[int], keepdim: bool = False) -> TensorType:
    # logsumexp(Tensor self, int[1] dim, bool keepdim=False) -> Tensor

    raise NotImplementedError()


def aten_lshift(self: TensorType, other: TensorType) -> TensorType:
    # __lshift__.Tensor(Tensor self, Tensor other) -> Tensor

    raise NotImplementedError()


def aten_lstm_cell(
    input: TensorType,
    hx: Sequence[TensorType],
    w_ih: TensorType,
    w_hh: TensorType,
    b_ih: Optional[TensorType] = None,
    b_hh: Optional[TensorType] = None,
) -> tuple[TensorType, TensorType]:
    # lstm_cell(Tensor input, Tensor[] hx, Tensor w_ih, Tensor w_hh, Tensor? b_ih=None, Tensor? b_hh=None) -> (Tensor, Tensor)

    raise NotImplementedError()


def aten_lstm_mps_backward(
    grad_y: TensorType,
    grad_hy: Optional[TensorType],
    grad_cy: Optional[TensorType],
    z_state: TensorType,
    cell_state_fwd: TensorType,
    input: TensorType,
    hx: Sequence[TensorType],
    params: Sequence[TensorType],
    has_biases: bool,
    num_layers: int,
    dropout: float,
    train: bool,
    bidirectional: bool,
    batch_first: bool,
) -> tuple[TensorType, TensorType, TensorType]:
    # lstm_mps_backward(Tensor grad_y, Tensor? grad_hy, Tensor? grad_cy, Tensor z_state, Tensor cell_state_fwd, Tensor input, Tensor[] hx, Tensor[] params, bool has_biases, int num_layers, float dropout, bool train, bool bidirectional, bool batch_first) -> (Tensor, Tensor[], Tensor[])

    raise NotImplementedError()


def aten_lt(self, other):
    # lt.Tensor(Tensor self, Tensor other) -> Tensor

    # TODO(justinchuby): Input spec: non bool tensor
    # Boolean inputs can be pre-casted by policy
    return op.Less(self, other)


def aten_lu_solve(self: TensorType, LU_data: TensorType, LU_pivots: TensorType) -> TensorType:
    # lu_solve(Tensor self, Tensor LU_data, Tensor LU_pivots) -> Tensor

    raise NotImplementedError()


def aten_lu_unpack(
    LU_data: TensorType,
    LU_pivots: TensorType,
    unpack_data: bool = True,
    unpack_pivots: bool = True,
) -> tuple[TensorType, TensorType, TensorType]:
    # lu_unpack(Tensor LU_data, Tensor LU_pivots, bool unpack_data=True, bool unpack_pivots=True) -> (Tensor P, Tensor L, Tensor U)

    raise NotImplementedError()


def aten_mH(self: TensorType) -> TensorType:
    # mH(Tensor(a) self) -> Tensor(a)

    raise NotImplementedError()


def aten_mT(self: TensorType) -> TensorType:
    # mT(Tensor(a) self) -> Tensor(a)

    raise NotImplementedError()


def aten_margin_ranking_loss(
    input1: TensorType,
    input2: TensorType,
    target: TensorType,
    margin: float = 0.0,
    reduction: int = 1,
) -> TensorType:
    # margin_ranking_loss(Tensor input1, Tensor input2, Tensor target, float margin=0.0, int reduction=Mean) -> Tensor

    raise NotImplementedError()


def aten_masked_fill(self: TensorType, mask: TensorType, value: TensorType) -> TensorType:
    # masked_fill.Tensor(Tensor self, Tensor mask, Tensor value) -> Tensor

    raise NotImplementedError()


def aten_masked_scatter(self: TensorType, mask: TensorType, source: TensorType) -> TensorType:
    # masked_scatter(Tensor self, Tensor mask, Tensor source) -> Tensor

    raise NotImplementedError()


def aten_masked_select(self: TensorType, mask: TensorType) -> TensorType:
    # masked_select(Tensor self, Tensor mask) -> Tensor

    raise NotImplementedError()


def aten_masked_select_backward(
    grad: TensorType, input: TensorType, mask: TensorType
) -> TensorType:
    # masked_select_backward(Tensor grad, Tensor input, Tensor mask) -> Tensor

    raise NotImplementedError()


def aten_matmul(self, other):
    # matmul(Tensor self, Tensor other) -> Tensor

    return op.MatMul(self, other)


def aten_matmul_backward(
    grad: TensorType, self: TensorType, other: TensorType, mask: Sequence[bool]
) -> tuple[TensorType, TensorType]:
    # matmul_backward(Tensor grad, Tensor self, Tensor other, bool[2] mask) -> (Tensor, Tensor)

    raise NotImplementedError()


def aten_matrix_H(self: TensorType) -> TensorType:
    # matrix_H(Tensor(a) self) -> Tensor(a)

    raise NotImplementedError()


def aten_matrix_exp(self: TensorType) -> TensorType:
    # matrix_exp(Tensor self) -> Tensor

    raise NotImplementedError()


def aten_matrix_exp_backward(self: TensorType, grad: TensorType) -> TensorType:
    # matrix_exp_backward(Tensor self, Tensor grad) -> Tensor

    raise NotImplementedError()


def aten_matrix_power(self: TensorType, n: int) -> TensorType:
    # matrix_power(Tensor self, int n) -> Tensor

    raise NotImplementedError()


def aten_max(self: TensorType) -> TensorType:
    # max(Tensor self) -> Tensor

    raise NotImplementedError()


def aten_max_pool1d(
    self: TensorType,
    kernel_size: Sequence[int],
    stride: Optional[Sequence[int]] = None,
    padding: Sequence[int] = (0,),
    dilation: Sequence[int] = (1,),
    ceil_mode: bool = False,
) -> TensorType:
    # max_pool1d(Tensor self, int[1] kernel_size, int[1] stride=[], int[1] padding=0, int[1] dilation=1, bool ceil_mode=False) -> Tensor

    raise NotImplementedError()


def aten_max_pool1d_with_indices(
    self: TensorType,
    kernel_size: Sequence[int],
    stride: Optional[Sequence[int]] = None,
    padding: Sequence[int] = (0,),
    dilation: Sequence[int] = (1,),
    ceil_mode: bool = False,
) -> tuple[TensorType, TensorType]:
    # max_pool1d_with_indices(Tensor self, int[1] kernel_size, int[1] stride=[], int[1] padding=0, int[1] dilation=1, bool ceil_mode=False) -> (Tensor, Tensor)

    raise NotImplementedError()


def aten_max_pool2d(
    self: TensorType,
    kernel_size: Sequence[int],
    stride: Optional[Sequence[int]] = None,
    padding: Sequence[int] = (0, 0),
    dilation: Sequence[int] = (1, 1),
    ceil_mode: bool = False,
) -> TensorType:
    # max_pool2d(Tensor self, int[2] kernel_size, int[2] stride=[], int[2] padding=0, int[2] dilation=1, bool ceil_mode=False) -> Tensor

    raise NotImplementedError()


def aten_max_pool3d(
    self: TensorType,
    kernel_size: Sequence[int],
    stride: Optional[Sequence[int]] = None,
    padding: Sequence[int] = (0, 0, 0),
    dilation: Sequence[int] = (1, 1, 1),
    ceil_mode: bool = False,
) -> TensorType:
    # max_pool3d(Tensor self, int[3] kernel_size, int[3] stride=[], int[3] padding=0, int[3] dilation=1, bool ceil_mode=False) -> Tensor

    raise NotImplementedError()


def aten_maximum(self: TensorType, other: TensorType) -> TensorType:
    # maximum(Tensor self, Tensor other) -> Tensor

    raise NotImplementedError()


def aten_mean(self: TensorType, dtype: Optional[int] = None) -> TensorType:
    # mean(Tensor self, *, ScalarType? dtype=None) -> Tensor

    raise NotImplementedError()


def aten_median(self: TensorType) -> TensorType:
    # median(Tensor self) -> Tensor

    raise NotImplementedError()


def aten_meshgrid(tensors: Sequence[TensorType]) -> TensorType:
    # meshgrid(Tensor[] tensors) -> Tensor[]

    raise NotImplementedError()


def aten_min(self: TensorType) -> TensorType:
    # min(Tensor self) -> Tensor

    raise NotImplementedError()


def aten_minimum(self: TensorType, other: TensorType) -> TensorType:
    # minimum(Tensor self, Tensor other) -> Tensor

    raise NotImplementedError()


def aten_miopen_batch_norm(
    input: TensorType,
    weight: TensorType,
    bias: Optional[TensorType],
    running_mean: Optional[TensorType],
    running_var: Optional[TensorType],
    training: bool,
    exponential_average_factor: float,
    epsilon: float,
) -> tuple[TensorType, TensorType, TensorType]:
    # miopen_batch_norm(Tensor input, Tensor weight, Tensor? bias, Tensor? running_mean, Tensor? running_var, bool training, float exponential_average_factor, float epsilon) -> (Tensor, Tensor, Tensor)

    raise NotImplementedError()


def aten_miopen_batch_norm_backward(
    input: TensorType,
    grad_output: TensorType,
    weight: TensorType,
    running_mean: Optional[TensorType],
    running_var: Optional[TensorType],
    save_mean: Optional[TensorType],
    save_var: Optional[TensorType],
    epsilon: float,
) -> tuple[TensorType, TensorType, TensorType]:
    # miopen_batch_norm_backward(Tensor input, Tensor grad_output, Tensor weight, Tensor? running_mean, Tensor? running_var, Tensor? save_mean, Tensor? save_var, float epsilon) -> (Tensor, Tensor, Tensor)

    raise NotImplementedError()


def aten_miopen_convolution(
    self: TensorType,
    weight: TensorType,
    bias: Optional[TensorType],
    padding: INT64,
    stride: Sequence[int],
    dilation: Sequence[int],
    groups: int,
    benchmark: bool,
    deterministic: bool,
) -> TensorType:
    # miopen_convolution(Tensor self, Tensor weight, Tensor? bias, SymInt[] padding, int[] stride, int[] dilation, int groups, bool benchmark, bool deterministic) -> Tensor

    raise NotImplementedError()


def aten_miopen_convolution_add_relu(
    self: TensorType,
    weight: TensorType,
    z: TensorType,
    alpha: Optional[float],
    bias: Optional[TensorType],
    stride: Sequence[int],
    padding: Sequence[int],
    dilation: Sequence[int],
    groups: int,
) -> TensorType:
    # miopen_convolution_add_relu(Tensor self, Tensor weight, Tensor z, Scalar? alpha, Tensor? bias, int[] stride, int[] padding, int[] dilation, int groups) -> Tensor

    raise NotImplementedError()


def aten_miopen_convolution_relu(
    self: TensorType,
    weight: TensorType,
    bias: Optional[TensorType],
    stride: Sequence[int],
    padding: Sequence[int],
    dilation: Sequence[int],
    groups: int,
) -> TensorType:
    # miopen_convolution_relu(Tensor self, Tensor weight, Tensor? bias, int[] stride, int[] padding, int[] dilation, int groups) -> Tensor

    raise NotImplementedError()


def aten_miopen_convolution_transpose(
    self: TensorType,
    weight: TensorType,
    bias: Optional[TensorType],
    padding: INT64,
    output_padding: INT64,
    stride: Sequence[int],
    dilation: Sequence[int],
    groups: int,
    benchmark: bool,
    deterministic: bool,
) -> TensorType:
    # miopen_convolution_transpose(Tensor self, Tensor weight, Tensor? bias, SymInt[] padding, SymInt[] output_padding, int[] stride, int[] dilation, int groups, bool benchmark, bool deterministic) -> Tensor

    raise NotImplementedError()


def aten_miopen_depthwise_convolution(
    self: TensorType,
    weight: TensorType,
    bias: Optional[TensorType],
    padding: INT64,
    stride: Sequence[int],
    dilation: Sequence[int],
    groups: int,
    benchmark: bool,
    deterministic: bool,
) -> TensorType:
    # miopen_depthwise_convolution(Tensor self, Tensor weight, Tensor? bias, SymInt[] padding, int[] stride, int[] dilation, int groups, bool benchmark, bool deterministic) -> Tensor

    raise NotImplementedError()


def aten_miopen_rnn(
    input: TensorType,
    weight: Sequence[TensorType],
    weight_stride0: int,
    hx: TensorType,
    cx: Optional[TensorType],
    mode: int,
    hidden_size: int,
    num_layers: int,
    batch_first: bool,
    dropout: float,
    train: bool,
    bidirectional: bool,
    batch_sizes: Sequence[int],
    dropout_state: Optional[TensorType],
) -> tuple[TensorType, TensorType, TensorType, TensorType, TensorType]:
    # miopen_rnn(Tensor input, Tensor[] weight, int weight_stride0, Tensor hx, Tensor? cx, int mode, int hidden_size, int num_layers, bool batch_first, float dropout, bool train, bool bidirectional, int[] batch_sizes, Tensor? dropout_state) -> (Tensor, Tensor, Tensor, Tensor, Tensor)

    raise NotImplementedError()


def aten_miopen_rnn_backward(
    input: TensorType,
    weight: Sequence[TensorType],
    weight_stride0: int,
    weight_buf: TensorType,
    hx: TensorType,
    cx: Optional[TensorType],
    output: TensorType,
    grad_output: Optional[TensorType],
    grad_hy: Optional[TensorType],
    grad_cy: Optional[TensorType],
    mode: int,
    hidden_size: int,
    num_layers: int,
    batch_first: bool,
    dropout: float,
    train: bool,
    bidirectional: bool,
    batch_sizes: Sequence[int],
    dropout_state: Optional[TensorType],
    reserve: TensorType,
    output_mask: Sequence[bool],
) -> tuple[TensorType, TensorType, TensorType, TensorType]:
    # miopen_rnn_backward(Tensor input, Tensor[] weight, int weight_stride0, Tensor weight_buf, Tensor hx, Tensor? cx, Tensor output, Tensor? grad_output, Tensor? grad_hy, Tensor? grad_cy, int mode, int hidden_size, int num_layers, bool batch_first, float dropout, bool train, bool bidirectional, int[] batch_sizes, Tensor? dropout_state, Tensor reserve, bool[4] output_mask) -> (Tensor, Tensor, Tensor, Tensor[])

    raise NotImplementedError()


def aten_mkldnn_adaptive_avg_pool2d(
    self: TensorType, output_size: Sequence[int]
) -> TensorType:
    # mkldnn_adaptive_avg_pool2d(Tensor self, int[2] output_size) -> Tensor

    raise NotImplementedError()


def aten_mkldnn_adaptive_avg_pool2d_backward(
    grad_output: TensorType, self: TensorType
) -> TensorType:
    # mkldnn_adaptive_avg_pool2d_backward(Tensor grad_output, Tensor self) -> Tensor

    raise NotImplementedError()


def aten_mkldnn_convolution(
    self: TensorType,
    weight: TensorType,
    bias: Optional[TensorType],
    padding: INT64,
    stride: Sequence[int],
    dilation: Sequence[int],
    groups: int,
) -> TensorType:
    # mkldnn_convolution(Tensor self, Tensor weight, Tensor? bias, SymInt[] padding, int[] stride, int[] dilation, int groups) -> Tensor

    raise NotImplementedError()


def aten_mkldnn_linear_backward(
    self: TensorType, grad_output: TensorType, weight: TensorType, output_mask: Sequence[bool]
) -> tuple[TensorType, TensorType, TensorType]:
    # mkldnn_linear_backward(Tensor self, Tensor grad_output, Tensor weight, bool[3] output_mask) -> (Tensor, Tensor, Tensor)

    raise NotImplementedError()


def aten_mkldnn_linear_backward_input(
    input_size: Sequence[int], grad_output: TensorType, weight: TensorType
) -> TensorType:
    # mkldnn_linear_backward_input(int[] input_size, Tensor grad_output, Tensor weight) -> Tensor

    raise NotImplementedError()


def aten_mkldnn_linear_backward_weights(
    grad_output: TensorType, input: TensorType, weight: TensorType, bias_defined: bool
) -> tuple[TensorType, TensorType]:
    # mkldnn_linear_backward_weights(Tensor grad_output, Tensor input, Tensor weight, bool bias_defined) -> (Tensor, Tensor)

    raise NotImplementedError()


def aten_mkldnn_max_pool2d(
    self: TensorType,
    kernel_size: Sequence[int],
    stride: Optional[Sequence[int]] = None,
    padding: Sequence[int] = (0, 0),
    dilation: Sequence[int] = (1, 1),
    ceil_mode: bool = False,
) -> TensorType:
    # mkldnn_max_pool2d(Tensor self, int[2] kernel_size, int[2] stride=[], int[2] padding=0, int[2] dilation=1, bool ceil_mode=False) -> Tensor

    raise NotImplementedError()


def aten_mkldnn_max_pool2d_backward(
    grad_output: TensorType,
    output: TensorType,
    input: TensorType,
    kernel_size: Sequence[int],
    stride: Optional[Sequence[int]] = None,
    padding: Sequence[int] = (0, 0),
    dilation: Sequence[int] = (1, 1),
    ceil_mode: bool = False,
) -> TensorType:
    # mkldnn_max_pool2d_backward(Tensor grad_output, Tensor output, Tensor input, int[2] kernel_size, int[2] stride=[], int[2] padding=0, int[2] dilation=1, bool ceil_mode=False) -> Tensor

    raise NotImplementedError()


def aten_mkldnn_max_pool3d(
    self: TensorType,
    kernel_size: Sequence[int],
    stride: Optional[Sequence[int]] = None,
    padding: Sequence[int] = (0, 0, 0),
    dilation: Sequence[int] = (1, 1, 1),
    ceil_mode: bool = False,
) -> TensorType:
    # mkldnn_max_pool3d(Tensor self, int[3] kernel_size, int[3] stride=[], int[3] padding=0, int[3] dilation=1, bool ceil_mode=False) -> Tensor

    raise NotImplementedError()


def aten_mkldnn_max_pool3d_backward(
    grad_output: TensorType,
    output: TensorType,
    input: TensorType,
    kernel_size: Sequence[int],
    stride: Optional[Sequence[int]] = None,
    padding: Sequence[int] = (0, 0, 0),
    dilation: Sequence[int] = (1, 1, 1),
    ceil_mode: bool = False,
) -> TensorType:
    # mkldnn_max_pool3d_backward(Tensor grad_output, Tensor output, Tensor input, int[3] kernel_size, int[3] stride=[], int[3] padding=0, int[3] dilation=1, bool ceil_mode=False) -> Tensor

    raise NotImplementedError()


def aten_mm(self, mat2):
    # mm(Tensor self, Tensor mat2) -> Tensor

    # TODO(justinchuby): Specify type conversion for uint8/int8/int16
    return op.MatMul(self, mat2)


def aten_mode(
    self: TensorType, dim: int = -1, keepdim: bool = False
) -> tuple[TensorType, TensorType]:
    # mode(Tensor self, int dim=-1, bool keepdim=False) -> (Tensor values, Tensor indices)

    raise NotImplementedError()


def aten_mps_convolution_backward(
    self: TensorType,
    grad_output: TensorType,
    weight: TensorType,
    padding: Sequence[int],
    stride: Sequence[int],
    dilation: Sequence[int],
    groups: int,
    output_mask: Sequence[bool],
) -> tuple[TensorType, TensorType, TensorType]:
    # mps_convolution_backward(Tensor self, Tensor grad_output, Tensor weight, int[] padding, int[] stride, int[] dilation, int groups, bool[3] output_mask) -> (Tensor, Tensor, Tensor)

    raise NotImplementedError()


def aten_mps_convolution_transpose_backward(
    self: TensorType,
    grad_output: TensorType,
    weight: TensorType,
    padding: Sequence[int],
    output_padding: Sequence[int],
    stride: Sequence[int],
    dilation: Sequence[int],
    groups: int,
    output_mask: Sequence[bool],
) -> tuple[TensorType, TensorType]:
    # mps_convolution_transpose_backward(Tensor self, Tensor grad_output, Tensor weight, int[] padding, int[] output_padding, int[] stride, int[] dilation, int groups, bool[2] output_mask) -> (Tensor, Tensor)

    raise NotImplementedError()


def aten_mps_max_pool2d_backward(
    grad_output: TensorType,
    self: TensorType,
    kernel_size: Sequence[int],
    stride: Optional[Sequence[int]] = None,
    padding: Sequence[int] = (0, 0),
    dilation: Sequence[int] = (1, 1),
    ceil_mode: bool = False,
) -> TensorType:
    # mps_max_pool2d_backward(Tensor grad_output, Tensor self, int[2] kernel_size, int[2] stride=[], int[2] padding=0, int[2] dilation=1, bool ceil_mode=False) -> Tensor

    raise NotImplementedError()


def aten_msort(self: TensorType) -> TensorType:
    # msort(Tensor self) -> Tensor

    raise NotImplementedError()


def aten_mul(self, other) -> TensorType:
    # mul.Tensor(Tensor self, Tensor other) -> Tensor

    return op.Mul(self, other)


def aten_mul_bool(self: BOOL, other: BOOL) -> BOOL:
    """ONNX Mul doesn't support Boolean, so use And as an equivalent operator."""

    # TODO(justinchuby): Handle cases where type reconcilation is not enough,
    # since different ONNX operators are used based on different data types.

    return op.And(self, other)


def aten_multinomial(
    self: TensorType,
    num_samples: int,
    replacement: bool = False,
    generator: Optional[str] = None,
) -> TensorType:
    # multinomial(Tensor self, int num_samples, bool replacement=False, *, Generator? generator=None) -> Tensor

    raise NotImplementedError()


def aten_multiply(self: TensorType, other: TensorType) -> TensorType:
    # multiply.Tensor(Tensor self, Tensor other) -> Tensor

    raise NotImplementedError()


def aten_mv(self: TensorType, vec: TensorType) -> TensorType:
    # mv(Tensor self, Tensor vec) -> Tensor

    raise NotImplementedError()


def aten_mvlgamma(self: TensorType, p: int) -> TensorType:
    # mvlgamma(Tensor self, int p) -> Tensor

    raise NotImplementedError()


def aten_nan_to_num(
    self: TensorType,
    nan: Optional[float] = None,
    posinf: Optional[float] = None,
    neginf: Optional[float] = None,
) -> TensorType:
    # nan_to_num(Tensor self, float? nan=None, float? posinf=None, float? neginf=None) -> Tensor

    raise NotImplementedError()


def aten_nanmean(
    self: TensorType,
    dim: Optional[int] = None,
    keepdim: bool = False,
    dtype: Optional[int] = None,
) -> TensorType:
    # nanmean(Tensor self, int[1]? dim=None, bool keepdim=False, *, ScalarType? dtype=None) -> Tensor

    raise NotImplementedError()


def aten_nanmedian(self: TensorType) -> TensorType:
    # nanmedian(Tensor self) -> Tensor

    raise NotImplementedError()


def aten_nanquantile(
    self: TensorType,
    q: TensorType,
    dim: Optional[int] = None,
    keepdim: bool = False,
    interpolation: str = "linear",
) -> TensorType:
    # nanquantile(Tensor self, Tensor q, int? dim=None, bool keepdim=False, *, str interpolation='linear') -> Tensor

    raise NotImplementedError()


def aten_nansum(
    self: TensorType,
    dim: Optional[int] = None,
    keepdim: bool = False,
    dtype: Optional[int] = None,
) -> TensorType:
    # nansum(Tensor self, int[1]? dim=None, bool keepdim=False, *, ScalarType? dtype=None) -> Tensor

    raise NotImplementedError()


def aten_narrow(self: TensorType, dim: int, start: INT64, length: INT64) -> TensorType:
    # narrow(Tensor(a) self, int dim, SymInt start, SymInt length) -> Tensor(a)

    raise NotImplementedError()


def aten_narrow_copy(self: TensorType, dim: int, start: INT64, length: INT64) -> TensorType:
    # narrow_copy(Tensor self, int dim, SymInt start, SymInt length) -> Tensor

    raise NotImplementedError()


def aten_native_batch_norm(
    input: TensorType,
    weight: Optional[TensorType],
    bias: Optional[TensorType],
    running_mean: Optional[TensorType],
    running_var: Optional[TensorType],
    training: bool,
    momentum: float,
    eps: float,
) -> tuple[TensorType, TensorType, TensorType]:
    # native_batch_norm(Tensor input, Tensor? weight, Tensor? bias, Tensor? running_mean, Tensor? running_var, bool training, float momentum, float eps) -> (Tensor, Tensor, Tensor)

    raise NotImplementedError()


def aten_native_batch_norm_backward(
    grad_out: TensorType,
    input: TensorType,
    weight: Optional[TensorType],
    running_mean: Optional[TensorType],
    running_var: Optional[TensorType],
    save_mean: Optional[TensorType],
    save_invstd: Optional[TensorType],
    train: bool,
    eps: float,
    output_mask: Sequence[bool],
) -> tuple[TensorType, TensorType, TensorType]:
    # native_batch_norm_backward(Tensor grad_out, Tensor input, Tensor? weight, Tensor? running_mean, Tensor? running_var, Tensor? save_mean, Tensor? save_invstd, bool train, float eps, bool[3] output_mask) -> (Tensor, Tensor, Tensor)

    raise NotImplementedError()


def aten_native_channel_shuffle(self: TensorType, groups: int) -> TensorType:
    # native_channel_shuffle(Tensor self, int groups) -> Tensor

    raise NotImplementedError()


def aten_native_dropout(
    input: TensorType, p: float, train: Optional[bool]
) -> tuple[TensorType, TensorType]:
    # native_dropout(Tensor input, float p, bool? train) -> (Tensor, Tensor)

    raise NotImplementedError()


def aten_native_dropout_backward(
    grad_output: TensorType, mask: TensorType, scale: float
) -> TensorType:
    # native_dropout_backward(Tensor grad_output, Tensor mask, float scale) -> Tensor

    raise NotImplementedError()


def aten_native_group_norm(
    input: TensorType,
    weight: Optional[TensorType],
    bias: Optional[TensorType],
    N: INT64,
    C: INT64,
    HxW: INT64,
    group: int,
    eps: float,
) -> tuple[TensorType, TensorType, TensorType]:
    # native_group_norm(Tensor input, Tensor? weight, Tensor? bias, SymInt N, SymInt C, SymInt HxW, int group, float eps) -> (Tensor, Tensor, Tensor)

    raise NotImplementedError()


def aten_native_group_norm_backward(
    grad_out: TensorType,
    input: TensorType,
    mean: TensorType,
    rstd: TensorType,
    weight: Optional[TensorType],
    N: INT64,
    C: INT64,
    HxW: INT64,
    group: int,
    output_mask: Sequence[bool],
) -> tuple[TensorType, TensorType, TensorType]:
    # native_group_norm_backward(Tensor grad_out, Tensor input, Tensor mean, Tensor rstd, Tensor? weight, SymInt N, SymInt C, SymInt HxW, int group, bool[3] output_mask) -> (Tensor, Tensor, Tensor)

    raise NotImplementedError()


def aten_native_layer_norm(
    input: TensorType,
    normalized_shape: INT64,
    weight: Optional[TensorType],
    bias: Optional[TensorType],
    eps: float,
) -> tuple[TensorType, TensorType, TensorType]:
    # native_layer_norm(Tensor input, SymInt[] normalized_shape, Tensor? weight, Tensor? bias, float eps) -> (Tensor, Tensor, Tensor)

    raise NotImplementedError()


def aten_native_layer_norm_backward(
    grad_out: TensorType,
    input: TensorType,
    normalized_shape: INT64,
    mean: TensorType,
    rstd: TensorType,
    weight: Optional[TensorType],
    bias: Optional[TensorType],
    output_mask: Sequence[bool],
) -> tuple[TensorType, TensorType, TensorType]:
    # native_layer_norm_backward(Tensor grad_out, Tensor input, SymInt[] normalized_shape, Tensor mean, Tensor rstd, Tensor? weight, Tensor? bias, bool[3] output_mask) -> (Tensor, Tensor, Tensor)

    raise NotImplementedError()


def aten_native_norm(self: TensorType, p: float = 2) -> TensorType:
    # native_norm(Tensor self, Scalar p=2) -> Tensor

    raise NotImplementedError()


def aten_ne(self: TensorType, other: TensorType) -> TensorType:
    # ne.Tensor(Tensor self, Tensor other) -> Tensor

    raise NotImplementedError()


def aten_neg(self: TensorType) -> TensorType:
    # neg(Tensor self) -> Tensor

    raise NotImplementedError()


def aten_negative(self: TensorType) -> TensorType:
    # negative(Tensor self) -> Tensor

    raise NotImplementedError()


def aten_new_empty(self: TensorType, size: INT64) -> TensorType:
    # new_empty(Tensor self, SymInt[] size, *, ScalarType? dtype=None, Layout? layout=None, Device? device=None, bool? pin_memory=None) -> Tensor

    raise NotImplementedError()


def aten_new_empty_strided(self: TensorType, size: INT64, stride: INT64) -> TensorType:
    # new_empty_strided(Tensor self, SymInt[] size, SymInt[] stride, *, ScalarType? dtype=None, Layout? layout=None, Device? device=None, bool? pin_memory=None) -> Tensor

    raise NotImplementedError()


def aten_new_full(self: TensorType, size: INT64, fill_value: float) -> TensorType:
    # new_full(Tensor self, SymInt[] size, Scalar fill_value, *, ScalarType? dtype=None, Layout? layout=None, Device? device=None, bool? pin_memory=None) -> Tensor

    raise NotImplementedError()


def aten_new_ones(self: TensorType, size: INT64) -> TensorType:
    # new_ones(Tensor self, SymInt[] size, *, ScalarType? dtype=None, Layout? layout=None, Device? device=None, bool? pin_memory=None) -> Tensor

    raise NotImplementedError()


def aten_new_zeros(self: TensorType, size: INT64) -> TensorType:
    # new_zeros(Tensor self, SymInt[] size, *, ScalarType? dtype=None, Layout? layout=None, Device? device=None, bool? pin_memory=None) -> Tensor

    raise NotImplementedError()


def aten_nextafter(self: TensorType, other: TensorType) -> TensorType:
    # nextafter(Tensor self, Tensor other) -> Tensor

    raise NotImplementedError()


def aten_nonzero(self: TensorType) -> TensorType:
    # nonzero(Tensor self) -> Tensor

    raise NotImplementedError()


def aten_nonzero_numpy(self: TensorType) -> TensorType:
    # nonzero_numpy(Tensor self) -> Tensor[]

    raise NotImplementedError()


def aten_norm_except_dim(v: TensorType, pow: int = 2, dim: int = 0) -> TensorType:
    # norm_except_dim(Tensor v, int pow=2, int dim=0) -> Tensor

    raise NotImplementedError()


def aten_normal(
    self: TensorType, mean: float = 0, std: float = 1, generator: Optional[str] = None
) -> TensorType:
    # normal_functional(Tensor self, float mean=0, float std=1, *, Generator? generator=None) -> Tensor

    raise NotImplementedError()


def aten_not_equal(self: TensorType, other: TensorType) -> TensorType:
    # not_equal.Tensor(Tensor self, Tensor other) -> Tensor

    raise NotImplementedError()


def aten_nuclear_norm(self: TensorType, keepdim: bool = False) -> TensorType:
    # nuclear_norm(Tensor self, bool keepdim=False) -> Tensor

    raise NotImplementedError()


def aten_ones(size: INT64, dtype: int = -1) -> TensorType:
    # ones(SymInt[] size, *, ScalarType? dtype=None, Layout? layout=None, Device? device=None, bool? pin_memory=None) -> Tensor

    one = op.Constant(value_float=1)
    if dtype != -1:
        one = op.Cast(one, to=dtype)  # type: ignore[arg-type]
    return op.Expand(one, size)  # type: ignore[arg-type]


def aten_ones_like(self, dtype: int = -1):
    """ones_like.

    Note: dtype is an onnx enum. Users should convert torch dtype to onnx dtype
    before calling this function.
    """
    # ones_like(Tensor self, *, ScalarType? dtype=None, Layout? layout=None, Device? device=None, bool? pin_memory=None, MemoryFormat? memory_format=None) -> Tensor

    shape = op.Shape(self)
    if dtype == -1:
        one = op.CastLike(1, self)  # type: ignore[arg-type]
    else:
        one = op.Cast(1, to=dtype)  # type: ignore[arg-type]
    return op.Expand(one, shape)


def aten_or(self: TensorType, other: TensorType) -> TensorType:
    # __or__.Tensor(Tensor self, Tensor other) -> Tensor

    raise NotImplementedError()


def aten_orgqr(self: TensorType, input2: TensorType) -> TensorType:
    # orgqr(Tensor self, Tensor input2) -> Tensor

    raise NotImplementedError()


def aten_ormqr(
    self: TensorType,
    input2: TensorType,
    input3: TensorType,
    left: bool = True,
    transpose: bool = False,
) -> TensorType:
    # ormqr(Tensor self, Tensor input2, Tensor input3, bool left=True, bool transpose=False) -> Tensor

    raise NotImplementedError()


def aten_outer(self: TensorType, vec2: TensorType) -> TensorType:
    # outer(Tensor self, Tensor vec2) -> Tensor

    raise NotImplementedError()


def aten_output_nr(self: TensorType) -> int:
    # output_nr(Tensor self) -> int

    raise NotImplementedError()


def aten_pairwise_distance(
    x1: TensorType, x2: TensorType, p: float = 2, eps: float = 1e-06, keepdim: bool = False
) -> TensorType:
    # pairwise_distance(Tensor x1, Tensor x2, float p=2, float eps=1e-06, bool keepdim=False) -> Tensor

    raise NotImplementedError()


def aten_pdist(self: TensorType, p: float = 2) -> TensorType:
    # pdist(Tensor self, float p=2) -> Tensor

    raise NotImplementedError()


def aten_permute(self: TensorType, dims: Sequence[int]) -> TensorType:
    # permute(Tensor(a) self, int[] dims) -> Tensor(a)

    raise NotImplementedError()


def aten_permute_copy(self: TensorType, dims: Sequence[int]) -> TensorType:
    # permute_copy(Tensor self, int[] dims) -> Tensor

    raise NotImplementedError()


def aten_pin_memory(self: TensorType, device: Optional[str] = None) -> TensorType:
    # pin_memory(Tensor(a) self, Device? device=None) -> Tensor(a)

    raise NotImplementedError()


def aten_pinverse(self: TensorType, rcond: float = 1e-15) -> TensorType:
    # pinverse(Tensor self, float rcond=1e-15) -> Tensor

    raise NotImplementedError()


def aten_pixel_shuffle(self: TensorType, upscale_factor: int) -> TensorType:
    # pixel_shuffle(Tensor self, int upscale_factor) -> Tensor

    raise NotImplementedError()


def aten_pixel_unshuffle(self: TensorType, downscale_factor: int) -> TensorType:
    # pixel_unshuffle(Tensor self, int downscale_factor) -> Tensor

    raise NotImplementedError()


def aten_poisson(self: TensorType, generator: Optional[str] = None) -> TensorType:
    # poisson(Tensor self, Generator? generator=None) -> Tensor

    raise NotImplementedError()


def aten_poisson_nll_loss(
    input: TensorType,
    target: TensorType,
    log_input: bool,
    full: bool,
    eps: float,
    reduction: int,
) -> TensorType:
    # poisson_nll_loss(Tensor input, Tensor target, bool log_input, bool full, float eps, int reduction) -> Tensor

    raise NotImplementedError()


def aten_polar(abs: TensorType, angle: TensorType) -> TensorType:
    # polar(Tensor abs, Tensor angle) -> Tensor

    raise NotImplementedError()


def aten_polygamma(n: int, self: TensorType) -> TensorType:
    # polygamma(int n, Tensor self) -> Tensor

    raise NotImplementedError()


def aten_positive(self: TensorType) -> TensorType:
    # positive(Tensor(a) self) -> Tensor(a)

    raise NotImplementedError()


def aten_prelu(self: TensorType, weight: TensorType) -> TensorType:
    # prelu(Tensor self, Tensor weight) -> Tensor

    raise NotImplementedError()


def aten_prelu_backward(
    grad_output: TensorType, self: TensorType, weight: TensorType
) -> tuple[TensorType, TensorType]:
    # prelu_backward(Tensor grad_output, Tensor self, Tensor weight) -> (Tensor, Tensor)

    raise NotImplementedError()


def aten_prod(self: TensorType, dtype: Optional[int] = None) -> TensorType:
    # prod(Tensor self, *, ScalarType? dtype=None) -> Tensor

    raise NotImplementedError()


def aten_promote_types(type1: int, type2: int) -> int:
    # promote_types(ScalarType type1, ScalarType type2) -> ScalarType

    raise NotImplementedError()


def aten_put(
    self: TensorType, index: TensorType, source: TensorType, accumulate: bool = False
) -> TensorType:
    # put(Tensor self, Tensor index, Tensor source, bool accumulate=False) -> Tensor

    raise NotImplementedError()


def aten_q_per_channel_axis(self: TensorType) -> int:
    # q_per_channel_axis(Tensor self) -> int

    raise NotImplementedError()


def aten_q_per_channel_scales(self: TensorType) -> TensorType:
    # q_per_channel_scales(Tensor self) -> Tensor

    raise NotImplementedError()


def aten_q_per_channel_zero_points(self: TensorType) -> TensorType:
    # q_per_channel_zero_points(Tensor self) -> Tensor

    raise NotImplementedError()


def aten_q_scale(self: TensorType) -> float:
    # q_scale(Tensor self) -> float

    raise NotImplementedError()


def aten_q_zero_point(self: TensorType) -> int:
    # q_zero_point(Tensor self) -> int

    raise NotImplementedError()


def aten_qr(self: TensorType, some: bool = True) -> tuple[TensorType, TensorType]:
    # qr(Tensor self, bool some=True) -> (Tensor Q, Tensor R)

    raise NotImplementedError()


def aten_qscheme(self: TensorType) -> str:
    # qscheme(Tensor self) -> QScheme

    raise NotImplementedError()


def aten_quantile(
    self: TensorType,
    q: TensorType,
    dim: Optional[int] = None,
    keepdim: bool = False,
    interpolation: str = "linear",
) -> TensorType:
    # quantile(Tensor self, Tensor q, int? dim=None, bool keepdim=False, *, str interpolation='linear') -> Tensor

    raise NotImplementedError()


def aten_quantize_per_channel(
    self: TensorType, scales: TensorType, zero_points: TensorType, axis: int, dtype: int
) -> TensorType:
    # quantize_per_channel(Tensor self, Tensor scales, Tensor zero_points, int axis, ScalarType dtype) -> Tensor

    raise NotImplementedError()


def aten_quantize_per_tensor(
    self: TensorType, scale: float, zero_point: int, dtype: int
) -> TensorType:
    # quantize_per_tensor(Tensor self, float scale, int zero_point, ScalarType dtype) -> Tensor

    raise NotImplementedError()


def aten_quantize_per_tensor_dynamic(
    self: TensorType, dtype: int, reduce_range: bool
) -> TensorType:
    # quantize_per_tensor_dynamic(Tensor self, ScalarType dtype, bool reduce_range) -> Tensor

    raise NotImplementedError()


def aten_quantized_batch_norm(
    input: TensorType,
    weight: Optional[TensorType],
    bias: Optional[TensorType],
    mean: TensorType,
    var: TensorType,
    eps: float,
    output_scale: float,
    output_zero_point: int,
) -> TensorType:
    # quantized_batch_norm(Tensor input, Tensor? weight, Tensor? bias, Tensor mean, Tensor var, float eps, float output_scale, int output_zero_point) -> Tensor

    raise NotImplementedError()


def aten_quantized_gru_cell(
    input: TensorType,
    hx: TensorType,
    w_ih: TensorType,
    w_hh: TensorType,
    b_ih: TensorType,
    b_hh: TensorType,
    packed_ih: TensorType,
    packed_hh: TensorType,
    col_offsets_ih: TensorType,
    col_offsets_hh: TensorType,
    scale_ih: float,
    scale_hh: float,
    zero_point_ih: float,
    zero_point_hh: float,
) -> TensorType:
    # quantized_gru_cell(Tensor input, Tensor hx, Tensor w_ih, Tensor w_hh, Tensor b_ih, Tensor b_hh, Tensor packed_ih, Tensor packed_hh, Tensor col_offsets_ih, Tensor col_offsets_hh, Scalar scale_ih, Scalar scale_hh, Scalar zero_point_ih, Scalar zero_point_hh) -> Tensor

    raise NotImplementedError()


def aten_quantized_lstm_cell(
    input: TensorType,
    hx: Sequence[TensorType],
    w_ih: TensorType,
    w_hh: TensorType,
    b_ih: TensorType,
    b_hh: TensorType,
    packed_ih: TensorType,
    packed_hh: TensorType,
    col_offsets_ih: TensorType,
    col_offsets_hh: TensorType,
    scale_ih: float,
    scale_hh: float,
    zero_point_ih: float,
    zero_point_hh: float,
) -> tuple[TensorType, TensorType]:
    # quantized_lstm_cell(Tensor input, Tensor[] hx, Tensor w_ih, Tensor w_hh, Tensor b_ih, Tensor b_hh, Tensor packed_ih, Tensor packed_hh, Tensor col_offsets_ih, Tensor col_offsets_hh, Scalar scale_ih, Scalar scale_hh, Scalar zero_point_ih, Scalar zero_point_hh) -> (Tensor, Tensor)

    raise NotImplementedError()


def aten_quantized_max_pool1d(
    self: TensorType,
    kernel_size: Sequence[int],
    stride: Optional[Sequence[int]] = None,
    padding: Sequence[int] = (0,),
    dilation: Sequence[int] = (1,),
    ceil_mode: bool = False,
) -> TensorType:
    # quantized_max_pool1d(Tensor self, int[1] kernel_size, int[1] stride=[], int[1] padding=0, int[1] dilation=1, bool ceil_mode=False) -> Tensor

    raise NotImplementedError()


def aten_quantized_max_pool2d(
    self: TensorType,
    kernel_size: Sequence[int],
    stride: Optional[Sequence[int]] = None,
    padding: Sequence[int] = (0, 0),
    dilation: Sequence[int] = (1, 1),
    ceil_mode: bool = False,
) -> TensorType:
    # quantized_max_pool2d(Tensor self, int[2] kernel_size, int[2] stride=[], int[2] padding=0, int[2] dilation=1, bool ceil_mode=False) -> Tensor

    raise NotImplementedError()


def aten_quantized_rnn_relu_cell(
    input: TensorType,
    hx: TensorType,
    w_ih: TensorType,
    w_hh: TensorType,
    b_ih: TensorType,
    b_hh: TensorType,
    packed_ih: TensorType,
    packed_hh: TensorType,
    col_offsets_ih: TensorType,
    col_offsets_hh: TensorType,
    scale_ih: float,
    scale_hh: float,
    zero_point_ih: float,
    zero_point_hh: float,
) -> TensorType:
    # quantized_rnn_relu_cell(Tensor input, Tensor hx, Tensor w_ih, Tensor w_hh, Tensor b_ih, Tensor b_hh, Tensor packed_ih, Tensor packed_hh, Tensor col_offsets_ih, Tensor col_offsets_hh, Scalar scale_ih, Scalar scale_hh, Scalar zero_point_ih, Scalar zero_point_hh) -> Tensor

    raise NotImplementedError()


def aten_quantized_rnn_tanh_cell(
    input: TensorType,
    hx: TensorType,
    w_ih: TensorType,
    w_hh: TensorType,
    b_ih: TensorType,
    b_hh: TensorType,
    packed_ih: TensorType,
    packed_hh: TensorType,
    col_offsets_ih: TensorType,
    col_offsets_hh: TensorType,
    scale_ih: float,
    scale_hh: float,
    zero_point_ih: float,
    zero_point_hh: float,
) -> TensorType:
    # quantized_rnn_tanh_cell(Tensor input, Tensor hx, Tensor w_ih, Tensor w_hh, Tensor b_ih, Tensor b_hh, Tensor packed_ih, Tensor packed_hh, Tensor col_offsets_ih, Tensor col_offsets_hh, Scalar scale_ih, Scalar scale_hh, Scalar zero_point_ih, Scalar zero_point_hh) -> Tensor

    raise NotImplementedError()


def aten_rad2deg(self: TensorType) -> TensorType:
    # rad2deg(Tensor self) -> Tensor

    raise NotImplementedError()


def aten_rand(size: INT64) -> TensorType:
    # rand(SymInt[] size, *, ScalarType? dtype=None, Layout? layout=None, Device? device=None, bool? pin_memory=None) -> Tensor

    raise NotImplementedError()


def aten_rand_like(self: TensorType, memory_format: Optional[str] = None) -> TensorType:
    # rand_like(Tensor self, *, ScalarType? dtype=None, Layout? layout=None, Device? device=None, bool? pin_memory=None, MemoryFormat? memory_format=None) -> Tensor

    raise NotImplementedError()


def aten_randint(high: int, size: INT64) -> TensorType:
    # randint(int high, SymInt[] size, *, ScalarType? dtype=long, Layout? layout=None, Device? device=None, bool? pin_memory=None) -> Tensor

    raise NotImplementedError()


def aten_randint_like(
    self: TensorType, high: int, memory_format: Optional[str] = None
) -> TensorType:
    # randint_like(Tensor self, int high, *, ScalarType? dtype=None, Layout? layout=None, Device? device=None, bool? pin_memory=None, MemoryFormat? memory_format=None) -> Tensor

    raise NotImplementedError()


def aten_randn(size: INT64) -> TensorType:
    # randn(SymInt[] size, *, ScalarType? dtype=None, Layout? layout=None, Device? device=None, bool? pin_memory=None) -> Tensor

    raise NotImplementedError()


def aten_randn_like(self: TensorType, memory_format: Optional[str] = None) -> TensorType:
    # randn_like(Tensor self, *, ScalarType? dtype=None, Layout? layout=None, Device? device=None, bool? pin_memory=None, MemoryFormat? memory_format=None) -> Tensor

    raise NotImplementedError()


def aten_randperm(n: int) -> TensorType:
    # randperm(int n, *, ScalarType? dtype=long, Layout? layout=None, Device? device=None, bool? pin_memory=None) -> Tensor

    raise NotImplementedError()


def aten_range(start: float, end: float) -> TensorType:
    # range(Scalar start, Scalar end, *, ScalarType? dtype=None, Layout? layout=None, Device? device=None, bool? pin_memory=None) -> Tensor

    raise NotImplementedError()


def aten_ravel(self: TensorType) -> TensorType:
    # ravel(Tensor(a) self) -> Tensor(a)

    raise NotImplementedError()


def aten_real(self: TensorType) -> TensorType:
    # real(Tensor(a) self) -> Tensor(a)

    raise NotImplementedError()


def aten_reciprocal(self: TensorType) -> TensorType:
    # reciprocal(Tensor self) -> Tensor

    raise NotImplementedError()


def aten_record_stream(self: TensorType, s: str) -> Any:
    # record_stream(Tensor(a!) self, Stream s) -> ()

    raise NotImplementedError()


def aten_refine_names(self: TensorType, names: Sequence[str]) -> TensorType:
    # refine_names(Tensor(a) self, Dimname[] names) -> Tensor(a)

    raise NotImplementedError()


def aten_relu(self: TensorType) -> TensorType:
    # relu(Tensor self) -> Tensor

    raise NotImplementedError()


def aten_remainder(self: TensorType, other: TensorType) -> TensorType:
    # remainder.Tensor(Tensor self, Tensor other) -> Tensor

    raise NotImplementedError()


def aten_rename(self: TensorType, names: Optional[str]) -> TensorType:
    # rename(Tensor(a) self, Dimname[]? names) -> Tensor(a)

    raise NotImplementedError()


def aten_renorm(self: TensorType, p: float, dim: int, maxnorm: float) -> TensorType:
    # renorm(Tensor self, Scalar p, int dim, Scalar maxnorm) -> Tensor

    raise NotImplementedError()


def aten_repeat(self, repeats: INT64):
    # repeat(Tensor self, SymInt[] repeats) -> Tensor

    # FIXME(justinchuby): When repeats.shape == [0]

    # TODO(justinchuby): Make ones_like a function when onnxscript supports it
    # shape = ones_like(repeats) := {
    one = op.Constant(value_int=1)
    repeats_shape = op.Shape(repeats)
    shape = op.Expand(one, repeats_shape)
    # }
    self_expanded = op.Expand(self, shape)  # type: ignore[arg-type]
    return op.Tile(self_expanded, repeats)


def aten_repeat_interleave(
    repeats: TensorType, output_size: Optional[int] = None
) -> TensorType:
    # repeat_interleave.Tensor(Tensor repeats, *, int? output_size=None) -> Tensor

    raise NotImplementedError()


def aten_reshape(self: TensorType, shape: INT64) -> TensorType:
    # reshape(Tensor(a) self, SymInt[] shape) -> Tensor(a)

    raise NotImplementedError()


def aten_reshape_as(self: TensorType, other: TensorType) -> TensorType:
    # reshape_as(Tensor(a) self, Tensor other) -> Tensor(a)

    raise NotImplementedError()


def aten_resolve_conj(self: TensorType) -> TensorType:
    # resolve_conj(Tensor(a) self) -> Tensor(a)

    raise NotImplementedError()


def aten_resolve_neg(self: TensorType) -> TensorType:
    # resolve_neg(Tensor(a) self) -> Tensor(a)

    raise NotImplementedError()


def aten_result_type(tensor: TensorType, other: TensorType) -> int:
    # result_type.Tensor(Tensor tensor, Tensor other) -> ScalarType

    raise NotImplementedError()


def aten_retain_grad(self: TensorType) -> Any:
    # retain_grad(Tensor(a!) self) -> ()

    raise NotImplementedError()


def aten_retains_grad(self: TensorType) -> bool:
    # retains_grad(Tensor self) -> bool

    raise NotImplementedError()


def aten_rnn_relu_cell(
    input: TensorType,
    hx: TensorType,
    w_ih: TensorType,
    w_hh: TensorType,
    b_ih: Optional[TensorType] = None,
    b_hh: Optional[TensorType] = None,
) -> TensorType:
    # rnn_relu_cell(Tensor input, Tensor hx, Tensor w_ih, Tensor w_hh, Tensor? b_ih=None, Tensor? b_hh=None) -> Tensor

    raise NotImplementedError()


def aten_rnn_tanh_cell(
    input: TensorType,
    hx: TensorType,
    w_ih: TensorType,
    w_hh: TensorType,
    b_ih: Optional[TensorType] = None,
    b_hh: Optional[TensorType] = None,
) -> TensorType:
    # rnn_tanh_cell(Tensor input, Tensor hx, Tensor w_ih, Tensor w_hh, Tensor? b_ih=None, Tensor? b_hh=None) -> Tensor

    raise NotImplementedError()


def aten_roll(
    self: TensorType, shifts: Sequence[int], dims: Optional[Sequence[int]] = None
) -> TensorType:
    # roll(Tensor self, int[1] shifts, int[1] dims=[]) -> Tensor

    raise NotImplementedError()


def aten_rot90(self: TensorType, k: int = 1, dims: Sequence[int] = (0, 1)) -> TensorType:
    # rot90(Tensor self, int k=1, int[] dims=[0,1]) -> Tensor

    raise NotImplementedError()


def aten_round(self):
    # round(Tensor self) -> Tensor

    return op.Round(self)


def aten_row_indices(self: TensorType) -> TensorType:
    # row_indices(Tensor(a) self) -> Tensor(a)

    raise NotImplementedError()


def aten_row_indices_copy(self: TensorType) -> TensorType:
    # row_indices_copy(Tensor self) -> Tensor

    raise NotImplementedError()


def aten_row_stack(tensors: Sequence[TensorType]) -> TensorType:
    # row_stack(Tensor[] tensors) -> Tensor

    raise NotImplementedError()


def aten_rrelu(
    self: TensorType,
    lower: float = 0.125,
    upper: float = 0.3333333333333333,
    training: bool = False,
    generator: Optional[str] = None,
) -> TensorType:
    # rrelu(Tensor self, Scalar lower=0.125, Scalar upper=0.3333333333333333, bool training=False, Generator? generator=None) -> Tensor

    raise NotImplementedError()


def aten_rshift(self: TensorType, other: TensorType) -> TensorType:
    # __rshift__.Tensor(Tensor self, Tensor other) -> Tensor

    raise NotImplementedError()


def aten_rsqrt(self: TensorType) -> TensorType:
    # rsqrt(Tensor self) -> Tensor

    raise NotImplementedError()


def aten_rsub(self: TensorType, other: TensorType, alpha: float = 1) -> TensorType:
    # rsub.Tensor(Tensor self, Tensor other, *, Scalar alpha=1) -> Tensor

    raise NotImplementedError()


def aten_scalar_tensor(s: float) -> TensorType:
    # scalar_tensor(Scalar s, *, ScalarType? dtype=None, Layout? layout=None, Device? device=None, bool? pin_memory=None) -> Tensor

    raise NotImplementedError()


def aten_scatter_add(
    self: TensorType, dim: int, index: TensorType, src: TensorType
) -> TensorType:
    # scatter_add(Tensor self, int dim, Tensor index, Tensor src) -> Tensor

    raise NotImplementedError()


def aten_searchsorted(
    sorted_sequence: TensorType,
    self: TensorType,
    out_int32: bool = False,
    right: bool = False,
    side: Optional[str] = None,
    sorter: Optional[TensorType] = None,
) -> TensorType:
    # searchsorted.Tensor(Tensor sorted_sequence, Tensor self, *, bool out_int32=False, bool right=False, str? side=None, Tensor? sorter=None) -> Tensor

    raise NotImplementedError()


def aten_segment_reduce(
    data: TensorType,
    reduce: str,
    lengths: Optional[TensorType] = None,
    indices: Optional[TensorType] = None,
    offsets: Optional[TensorType] = None,
    axis: int = 0,
    unsafe: bool = False,
    initial: Optional[float] = None,
) -> TensorType:
    # segment_reduce(Tensor data, str reduce, *, Tensor? lengths=None, Tensor? indices=None, Tensor? offsets=None, int axis=0, bool unsafe=False, Scalar? initial=None) -> Tensor

    raise NotImplementedError()


def aten_select_backward(
    grad_output: TensorType, input_sizes: INT64, dim: int, index: int
) -> TensorType:
    # select_backward(Tensor grad_output, SymInt[] input_sizes, int dim, int index) -> Tensor

    raise NotImplementedError()


def aten_select_scatter(self: TensorType, src: TensorType, dim: int, index: int) -> TensorType:
    # select_scatter(Tensor self, Tensor src, int dim, int index) -> Tensor

    raise NotImplementedError()


def aten_selu(self):
    # selu(Tensor self) -> Tensor

    return op.Selu(self)


def aten_set_data(self: TensorType, new_data: TensorType) -> Any:
    # set_data(Tensor(a!) self, Tensor new_data) -> ()

    raise NotImplementedError()


def aten_sgn(self: TensorType) -> TensorType:
    # sgn(Tensor self) -> Tensor

    raise NotImplementedError()


def aten_sigmoid(self: TensorType) -> TensorType:
    # sigmoid(Tensor self) -> Tensor

    raise NotImplementedError()


def aten_sign(self: TensorType) -> TensorType:
    # sign(Tensor self) -> Tensor

    raise NotImplementedError()


def aten_signbit(self: TensorType) -> TensorType:
    # signbit(Tensor self) -> Tensor

    raise NotImplementedError()


def aten_sin(self):
    # sin(Tensor self) -> Tensor

    return op.Sin(self)


def aten_sinh(self):
    # sinh(Tensor self) -> Tensor

    return op.Sinh(self)


def aten_slice(
    self: TensorType,
    dim: int = 0,
    start: Optional[INT64] = None,
    end: Optional[INT64] = None,
    step: INT64 = 1,
) -> TensorType:
    # slice.Tensor(Tensor(a) self, int dim=0, SymInt? start=None, SymInt? end=None, SymInt step=1) -> Tensor(a)

    raise NotImplementedError()


def aten_slice_backward(
    grad_output: TensorType,
    input_sizes: INT64,
    dim: int,
    start: INT64,
    end: INT64,
    step: INT64,
) -> TensorType:
    # slice_backward(Tensor grad_output, SymInt[] input_sizes, int dim, SymInt start, SymInt end, SymInt step) -> Tensor

    raise NotImplementedError()


def aten_slice_copy(
    self: TensorType,
    dim: int = 0,
    start: Optional[INT64] = None,
    end: Optional[INT64] = None,
    step: INT64 = 1,
) -> TensorType:
    # slice_copy.Tensor(Tensor self, int dim=0, SymInt? start=None, SymInt? end=None, SymInt step=1) -> Tensor

    raise NotImplementedError()


def aten_slice_scatter(
    self: TensorType,
    src: TensorType,
    dim: int = 0,
    start: Optional[INT64] = None,
    end: Optional[INT64] = None,
    step: INT64 = 1,
) -> TensorType:
    # slice_scatter(Tensor self, Tensor src, int dim=0, SymInt? start=None, SymInt? end=None, SymInt step=1) -> Tensor

    raise NotImplementedError()


def aten_slogdet(self: TensorType) -> tuple[TensorType, TensorType]:
    # slogdet(Tensor self) -> (Tensor sign, Tensor logabsdet)

    raise NotImplementedError()


def aten_smm(self: TensorType, mat2: TensorType) -> TensorType:
    # smm(Tensor self, Tensor mat2) -> Tensor

    raise NotImplementedError()


def aten_sort(
    self: TensorType, dim: int = -1, descending: bool = False
) -> tuple[TensorType, TensorType]:
    # sort(Tensor self, int dim=-1, bool descending=False) -> (Tensor values, Tensor indices)

    raise NotImplementedError()


def aten_sparse_dim(self: TensorType) -> int:
    # sparse_dim(Tensor self) -> int

    raise NotImplementedError()


def aten_sparse_mask(self: TensorType, mask: TensorType) -> TensorType:
    # sparse_mask(Tensor self, Tensor mask) -> Tensor

    raise NotImplementedError()


def aten_split(self: TensorType, split_size: INT64, dim: int = 0) -> TensorType:
    # split.Tensor(Tensor(a -> *) self, SymInt split_size, int dim=0) -> Tensor(a)[]

    raise NotImplementedError()


def aten_split_copy(self: TensorType, split_size: INT64, dim: int = 0) -> TensorType:
    # split_copy.Tensor(Tensor self, SymInt split_size, int dim=0) -> Tensor[]

    raise NotImplementedError()


def aten_split_with_sizes(self: TensorType, split_sizes: INT64, dim: int = 0) -> TensorType:
    # split_with_sizes(Tensor(a -> *) self, SymInt[] split_sizes, int dim=0) -> Tensor(a)[]

    raise NotImplementedError()


def aten_split_with_sizes_copy(
    self: TensorType, split_sizes: INT64, dim: int = 0
) -> TensorType:
    # split_with_sizes_copy(Tensor self, SymInt[] split_sizes, int dim=0) -> Tensor[]

    raise NotImplementedError()


def aten_sqrt(self: TensorType) -> TensorType:
    # sqrt(Tensor self) -> Tensor

    raise NotImplementedError()


def aten_square(self: TensorType) -> TensorType:
    # square(Tensor self) -> Tensor

    raise NotImplementedError()


def aten_squeeze(self: TensorType) -> TensorType:
    # squeeze(Tensor(a) self) -> Tensor(a)

    raise NotImplementedError()


def aten_squeeze_copy(self: TensorType) -> TensorType:
    # squeeze_copy(Tensor self) -> Tensor

    raise NotImplementedError()


def aten_sspaddmm(
    self: TensorType, mat1: TensorType, mat2: TensorType, beta: float = 1, alpha: float = 1
) -> TensorType:
    # sspaddmm(Tensor self, Tensor mat1, Tensor mat2, *, Scalar beta=1, Scalar alpha=1) -> Tensor

    raise NotImplementedError()


def aten_stack(tensors: Sequence[TensorType], dim: int = 0) -> TensorType:
    # stack(Tensor[] tensors, int dim=0) -> Tensor

    raise NotImplementedError()


def aten_std(self: TensorType, unbiased: bool = True) -> TensorType:
    # std(Tensor self, bool unbiased=True) -> Tensor

    raise NotImplementedError()


def aten_std_mean(self: TensorType, unbiased: bool = True) -> tuple[TensorType, TensorType]:
    # std_mean(Tensor self, bool unbiased=True) -> (Tensor, Tensor)

    raise NotImplementedError()


def aten_stft(
    self: TensorType,
    n_fft: int,
    hop_length: Optional[int] = None,
    win_length: Optional[int] = None,
    window: Optional[TensorType] = None,
    normalized: bool = False,
    onesided: Optional[bool] = None,
    return_complex: Optional[bool] = None,
) -> TensorType:
    # stft(Tensor self, int n_fft, int? hop_length=None, int? win_length=None, Tensor? window=None, bool normalized=False, bool? onesided=None, bool? return_complex=None) -> Tensor

    raise NotImplementedError()


def aten_sub(self, other, alpha: float = 1) -> TensorType:
    # sub.Tensor(Tensor self, Tensor other, *, Scalar alpha=1) -> Tensor

    if alpha != 1:
        other = op.Mul(other, alpha)  # type: ignore[arg-type]

    return op.Sub(self, other)


def aten_subtract(self: TensorType, other: TensorType, alpha: float = 1) -> TensorType:
    # subtract.Tensor(Tensor self, Tensor other, *, Scalar alpha=1) -> Tensor

    raise NotImplementedError()


def aten_sum(self: TensorType, dtype: Optional[int] = None) -> TensorType:
    # sum(Tensor self, *, ScalarType? dtype=None) -> Tensor

    raise NotImplementedError()


def aten_sum_to_size(self: TensorType, size: Sequence[int]) -> TensorType:
    # sum_to_size(Tensor self, int[] size) -> Tensor

    raise NotImplementedError()


def aten_svd(
    self: TensorType, some: bool = True, compute_uv: bool = True
) -> tuple[TensorType, TensorType, TensorType]:
    # svd(Tensor self, bool some=True, bool compute_uv=True) -> (Tensor U, Tensor S, Tensor V)

    raise NotImplementedError()


def aten_swapaxes(self: TensorType, axis0: int, axis1: int) -> TensorType:
    # swapaxes(Tensor(a) self, int axis0, int axis1) -> Tensor(a)

    raise NotImplementedError()


def aten_swapdims(self: TensorType, dim0: int, dim1: int) -> TensorType:
    # swapdims(Tensor(a) self, int dim0, int dim1) -> Tensor(a)

    raise NotImplementedError()


def aten_symeig(
    self: TensorType, eigenvectors: bool = False, upper: bool = True
) -> tuple[TensorType, TensorType]:
    # symeig(Tensor self, bool eigenvectors=False, bool upper=True) -> (Tensor eigenvalues, Tensor eigenvectors)

    raise NotImplementedError()


def aten_t(self: TensorType) -> TensorType:
    # t(Tensor(a) self) -> Tensor(a)

    # TODO(justinchuby): Make rank a function
    rank = op.Size(op.Shape(self))  # type: ignore[arg-type]
    if rank == 0 or rank == 1:  # pylint: disable=consider-using-in
        result = self
    else:
        result = op.Transpose(self, perm=[1, 0])  # type: ignore[arg-type]
    return result


def aten_t_copy(self: TensorType) -> TensorType:
    # t_copy(Tensor self) -> Tensor

    raise NotImplementedError()


def aten_take(self: TensorType, index: TensorType) -> TensorType:
    # take(Tensor self, Tensor index) -> Tensor

    raise NotImplementedError()


def aten_take_along_dim(
    self: TensorType, indices: TensorType, dim: Optional[int] = None
) -> TensorType:
    # take_along_dim(Tensor self, Tensor indices, int? dim=None) -> Tensor

    raise NotImplementedError()


def aten_tan(self):
    # tan(Tensor self) -> Tensor

    return op.Tan(self)


def aten_tanh(self):
    # tanh(Tensor self) -> Tensor

    return op.Tanh(self)


def aten_tensordot(
    self: TensorType, other: TensorType, dims_self: Sequence[int], dims_other: Sequence[int]
) -> TensorType:
    # tensordot(Tensor self, Tensor other, int[] dims_self, int[] dims_other) -> Tensor

    raise NotImplementedError()


def aten_threshold(self: TensorType, threshold: float, value: float) -> TensorType:
    # threshold(Tensor self, Scalar threshold, Scalar value) -> Tensor

    raise NotImplementedError()


def aten_threshold_backward(
    grad_output: TensorType, self: TensorType, threshold: float
) -> TensorType:
    # threshold_backward(Tensor grad_output, Tensor self, Scalar threshold) -> Tensor

    raise NotImplementedError()


def aten_tile(self: TensorType, dims: Sequence[int]) -> TensorType:
    # tile(Tensor self, int[] dims) -> Tensor

    raise NotImplementedError()


def aten_to_dense(self: TensorType, dtype: Optional[int] = None) -> TensorType:
    # to_dense(Tensor self, ScalarType? dtype=None) -> Tensor

    raise NotImplementedError()


def aten_to_dense_backward(grad: TensorType, input: TensorType) -> TensorType:
    # to_dense_backward(Tensor grad, Tensor input) -> Tensor

    raise NotImplementedError()


def aten_to_mkldnn(self: TensorType, dtype: Optional[int] = None) -> TensorType:
    # to_mkldnn(Tensor self, ScalarType? dtype=None) -> Tensor

    raise NotImplementedError()


def aten_to_mkldnn_backward(grad: TensorType, input: TensorType) -> TensorType:
    # to_mkldnn_backward(Tensor grad, Tensor input) -> Tensor

    raise NotImplementedError()


def aten_to_padded_tensor(
    self: TensorType, padding: float, output_size: Optional[INT64] = None
) -> TensorType:
    # to_padded_tensor(Tensor self, float padding, SymInt[]? output_size=None) -> Tensor

    raise NotImplementedError()


def aten_to_sparse(self: TensorType) -> TensorType:
    # to_sparse(Tensor self) -> Tensor

    raise NotImplementedError()


def aten_to_sparse_bsc(self: TensorType, blocksize: Sequence[int]) -> TensorType:
    # to_sparse_bsc(Tensor self, int[2] blocksize) -> Tensor

    raise NotImplementedError()


def aten_to_sparse_bsr(self: TensorType, blocksize: Sequence[int]) -> TensorType:
    # to_sparse_bsr(Tensor self, int[2] blocksize) -> Tensor

    raise NotImplementedError()


def aten_to_sparse_csc(self: TensorType) -> TensorType:
    # to_sparse_csc(Tensor self) -> Tensor

    raise NotImplementedError()


def aten_to_sparse_csr(self: TensorType) -> TensorType:
    # to_sparse_csr(Tensor self) -> Tensor

    raise NotImplementedError()


def aten_topk(
    self: TensorType, k: int, dim: int = -1, largest: bool = True, sorted: bool = True
) -> tuple[TensorType, TensorType]:
    # topk(Tensor self, int k, int dim=-1, bool largest=True, bool sorted=True) -> (Tensor values, Tensor indices)

    raise NotImplementedError()


def aten_trace(self: TensorType) -> TensorType:
    # trace(Tensor self) -> Tensor

    raise NotImplementedError()


def aten_trace_backward(grad: TensorType, sizes: INT64) -> TensorType:
    # trace_backward(Tensor grad, SymInt[] sizes) -> Tensor

    raise NotImplementedError()


def aten_transpose(self, dim0: int, dim1: int):
    # transpose.int(Tensor(a) self, int dim0, int dim1) -> Tensor(a)

    # FIXME(justinchuby): onnxscript raises Unsupported expression type
    return op.Transpose(self, [dim0, dim1])


def aten_triangular_solve(
    self: TensorType,
    A: TensorType,
    upper: bool = True,
    transpose: bool = False,
    unitriangular: bool = False,
) -> tuple[TensorType, TensorType]:
    # triangular_solve(Tensor self, Tensor A, bool upper=True, bool transpose=False, bool unitriangular=False) -> (Tensor solution, Tensor cloned_coefficient)

    raise NotImplementedError()


def aten_tril(self: TensorType, diagonal: int = 0) -> TensorType:
    # tril(Tensor self, int diagonal=0) -> Tensor

    raise NotImplementedError()


def aten_tril_indices(row: int, col: int, offset: int = 0) -> TensorType:
    # tril_indices(int row, int col, int offset=0, *, ScalarType? dtype=long, Layout? layout=None, Device? device=None, bool? pin_memory=None) -> Tensor

    raise NotImplementedError()


def aten_triplet_margin_loss(
    anchor: TensorType,
    positive: TensorType,
    negative: TensorType,
    margin: float = 1.0,
    p: float = 2,
    eps: float = 1e-06,
    swap: bool = False,
    reduction: int = 1,
) -> TensorType:
    # triplet_margin_loss(Tensor anchor, Tensor positive, Tensor negative, float margin=1.0, float p=2, float eps=1e-06, bool swap=False, int reduction=Mean) -> Tensor

    raise NotImplementedError()


def aten_triu(self: TensorType, diagonal: int = 0) -> TensorType:
    # triu(Tensor self, int diagonal=0) -> Tensor

    raise NotImplementedError()


def aten_triu_indices(row: int, col: int, offset: int = 0) -> TensorType:
    # triu_indices(int row, int col, int offset=0, *, ScalarType? dtype=long, Layout? layout=None, Device? device=None, bool? pin_memory=None) -> Tensor

    raise NotImplementedError()


def aten_true_divide(self: TensorType, other: TensorType) -> TensorType:
    # true_divide.Tensor(Tensor self, Tensor other) -> Tensor

    raise NotImplementedError()


def aten_trunc(self: TensorType) -> TensorType:
    # trunc(Tensor self) -> Tensor

    raise NotImplementedError()


def aten_type_as(self: TensorType, other: TensorType) -> TensorType:
    # type_as(Tensor self, Tensor other) -> Tensor

    raise NotImplementedError()


def aten_unfold(self: TensorType, dimension: int, size: int, step: int) -> TensorType:
    # unfold(Tensor(a) self, int dimension, int size, int step) -> Tensor(a)

    raise NotImplementedError()


def aten_unfold_backward(
    grad_in: TensorType, input_sizes: INT64, dim: int, size: int, step: int
) -> TensorType:
    # unfold_backward(Tensor grad_in, SymInt[] input_sizes, int dim, int size, int step) -> Tensor

    raise NotImplementedError()


def aten_unfold_copy(self: TensorType, dimension: int, size: int, step: int) -> TensorType:
    # unfold_copy(Tensor self, int dimension, int size, int step) -> Tensor

    raise NotImplementedError()


def aten_unique_consecutive(
    self: TensorType,
    return_inverse: bool = False,
    return_counts: bool = False,
    dim: Optional[int] = None,
) -> tuple[TensorType, TensorType, TensorType]:
    # unique_consecutive(Tensor self, bool return_inverse=False, bool return_counts=False, int? dim=None) -> (Tensor, Tensor, Tensor)

    raise NotImplementedError()


def aten_unique_dim(
    self: TensorType,
    dim: int,
    sorted: bool = True,
    return_inverse: bool = False,
    return_counts: bool = False,
) -> tuple[TensorType, TensorType, TensorType]:
    # unique_dim(Tensor self, int dim, bool sorted=True, bool return_inverse=False, bool return_counts=False) -> (Tensor, Tensor, Tensor)

    raise NotImplementedError()


def aten_unique_dim_consecutive(
    self: TensorType, dim: int, return_inverse: bool = False, return_counts: bool = False
) -> tuple[TensorType, TensorType, TensorType]:
    # unique_dim_consecutive(Tensor self, int dim, bool return_inverse=False, bool return_counts=False) -> (Tensor, Tensor, Tensor)

    raise NotImplementedError()


def aten_unsafe_chunk(self: TensorType, chunks: int, dim: int = 0) -> TensorType:
    # unsafe_chunk(Tensor self, int chunks, int dim=0) -> Tensor[]

    raise NotImplementedError()


def aten_unsafe_split(self: TensorType, split_size: INT64, dim: int = 0) -> TensorType:
    # unsafe_split.Tensor(Tensor self, SymInt split_size, int dim=0) -> Tensor[]

    raise NotImplementedError()


def aten_unsafe_split_with_sizes(
    self: TensorType, split_sizes: INT64, dim: int = 0
) -> TensorType:
    # unsafe_split_with_sizes(Tensor self, SymInt[] split_sizes, int dim=0) -> Tensor[]

    raise NotImplementedError()


def aten_unsqueeze(self: TensorType, dim: int) -> TensorType:
    # unsqueeze(Tensor(a) self, int dim) -> Tensor(a)

    raise NotImplementedError()


def aten_unsqueeze_copy(self: TensorType, dim: int) -> TensorType:
    # unsqueeze_copy(Tensor self, int dim) -> Tensor

    raise NotImplementedError()


def aten_value_selecting_reduction_backward(
    grad: TensorType, dim: int, indices: TensorType, sizes: INT64, keepdim: bool
) -> TensorType:
    # value_selecting_reduction_backward(Tensor grad, int dim, Tensor indices, SymInt[] sizes, bool keepdim) -> Tensor

    raise NotImplementedError()


def aten_values(self: TensorType) -> TensorType:
    # values(Tensor(a) self) -> Tensor(a)

    raise NotImplementedError()


def aten_values_copy(self: TensorType) -> TensorType:
    # values_copy(Tensor self) -> Tensor

    raise NotImplementedError()


def aten_vander(
    x: TensorType, N: Optional[int] = None, increasing: bool = False
) -> TensorType:
    # vander(Tensor x, int? N=None, bool increasing=False) -> Tensor

    raise NotImplementedError()


def aten_var(self: TensorType, unbiased: bool = True) -> TensorType:
    # var(Tensor self, bool unbiased=True) -> Tensor

    raise NotImplementedError()


def aten_var_mean(self: TensorType, unbiased: bool = True) -> tuple[TensorType, TensorType]:
    # var_mean(Tensor self, bool unbiased=True) -> (Tensor, Tensor)

    raise NotImplementedError()


def aten_vdot(self: TensorType, other: TensorType) -> TensorType:
    # vdot(Tensor self, Tensor other) -> Tensor

    raise NotImplementedError()


def aten_view(self: TensorType, size: INT64) -> TensorType:
    # view(Tensor(a) self, SymInt[] size) -> Tensor(a)

    raise NotImplementedError()


def aten_view_as(self: TensorType, other: TensorType) -> TensorType:
    # view_as(Tensor(a) self, Tensor other) -> Tensor(a)

    raise NotImplementedError()


def aten_view_as_complex(self: TensorType) -> TensorType:
    # view_as_complex(Tensor(a) self) -> Tensor(a)

    raise NotImplementedError()


def aten_view_as_complex_copy(self: TensorType) -> TensorType:
    # view_as_complex_copy(Tensor self) -> Tensor

    raise NotImplementedError()


def aten_view_as_real(self: TensorType) -> TensorType:
    # view_as_real(Tensor(a) self) -> Tensor(a)

    raise NotImplementedError()


def aten_view_as_real_copy(self: TensorType) -> TensorType:
    # view_as_real_copy(Tensor self) -> Tensor

    raise NotImplementedError()


def aten_view_copy(self: TensorType, size: INT64) -> TensorType:
    # view_copy(Tensor self, SymInt[] size) -> Tensor

    raise NotImplementedError()


def aten_vstack(tensors: Sequence[TensorType]) -> TensorType:
    # vstack(Tensor[] tensors) -> Tensor

    raise NotImplementedError()


def aten_where(condition: TensorType) -> TensorType:
    # where(Tensor condition) -> Tensor[]

    raise NotImplementedError()


def aten_xlogy(self: TensorType, other: TensorType) -> TensorType:
    # xlogy.Tensor(Tensor self, Tensor other) -> Tensor

    raise NotImplementedError()


def aten_xor(self: TensorType, other: TensorType) -> TensorType:
    # __xor__.Tensor(Tensor self, Tensor other) -> Tensor

    raise NotImplementedError()


def aten_zeros(size, dtype: int = -1):
    # zeros(SymInt[] size, *, ScalarType? dtype=None, Layout? layout=None, Device? device=None, bool? pin_memory=None) -> Tensor

    zero = op.Constant(value_float=0)
    if dtype != -1:
        zero = op.Cast(zero, to=dtype)  # type: ignore[arg-type]

    return op.Expand(zero, size)  # type: ignore[arg-type]


def aten_zeros_like(self, dtype: int = -1):
    # zeros_like(Tensor self, *, ScalarType? dtype=None, Layout? layout=None, Device? device=None, bool? pin_memory=None, MemoryFormat? memory_format=None) -> Tensor

    shape = op.Shape(self)
    if dtype == -1:
        zero = op.CastLike(0, self)  # type: ignore[arg-type]
    else:
        zero = op.Cast(0, to=dtype)  # type: ignore[arg-type]

    return op.Expand(zero, shape)<|MERGE_RESOLUTION|>--- conflicted
+++ resolved
@@ -22,12 +22,8 @@
 from onnxscript.onnx_types import TensorType
 
 
-<<<<<<< HEAD
-
-def aten_abs(self: TensorType) -> TensorType:
-=======
+
 def aten_abs(self):
->>>>>>> 2512120c
     # abs(Tensor self) -> Tensor
 
     return op.Abs(self)
