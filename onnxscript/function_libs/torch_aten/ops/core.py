--- conflicted
+++ resolved
@@ -1075,14 +1075,9 @@
     raise NotImplementedError()
 
 
-<<<<<<< HEAD
 @torch_op("aten::contiguous", trace_only=True)
 def aten_contiguous(self: TTensor, memory_format: str = "contiguous_format") -> TTensor:
     # contiguous(Tensor(a) self, *, MemoryFormat memory_format=contiguous_format) -> Tensor(a)
-=======
-def aten_contiguous(self: TensorType, memory_format: str = "contiguous_format") -> TensorType:
-    """contiguous(Tensor(a) self, *, MemoryFormat memory_format=contiguous_format) -> Tensor(a)"""
->>>>>>> 7cdd248d
 
     if memory_format in ["contiguous_format", "preserve_format"]:
         return op.Identity(self)
@@ -1834,14 +1829,9 @@
     return op.MatMul(self, tensor)
 
 
-<<<<<<< HEAD
 @torch_op("aten::dropout")
 def aten_dropout(input: TFloat, p: float = 0.5, train: bool = True) -> TFloat:
     # dropout(Tensor input, float p, bool train) -> Tensor
-=======
-def aten_dropout(input: TensorType, p: float, train: bool) -> TensorType:
-    """dropout(Tensor input, float p, bool train) -> Tensor"""
->>>>>>> 7cdd248d
 
     rank_input = op.Size(op.Shape(input))
     if rank_input == 0:
