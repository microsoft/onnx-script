# --------------------------------------------------------------------------
# Copyright (c) Microsoft Corporation. All rights reserved.
# Licensed under the MIT License.
# --------------------------------------------------------------------------
# mypy: disable-error-code=misc
# mypy: disable-error-code=arg-type
# mypy: disable-error-code=type-arg
# mypy: disable-error-code=valid-type
# mypy: disable-error-code=assignment
"""torch.ops.aten operators under the `core` module.

- No inplace operators.
- All functions should not have the script() decorator. This is because
    we want to delay the compilation of the function.
"""
from __future__ import annotations

from typing import Any, Optional, Sequence

<<<<<<< HEAD
from onnxscript import BOOL, INT64
from onnxscript.function_libs.torch_aten.typing import TFloat
=======
from onnxscript import INT64
>>>>>>> c6b2cc48
from onnxscript.onnx_opset import default_opset as op
from onnxscript.onnx_types import TensorType


def aten_abs(self: TensorType) -> TensorType:
    # abs(Tensor self) -> Tensor

    raise NotImplementedError()


def aten_absolute(self: TensorType) -> TensorType:
    # absolute(Tensor self) -> Tensor

    raise NotImplementedError()


def aten_acos(self: TensorType) -> TensorType:
    # acos(Tensor self) -> Tensor

    raise NotImplementedError()


def aten_acosh(self: TensorType) -> TensorType:
    # acosh(Tensor self) -> Tensor

    raise NotImplementedError()


def aten_adaptive_avg_pool1d(self: TensorType, output_size: Sequence[int]) -> TensorType:
    # adaptive_avg_pool1d(Tensor self, int[1] output_size) -> Tensor

    raise NotImplementedError()


def aten_adaptive_max_pool1d(
    self: TensorType, output_size: Sequence[int]
) -> tuple[TensorType, TensorType]:
    # adaptive_max_pool1d(Tensor self, int[1] output_size) -> (Tensor, Tensor)

    raise NotImplementedError()


def aten_add(self, other, alpha: float = 1) -> TensorType:
    # add.Tensor(Tensor self, Tensor other, *, Scalar alpha=1) -> Tensor
    if alpha != 1:
        other = op.Mul(other, alpha)  # type: ignore[arg-type]
    return op.Add(self, other)


def aten_addbmm(
    self: TensorType, batch1: TensorType, batch2: TensorType, beta: float = 1, alpha: float = 1
) -> TensorType:
    # addbmm(Tensor self, Tensor batch1, Tensor batch2, *, Scalar beta=1, Scalar alpha=1) -> Tensor

    raise NotImplementedError()


def aten_addcdiv(
    self: TensorType, tensor1: TensorType, tensor2: TensorType, value: float = 1
) -> TensorType:
    # addcdiv(Tensor self, Tensor tensor1, Tensor tensor2, *, Scalar value=1) -> Tensor

    raise NotImplementedError()


def aten_addcmul(
    self: TensorType, tensor1: TensorType, tensor2: TensorType, value: float = 1
) -> TensorType:
    # addcmul(Tensor self, Tensor tensor1, Tensor tensor2, *, Scalar value=1) -> Tensor

    raise NotImplementedError()


def aten_addmm(
    self: TensorType, mat1: TensorType, mat2: TensorType, beta: float = 1, alpha: float = 1
) -> TensorType:
    # addmm(Tensor self, Tensor mat1, Tensor mat2, *, Scalar beta=1, Scalar alpha=1) -> Tensor

    raise NotImplementedError()


def aten_addmv(
    self: TensorType, mat: TensorType, vec: TensorType, beta: float = 1, alpha: float = 1
) -> TensorType:
    # addmv(Tensor self, Tensor mat, Tensor vec, *, Scalar beta=1, Scalar alpha=1) -> Tensor

    raise NotImplementedError()


def aten_addr(
    self: TensorType, vec1: TensorType, vec2: TensorType, beta: float = 1, alpha: float = 1
) -> TensorType:
    # addr(Tensor self, Tensor vec1, Tensor vec2, *, Scalar beta=1, Scalar alpha=1) -> Tensor

    raise NotImplementedError()


def aten_adjoint(self: TensorType) -> TensorType:
    # adjoint(Tensor(a) self) -> Tensor(a)

    raise NotImplementedError()


def aten_affine_grid_generator(
    theta: TensorType, size: Sequence[int], align_corners: bool
) -> TensorType:
    # affine_grid_generator(Tensor theta, int[] size, bool align_corners) -> Tensor

    raise NotImplementedError()


def aten_affine_grid_generator_backward(
    grad: TensorType, size: Sequence[int], align_corners: bool
) -> TensorType:
    # affine_grid_generator_backward(Tensor grad, int[] size, bool align_corners) -> Tensor

    raise NotImplementedError()


def aten_alias(self: TensorType) -> TensorType:
    # alias(Tensor(a) self) -> Tensor(a)

    raise NotImplementedError()


def aten_alias_copy(self: TensorType) -> TensorType:
    # alias_copy(Tensor self) -> Tensor

    raise NotImplementedError()


def aten_align_as(self: TensorType, other: TensorType) -> TensorType:
    # align_as(Tensor self, Tensor other) -> Tensor

    raise NotImplementedError()


def aten_align_tensors(tensors: Sequence[TensorType]) -> TensorType:
    # align_tensors(Tensor[] tensors) -> Tensor[]

    raise NotImplementedError()


def aten_align_to(self: TensorType, names: Sequence[str]) -> TensorType:
    # align_to(Tensor(a) self, Dimname[] names) -> Tensor(a)

    raise NotImplementedError()


def aten_all(self: TensorType) -> TensorType:
    # all(Tensor self) -> Tensor

    raise NotImplementedError()


def aten_allclose(
    self: TensorType,
    other: TensorType,
    rtol: float = 1e-05,
    atol: float = 1e-08,
    equal_nan: bool = False,
) -> bool:
    # allclose(Tensor self, Tensor other, float rtol=1e-05, float atol=1e-08, bool equal_nan=False) -> bool

    raise NotImplementedError()


def aten_alpha_dropout(input: TensorType, p: float, train: bool) -> TensorType:
    # alpha_dropout(Tensor input, float p, bool train) -> Tensor

    raise NotImplementedError()


def aten_amax(
    self: TensorType, dim: Optional[Sequence[int]] = None, keepdim: bool = False
) -> TensorType:
    # amax(Tensor self, int[1] dim=[], bool keepdim=False) -> Tensor

    raise NotImplementedError()


def aten_amin(
    self: TensorType, dim: Optional[Sequence[int]] = None, keepdim: bool = False
) -> TensorType:
    # amin(Tensor self, int[1] dim=[], bool keepdim=False) -> Tensor

    raise NotImplementedError()


def aten_aminmax(
    self: TensorType, dim: Optional[int] = None, keepdim: bool = False
) -> tuple[TensorType, TensorType]:
    # aminmax(Tensor self, *, int? dim=None, bool keepdim=False) -> (Tensor min, Tensor max)

    raise NotImplementedError()


def aten_and(self: TensorType, other: TensorType) -> TensorType:
    # __and__.Tensor(Tensor self, Tensor other) -> Tensor

    raise NotImplementedError()


def aten_angle(self: TensorType) -> TensorType:
    # angle(Tensor self) -> Tensor

    raise NotImplementedError()


def aten_any(self: TensorType) -> TensorType:
    # any(Tensor self) -> Tensor

    raise NotImplementedError()


def aten_arange(end: float) -> TensorType:
    # arange(Scalar end, *, ScalarType? dtype=None, Layout? layout=None, Device? device=None, bool? pin_memory=None) -> Tensor

    raise NotImplementedError()


def aten_arccos(self: TensorType) -> TensorType:
    # arccos(Tensor self) -> Tensor

    raise NotImplementedError()


def aten_arccosh(self: TensorType) -> TensorType:
    # arccosh(Tensor self) -> Tensor

    raise NotImplementedError()


def aten_arcsin(self: TensorType) -> TensorType:
    # arcsin(Tensor self) -> Tensor

    raise NotImplementedError()


def aten_arcsinh(self: TensorType) -> TensorType:
    # arcsinh(Tensor self) -> Tensor

    raise NotImplementedError()


def aten_arctan(self: TensorType) -> TensorType:
    # arctan(Tensor self) -> Tensor

    raise NotImplementedError()


def aten_arctan2(self: TensorType, other: TensorType) -> TensorType:
    # arctan2(Tensor self, Tensor other) -> Tensor

    raise NotImplementedError()


def aten_arctanh(self: TensorType) -> TensorType:
    # arctanh(Tensor self) -> Tensor

    raise NotImplementedError()


def aten_argmax(
    self: TensorType, dim: Optional[int] = None, keepdim: bool = False
) -> TensorType:
    # argmax(Tensor self, int? dim=None, bool keepdim=False) -> Tensor

    raise NotImplementedError()


def aten_argmin(
    self: TensorType, dim: Optional[int] = None, keepdim: bool = False
) -> TensorType:
    # argmin(Tensor self, int? dim=None, bool keepdim=False) -> Tensor

    raise NotImplementedError()


def aten_argsort(self: TensorType, dim: int = -1, descending: bool = False) -> TensorType:
    # argsort(Tensor self, int dim=-1, bool descending=False) -> Tensor

    raise NotImplementedError()


def aten_argwhere(self: TensorType) -> TensorType:
    # argwhere(Tensor self) -> Tensor

    raise NotImplementedError()


def aten_as_strided(
    self: TensorType, size: INT64, stride: INT64, storage_offset: Optional[INT64] = None
) -> TensorType:
    # as_strided(Tensor(a) self, SymInt[] size, SymInt[] stride, SymInt? storage_offset=None) -> Tensor(a)

    raise NotImplementedError()


def aten_as_strided_copy(
    self: TensorType, size: INT64, stride: INT64, storage_offset: Optional[INT64] = None
) -> TensorType:
    # as_strided_copy(Tensor self, SymInt[] size, SymInt[] stride, SymInt? storage_offset=None) -> Tensor

    raise NotImplementedError()


def aten_as_strided_scatter(
    self: TensorType,
    src: TensorType,
    size: INT64,
    stride: INT64,
    storage_offset: Optional[INT64] = None,
) -> TensorType:
    # as_strided_scatter(Tensor self, Tensor src, SymInt[] size, SymInt[] stride, SymInt? storage_offset=None) -> Tensor

    raise NotImplementedError()


def aten_asin(self: TensorType) -> TensorType:
    # asin(Tensor self) -> Tensor

    raise NotImplementedError()


def aten_asinh(self: TensorType) -> TensorType:
    # asinh(Tensor self) -> Tensor

    raise NotImplementedError()


def aten_atan(self: TensorType) -> TensorType:
    # atan(Tensor self) -> Tensor

    raise NotImplementedError()


def aten_atan2(self: TensorType, other: TensorType) -> TensorType:
    # atan2(Tensor self, Tensor other) -> Tensor

    raise NotImplementedError()


def aten_atanh(self: TensorType) -> TensorType:
    # atanh(Tensor self) -> Tensor

    raise NotImplementedError()


def aten_atleast_1d(self: TensorType) -> TensorType:
    # atleast_1d(Tensor self) -> Tensor

    raise NotImplementedError()


def aten_atleast_2d(self: TensorType) -> TensorType:
    # atleast_2d(Tensor self) -> Tensor

    raise NotImplementedError()


def aten_atleast_3d(self: TensorType) -> TensorType:
    # atleast_3d(Tensor self) -> Tensor

    raise NotImplementedError()


def aten_avg_pool1d(
    self: TensorType,
    kernel_size: Sequence[int],
    stride: Optional[Sequence[int]] = None,
    padding: Sequence[int] = (0,),
    ceil_mode: bool = False,
    count_include_pad: bool = True,
) -> TensorType:
    # avg_pool1d(Tensor self, int[1] kernel_size, int[1] stride=[], int[1] padding=0, bool ceil_mode=False, bool count_include_pad=True) -> Tensor

    raise NotImplementedError()


def aten_baddbmm(
    self: TensorType, batch1: TensorType, batch2: TensorType, beta: float = 1, alpha: float = 1
) -> TensorType:
    # baddbmm(Tensor self, Tensor batch1, Tensor batch2, *, Scalar beta=1, Scalar alpha=1) -> Tensor

    raise NotImplementedError()


def aten_bartlett_window(window_length: int) -> TensorType:
    # bartlett_window(int window_length, *, ScalarType? dtype=None, Layout? layout=None, Device? device=None, bool? pin_memory=None) -> Tensor

    raise NotImplementedError()


def aten_batch_norm(
    input: TensorType,
    weight: Optional[TensorType],
    bias: Optional[TensorType],
    running_mean: Optional[TensorType],
    running_var: Optional[TensorType],
    training: bool,
    momentum: float,
    eps: float,
    cudnn_enabled: bool,
) -> TensorType:
    # batch_norm(Tensor input, Tensor? weight, Tensor? bias, Tensor? running_mean, Tensor? running_var, bool training, float momentum, float eps, bool cudnn_enabled) -> Tensor

    raise NotImplementedError()


def aten_batch_norm_backward_elemt(
    grad_out: TensorType,
    input: TensorType,
    mean: TensorType,
    invstd: TensorType,
    weight: Optional[TensorType],
    mean_dy: TensorType,
    mean_dy_xmu: TensorType,
    count: TensorType,
) -> TensorType:
    # batch_norm_backward_elemt(Tensor grad_out, Tensor input, Tensor mean, Tensor invstd, Tensor? weight, Tensor mean_dy, Tensor mean_dy_xmu, Tensor count) -> Tensor

    raise NotImplementedError()


def aten_batch_norm_backward_reduce(
    grad_out: TensorType,
    input: TensorType,
    mean: TensorType,
    invstd: TensorType,
    weight: Optional[TensorType],
    input_g: bool,
    weight_g: bool,
    bias_g: bool,
) -> tuple[TensorType, TensorType, TensorType, TensorType]:
    # batch_norm_backward_reduce(Tensor grad_out, Tensor input, Tensor mean, Tensor invstd, Tensor? weight, bool input_g, bool weight_g, bool bias_g) -> (Tensor, Tensor, Tensor, Tensor)

    raise NotImplementedError()


def aten_batch_norm_elemt(
    input: TensorType,
    weight: Optional[TensorType],
    bias: Optional[TensorType],
    mean: TensorType,
    invstd: TensorType,
    eps: float,
) -> TensorType:
    # batch_norm_elemt(Tensor input, Tensor? weight, Tensor? bias, Tensor mean, Tensor invstd, float eps) -> Tensor

    raise NotImplementedError()


def aten_batch_norm_gather_stats(
    input: TensorType,
    mean: TensorType,
    invstd: TensorType,
    running_mean: Optional[TensorType],
    running_var: Optional[TensorType],
    momentum: float,
    eps: float,
    count: int,
) -> tuple[TensorType, TensorType]:
    # batch_norm_gather_stats(Tensor input, Tensor mean, Tensor invstd, Tensor? running_mean, Tensor? running_var, float momentum, float eps, int count) -> (Tensor, Tensor)

    raise NotImplementedError()


def aten_batch_norm_gather_stats_with_counts(
    input: TensorType,
    mean: TensorType,
    invstd: TensorType,
    running_mean: Optional[TensorType],
    running_var: Optional[TensorType],
    momentum: float,
    eps: float,
    counts: TensorType,
) -> tuple[TensorType, TensorType]:
    # batch_norm_gather_stats_with_counts(Tensor input, Tensor mean, Tensor invstd, Tensor? running_mean, Tensor? running_var, float momentum, float eps, Tensor counts) -> (Tensor, Tensor)

    raise NotImplementedError()


def aten_batch_norm_stats(input: TensorType, eps: float) -> tuple[TensorType, TensorType]:
    # batch_norm_stats(Tensor input, float eps) -> (Tensor, Tensor)

    raise NotImplementedError()


def aten_batch_norm_update_stats(
    input: TensorType,
    running_mean: Optional[TensorType],
    running_var: Optional[TensorType],
    momentum: float,
) -> tuple[TensorType, TensorType]:
    # batch_norm_update_stats(Tensor input, Tensor? running_mean, Tensor? running_var, float momentum) -> (Tensor, Tensor)

    raise NotImplementedError()


def aten_bernoulli(self: TensorType, generator: Optional[str] = None) -> TensorType:
    # bernoulli(Tensor self, *, Generator? generator=None) -> Tensor

    raise NotImplementedError()


def aten_bilinear(
    input1: TensorType,
    input2: TensorType,
    weight: TensorType,
    bias: Optional[TensorType] = None,
) -> TensorType:
    # bilinear(Tensor input1, Tensor input2, Tensor weight, Tensor? bias=None) -> Tensor

    raise NotImplementedError()


def aten_binary_cross_entropy_with_logits(
    self: TensorType,
    target: TensorType,
    weight: Optional[TensorType] = None,
    pos_weight: Optional[TensorType] = None,
    reduction: int = 1,
) -> TensorType:
    # binary_cross_entropy_with_logits(Tensor self, Tensor target, Tensor? weight=None, Tensor? pos_weight=None, int reduction=Mean) -> Tensor

    raise NotImplementedError()


def aten_bincount(
    self: TensorType, weights: Optional[TensorType] = None, minlength: int = 0
) -> TensorType:
    # bincount(Tensor self, Tensor? weights=None, int minlength=0) -> Tensor

    raise NotImplementedError()


def aten_binomial(
    count: TensorType, prob: TensorType, generator: Optional[str] = None
) -> TensorType:
    # binomial(Tensor count, Tensor prob, Generator? generator=None) -> Tensor

    raise NotImplementedError()


def aten_bitwise_and(self: TensorType, other: TensorType) -> TensorType:
    # bitwise_and.Tensor(Tensor self, Tensor other) -> Tensor

    raise NotImplementedError()


def aten_bitwise_left_shift(self: TensorType, other: TensorType) -> TensorType:
    # bitwise_left_shift.Tensor(Tensor self, Tensor other) -> Tensor

    raise NotImplementedError()


def aten_bitwise_not(self: TensorType) -> TensorType:
    # bitwise_not(Tensor self) -> Tensor

    raise NotImplementedError()


def aten_bitwise_or(self: TensorType, other: TensorType) -> TensorType:
    # bitwise_or.Tensor(Tensor self, Tensor other) -> Tensor

    raise NotImplementedError()


def aten_bitwise_right_shift(self: TensorType, other: TensorType) -> TensorType:
    # bitwise_right_shift.Tensor(Tensor self, Tensor other) -> Tensor

    raise NotImplementedError()


def aten_bitwise_xor(self: TensorType, other: TensorType) -> TensorType:
    # bitwise_xor.Tensor(Tensor self, Tensor other) -> Tensor

    raise NotImplementedError()


def aten_blackman_window(window_length: int) -> TensorType:
    # blackman_window(int window_length, *, ScalarType? dtype=None, Layout? layout=None, Device? device=None, bool? pin_memory=None) -> Tensor

    raise NotImplementedError()


def aten_block_diag(tensors: Sequence[TensorType]) -> TensorType:
    # block_diag(Tensor[] tensors) -> Tensor

    raise NotImplementedError()


def aten_bmm(self: TensorType, mat2: TensorType) -> TensorType:
    # bmm(Tensor self, Tensor mat2) -> Tensor

    raise NotImplementedError()


def aten_broadcast_tensors(tensors: Sequence[TensorType]) -> TensorType:
    # broadcast_tensors(Tensor[] tensors) -> Tensor[]

    raise NotImplementedError()


def aten_broadcast_to(self: TensorType, size: INT64) -> TensorType:
    # broadcast_to(Tensor(a) self, SymInt[] size) -> Tensor(a)

    raise NotImplementedError()


def aten_bucketize(
    self: TensorType, boundaries: TensorType, out_int32: bool = False, right: bool = False
) -> TensorType:
    # bucketize.Tensor(Tensor self, Tensor boundaries, *, bool out_int32=False, bool right=False) -> Tensor

    raise NotImplementedError()


def aten_can_cast(from_: int, to: int) -> bool:
    # can_cast(ScalarType from, ScalarType to) -> bool

    raise NotImplementedError()


def aten_cartesian_prod(tensors: Sequence[TensorType]) -> TensorType:
    # cartesian_prod(Tensor[] tensors) -> Tensor

    raise NotImplementedError()


def aten_cat(tensors: Sequence[TensorType], dim: int = 0) -> TensorType:
    # cat(Tensor[] tensors, int dim=0) -> Tensor

    raise NotImplementedError()


def aten_ccol_indices(self: TensorType) -> TensorType:
    # ccol_indices(Tensor(a) self) -> Tensor(a)

    raise NotImplementedError()


def aten_ccol_indices_copy(self: TensorType) -> TensorType:
    # ccol_indices_copy(Tensor self) -> Tensor

    raise NotImplementedError()


def aten_cdist(
    x1: TensorType, x2: TensorType, p: float = 2, compute_mode: Optional[int] = None
) -> TensorType:
    # cdist(Tensor x1, Tensor x2, float p=2, int? compute_mode=None) -> Tensor

    raise NotImplementedError()


def aten_ceil(self: TensorType) -> TensorType:
    # ceil(Tensor self) -> Tensor

    raise NotImplementedError()


def aten_celu(self: TensorType, alpha: float = 1.0) -> TensorType:
    # celu(Tensor self, Scalar alpha=1.0) -> Tensor

    raise NotImplementedError()


def aten_chain_matmul(matrices: Sequence[TensorType]) -> TensorType:
    # chain_matmul(Tensor[] matrices) -> Tensor

    raise NotImplementedError()


def aten_chalf(self: TensorType, memory_format: Optional[str] = None) -> TensorType:
    # chalf(Tensor self, *, MemoryFormat? memory_format=None) -> Tensor

    raise NotImplementedError()


def aten_channel_shuffle(self: TensorType, groups: int) -> TensorType:
    # channel_shuffle(Tensor self, int groups) -> Tensor

    raise NotImplementedError()


def aten_cholesky(self: TensorType, upper: bool = False) -> TensorType:
    # cholesky(Tensor self, bool upper=False) -> Tensor

    raise NotImplementedError()


def aten_cholesky_inverse(self: TensorType, upper: bool = False) -> TensorType:
    # cholesky_inverse(Tensor self, bool upper=False) -> Tensor

    raise NotImplementedError()


def aten_cholesky_solve(
    self: TensorType, input2: TensorType, upper: bool = False
) -> TensorType:
    # cholesky_solve(Tensor self, Tensor input2, bool upper=False) -> Tensor

    raise NotImplementedError()


def aten_choose_qparams_optimized(
    input: TensorType, numel: int, n_bins: int, ratio: float, bit_width: int
) -> tuple[TensorType, TensorType]:
    # choose_qparams_optimized(Tensor input, int numel, int n_bins, float ratio, int bit_width) -> (Tensor, Tensor)

    raise NotImplementedError()


def aten_chunk(self: TensorType, chunks: int, dim: int = 0) -> TensorType:
    # chunk(Tensor(a -> *) self, int chunks, int dim=0) -> Tensor(a)[]

    raise NotImplementedError()


def aten_clamp(
    self: TensorType, min: Optional[float] = None, max: Optional[float] = None
) -> TensorType:
    # clamp(Tensor self, Scalar? min=None, Scalar? max=None) -> Tensor

    raise NotImplementedError()


def aten_clamp_max(self: TensorType, max: float) -> TensorType:
    # clamp_max(Tensor self, Scalar max) -> Tensor

    raise NotImplementedError()


def aten_clamp_min(self: TensorType, min: float) -> TensorType:
    # clamp_min(Tensor self, Scalar min) -> Tensor

    raise NotImplementedError()


def aten_clip(
    self: TensorType, min: Optional[float] = None, max: Optional[float] = None
) -> TensorType:
    # clip(Tensor self, Scalar? min=None, Scalar? max=None) -> Tensor

    raise NotImplementedError()


def aten_clone(self: TensorType, memory_format: Optional[str] = None) -> TensorType:
    # clone(Tensor self, *, MemoryFormat? memory_format=None) -> Tensor

    raise NotImplementedError()


def aten_coalesce(self: TensorType) -> TensorType:
    # coalesce(Tensor(a) self) -> Tensor(a)

    raise NotImplementedError()


def aten_col_indices(self: TensorType) -> TensorType:
    # col_indices(Tensor(a) self) -> Tensor(a)

    raise NotImplementedError()


def aten_col_indices_copy(self: TensorType) -> TensorType:
    # col_indices_copy(Tensor self) -> Tensor

    raise NotImplementedError()


def aten_column_stack(tensors: Sequence[TensorType]) -> TensorType:
    # column_stack(Tensor[] tensors) -> Tensor

    raise NotImplementedError()


def aten_combinations(
    self: TensorType, r: int = 2, with_replacement: bool = False
) -> TensorType:
    # combinations(Tensor self, int r=2, bool with_replacement=False) -> Tensor

    raise NotImplementedError()


def aten_complex(real: TensorType, imag: TensorType) -> TensorType:
    # complex(Tensor real, Tensor imag) -> Tensor

    raise NotImplementedError()


def aten_concat(tensors: Sequence[TensorType], dim: int = 0) -> TensorType:
    # concat(Tensor[] tensors, int dim=0) -> Tensor

    raise NotImplementedError()


def aten_concatenate(tensors: Sequence[TensorType], dim: int = 0) -> TensorType:
    # concatenate(Tensor[] tensors, int dim=0) -> Tensor

    raise NotImplementedError()


def aten_conj(self: TensorType) -> TensorType:
    # conj(Tensor(a) self) -> Tensor(a)

    raise NotImplementedError()


def aten_conj_physical(self: TensorType) -> TensorType:
    # conj_physical(Tensor self) -> Tensor

    raise NotImplementedError()


def aten_constant_pad_nd(self: TensorType, pad: INT64, value: float = 0) -> TensorType:
    # constant_pad_nd(Tensor self, SymInt[] pad, Scalar value=0) -> Tensor

    raise NotImplementedError()


def aten_contiguous(self: TensorType, memory_format: str = "contiguous_format") -> TensorType:
    # contiguous(Tensor(a) self, *, MemoryFormat memory_format=contiguous_format) -> Tensor(a)

    raise NotImplementedError()


def aten_conv1d(
    input: TensorType,
    weight: TensorType,
    bias: Optional[TensorType] = None,
    stride: Sequence[int] = (1,),
    padding: Sequence[int] = (0,),
    dilation: Sequence[int] = (1,),
    groups: int = 1,
) -> TensorType:
    # conv1d(Tensor input, Tensor weight, Tensor? bias=None, int[1] stride=1, int[1] padding=0, int[1] dilation=1, int groups=1) -> Tensor

    raise NotImplementedError()


def aten_conv2d(
    input: TensorType,
    weight: TensorType,
    bias: Optional[TensorType] = None,
    stride: Sequence[int] = (1, 1),
    padding: Sequence[int] = (0, 0),
    dilation: Sequence[int] = (1, 1),
    groups: int = 1,
) -> TensorType:
    # conv2d(Tensor input, Tensor weight, Tensor? bias=None, int[2] stride=1, int[2] padding=0, int[2] dilation=1, int groups=1) -> Tensor

    raise NotImplementedError()


def aten_conv3d(
    input: TensorType,
    weight: TensorType,
    bias: Optional[TensorType] = None,
    stride: Sequence[int] = (1, 1, 1),
    padding: Sequence[int] = (0, 0, 0),
    dilation: Sequence[int] = (1, 1, 1),
    groups: int = 1,
) -> TensorType:
    # conv3d(Tensor input, Tensor weight, Tensor? bias=None, int[3] stride=1, int[3] padding=0, int[3] dilation=1, int groups=1) -> Tensor

    raise NotImplementedError()


def aten_conv_tbc(
    self: TensorType, weight: TensorType, bias: TensorType, pad: int = 0
) -> TensorType:
    # conv_tbc(Tensor self, Tensor weight, Tensor bias, int pad=0) -> Tensor

    raise NotImplementedError()


def aten_conv_tbc_backward(
    self: TensorType, input: TensorType, weight: TensorType, bias: TensorType, pad: int
) -> tuple[TensorType, TensorType, TensorType]:
    # conv_tbc_backward(Tensor self, Tensor input, Tensor weight, Tensor bias, int pad) -> (Tensor, Tensor, Tensor)

    raise NotImplementedError()


def aten_conv_transpose1d(
    input: TensorType,
    weight: TensorType,
    bias: Optional[TensorType] = None,
    stride: Sequence[int] = (1,),
    padding: Sequence[int] = (0,),
    output_padding: Sequence[int] = (0,),
    groups: int = 1,
    dilation: Sequence[int] = (1,),
) -> TensorType:
    # conv_transpose1d(Tensor input, Tensor weight, Tensor? bias=None, int[1] stride=1, int[1] padding=0, int[1] output_padding=0, int groups=1, int[1] dilation=1) -> Tensor

    raise NotImplementedError()


def aten_convolution(
    input: TensorType,
    weight: TensorType,
    bias: Optional[TensorType],
    stride: Sequence[int],
    padding: INT64,
    dilation: Sequence[int],
    transposed: bool,
    output_padding: INT64,
    groups: int,
) -> TensorType:
    # convolution(Tensor input, Tensor weight, Tensor? bias, int[] stride, SymInt[] padding, int[] dilation, bool transposed, SymInt[] output_padding, int groups) -> Tensor

    raise NotImplementedError()


def aten_convolution_backward(
    grad_output: TensorType,
    input: TensorType,
    weight: TensorType,
    bias_sizes: Optional[INT64],
    stride: Sequence[int],
    padding: INT64,
    dilation: Sequence[int],
    transposed: bool,
    output_padding: INT64,
    groups: int,
    output_mask: Sequence[bool],
) -> tuple[TensorType, TensorType, TensorType]:
    # convolution_backward(Tensor grad_output, Tensor input, Tensor weight, SymInt[]? bias_sizes, int[] stride, SymInt[] padding, int[] dilation, bool transposed, SymInt[] output_padding, int groups, bool[3] output_mask) -> (Tensor, Tensor, Tensor)

    raise NotImplementedError()


def aten_convolution_backward_overrideable(
    grad_output: TensorType,
    input: TensorType,
    weight: TensorType,
    stride: Sequence[int],
    padding: Sequence[int],
    dilation: Sequence[int],
    transposed: bool,
    output_padding: Sequence[int],
    groups: int,
    output_mask: Sequence[bool],
) -> tuple[TensorType, TensorType, TensorType]:
    # convolution_backward_overrideable(Tensor grad_output, Tensor input, Tensor weight, int[] stride, int[] padding, int[] dilation, bool transposed, int[] output_padding, int groups, bool[3] output_mask) -> (Tensor grad_input, Tensor grad_weight, Tensor grad_bias)

    raise NotImplementedError()


def aten_convolution_overrideable(
    input: TensorType,
    weight: TensorType,
    bias: Optional[TensorType],
    stride: Sequence[int],
    padding: Sequence[int],
    dilation: Sequence[int],
    transposed: bool,
    output_padding: Sequence[int],
    groups: int,
) -> TensorType:
    # convolution_overrideable(Tensor input, Tensor weight, Tensor? bias, int[] stride, int[] padding, int[] dilation, bool transposed, int[] output_padding, int groups) -> Tensor

    raise NotImplementedError()


def aten_copy(self: TensorType, src: TensorType, non_blocking: bool = False) -> TensorType:
    # copy(Tensor self, Tensor src, bool non_blocking=False) -> Tensor

    raise NotImplementedError()


def aten_copysign(self: TensorType, other: TensorType) -> TensorType:
    # copysign.Tensor(Tensor self, Tensor other) -> Tensor

    raise NotImplementedError()


def aten_corrcoef(self: TensorType) -> TensorType:
    # corrcoef(Tensor self) -> Tensor

    raise NotImplementedError()


def aten_cos(self: TensorType) -> TensorType:
    # cos(Tensor self) -> Tensor

    raise NotImplementedError()


def aten_cosh(self: TensorType) -> TensorType:
    # cosh(Tensor self) -> Tensor

    raise NotImplementedError()


def aten_cosine_embedding_loss(
    input1: TensorType,
    input2: TensorType,
    target: TensorType,
    margin: float = 0.0,
    reduction: int = 1,
) -> TensorType:
    # cosine_embedding_loss(Tensor input1, Tensor input2, Tensor target, float margin=0.0, int reduction=Mean) -> Tensor

    raise NotImplementedError()


def aten_cosine_similarity(
    x1: TensorType, x2: TensorType, dim: int = 1, eps: float = 1e-08
) -> TensorType:
    # cosine_similarity(Tensor x1, Tensor x2, int dim=1, float eps=1e-08) -> Tensor

    raise NotImplementedError()


def aten_count_nonzero(self: TensorType, dim: Optional[int] = None) -> TensorType:
    # count_nonzero(Tensor self, int? dim=None) -> Tensor

    raise NotImplementedError()


def aten_cov(
    self: TensorType,
    correction: int = 1,
    fweights: Optional[TensorType] = None,
    aweights: Optional[TensorType] = None,
) -> TensorType:
    # cov(Tensor self, *, int correction=1, Tensor? fweights=None, Tensor? aweights=None) -> Tensor

    raise NotImplementedError()


def aten_cross(self: TensorType, other: TensorType, dim: Optional[int] = None) -> TensorType:
    # cross(Tensor self, Tensor other, int? dim=None) -> Tensor

    raise NotImplementedError()


def aten_crow_indices(self: TensorType) -> TensorType:
    # crow_indices(Tensor(a) self) -> Tensor(a)

    raise NotImplementedError()


def aten_crow_indices_copy(self: TensorType) -> TensorType:
    # crow_indices_copy(Tensor self) -> Tensor

    raise NotImplementedError()


def aten_ctc_loss(
    log_probs: TensorType,
    targets: TensorType,
    input_lengths: TensorType,
    target_lengths: TensorType,
    blank: int = 0,
    reduction: int = 1,
    zero_infinity: bool = False,
) -> TensorType:
    # ctc_loss.Tensor(Tensor log_probs, Tensor targets, Tensor input_lengths, Tensor target_lengths, int blank=0, int reduction=Mean, bool zero_infinity=False) -> Tensor

    raise NotImplementedError()


def aten_cudnn_affine_grid_generator(
    theta: TensorType, N: int, C: int, H: int, W: int
) -> TensorType:
    # cudnn_affine_grid_generator(Tensor theta, int N, int C, int H, int W) -> Tensor grid

    raise NotImplementedError()


def aten_cudnn_affine_grid_generator_backward(
    grad: TensorType, N: int, C: int, H: int, W: int
) -> TensorType:
    # cudnn_affine_grid_generator_backward(Tensor grad, int N, int C, int H, int W) -> Tensor grad_theta

    raise NotImplementedError()


def aten_cudnn_batch_norm(
    input: TensorType,
    weight: TensorType,
    bias: Optional[TensorType],
    running_mean: Optional[TensorType],
    running_var: Optional[TensorType],
    training: bool,
    exponential_average_factor: float,
    epsilon: float,
) -> tuple[TensorType, TensorType, TensorType, TensorType]:
    # cudnn_batch_norm(Tensor input, Tensor weight, Tensor? bias, Tensor? running_mean, Tensor? running_var, bool training, float exponential_average_factor, float epsilon) -> (Tensor, Tensor, Tensor, Tensor)

    raise NotImplementedError()


def aten_cudnn_batch_norm_backward(
    input: TensorType,
    grad_output: TensorType,
    weight: TensorType,
    running_mean: Optional[TensorType],
    running_var: Optional[TensorType],
    save_mean: Optional[TensorType],
    save_var: Optional[TensorType],
    epsilon: float,
    reserveSpace: TensorType,
) -> tuple[TensorType, TensorType, TensorType]:
    # cudnn_batch_norm_backward(Tensor input, Tensor grad_output, Tensor weight, Tensor? running_mean, Tensor? running_var, Tensor? save_mean, Tensor? save_var, float epsilon, Tensor reserveSpace) -> (Tensor, Tensor, Tensor)

    raise NotImplementedError()


def aten_cudnn_convolution(
    self: TensorType,
    weight: TensorType,
    padding: Sequence[int],
    stride: Sequence[int],
    dilation: Sequence[int],
    groups: int,
    benchmark: bool,
    deterministic: bool,
    allow_tf32: bool,
) -> TensorType:
    # cudnn_convolution(Tensor self, Tensor weight, int[] padding, int[] stride, int[] dilation, int groups, bool benchmark, bool deterministic, bool allow_tf32) -> Tensor

    raise NotImplementedError()


def aten_cudnn_convolution_add_relu(
    self: TensorType,
    weight: TensorType,
    z: TensorType,
    alpha: Optional[float],
    bias: Optional[TensorType],
    stride: Sequence[int],
    padding: Sequence[int],
    dilation: Sequence[int],
    groups: int,
) -> TensorType:
    # cudnn_convolution_add_relu(Tensor self, Tensor weight, Tensor z, Scalar? alpha, Tensor? bias, int[] stride, int[] padding, int[] dilation, int groups) -> Tensor

    raise NotImplementedError()


def aten_cudnn_convolution_relu(
    self: TensorType,
    weight: TensorType,
    bias: Optional[TensorType],
    stride: Sequence[int],
    padding: Sequence[int],
    dilation: Sequence[int],
    groups: int,
) -> TensorType:
    # cudnn_convolution_relu(Tensor self, Tensor weight, Tensor? bias, int[] stride, int[] padding, int[] dilation, int groups) -> Tensor

    raise NotImplementedError()


def aten_cudnn_convolution_transpose(
    self: TensorType,
    weight: TensorType,
    padding: Sequence[int],
    output_padding: Sequence[int],
    stride: Sequence[int],
    dilation: Sequence[int],
    groups: int,
    benchmark: bool,
    deterministic: bool,
    allow_tf32: bool,
) -> TensorType:
    # cudnn_convolution_transpose(Tensor self, Tensor weight, int[] padding, int[] output_padding, int[] stride, int[] dilation, int groups, bool benchmark, bool deterministic, bool allow_tf32) -> Tensor

    raise NotImplementedError()


def aten_cudnn_grid_sampler(self: TensorType, grid: TensorType) -> TensorType:
    # cudnn_grid_sampler(Tensor self, Tensor grid) -> Tensor output

    raise NotImplementedError()


def aten_cudnn_grid_sampler_backward(
    self: TensorType, grid: TensorType, grad_output: TensorType
) -> tuple[TensorType, TensorType]:
    # cudnn_grid_sampler_backward(Tensor self, Tensor grid, Tensor grad_output) -> (Tensor grad_self, Tensor grad_grid)

    raise NotImplementedError()


def aten_cudnn_is_acceptable(self: TensorType) -> bool:
    # cudnn_is_acceptable(Tensor self) -> bool

    raise NotImplementedError()


def aten_cummax(self: TensorType, dim: int) -> tuple[TensorType, TensorType]:
    # cummax(Tensor self, int dim) -> (Tensor values, Tensor indices)

    raise NotImplementedError()


def aten_cummaxmin_backward(
    grad: TensorType, input: TensorType, indices: TensorType, dim: int
) -> TensorType:
    # cummaxmin_backward(Tensor grad, Tensor input, Tensor indices, int dim) -> Tensor

    raise NotImplementedError()


def aten_cummin(self: TensorType, dim: int) -> tuple[TensorType, TensorType]:
    # cummin(Tensor self, int dim) -> (Tensor values, Tensor indices)

    raise NotImplementedError()


def aten_cumprod(self: TensorType, dim: int, dtype: Optional[int] = None) -> TensorType:
    # cumprod(Tensor self, int dim, *, ScalarType? dtype=None) -> Tensor

    raise NotImplementedError()


def aten_cumprod_backward(
    grad: TensorType, input: TensorType, dim: int, output: TensorType
) -> TensorType:
    # cumprod_backward(Tensor grad, Tensor input, int dim, Tensor output) -> Tensor

    raise NotImplementedError()


def aten_cumsum(self: TensorType, dim: int, dtype: Optional[int] = None) -> TensorType:
    # cumsum(Tensor self, int dim, *, ScalarType? dtype=None) -> Tensor

    raise NotImplementedError()


def aten_data(self: TensorType) -> TensorType:
    # data(Tensor self) -> Tensor

    raise NotImplementedError()


def aten_deg2rad(self: TensorType) -> TensorType:
    # deg2rad(Tensor self) -> Tensor

    raise NotImplementedError()


def aten_dense_dim(self: TensorType) -> int:
    # dense_dim(Tensor self) -> int

    raise NotImplementedError()


def aten_det(self: TensorType) -> TensorType:
    # det(Tensor self) -> Tensor

    raise NotImplementedError()


def aten_detach(self: TensorType) -> TensorType:
    # detach(Tensor(a) self) -> Tensor(a)

    raise NotImplementedError()


def aten_detach_copy(self: TensorType) -> TensorType:
    # detach_copy(Tensor self) -> Tensor

    raise NotImplementedError()


def aten_diag(self: TensorType, diagonal: int = 0) -> TensorType:
    # diag(Tensor self, int diagonal=0) -> Tensor

    raise NotImplementedError()


def aten_diag_embed(
    self: TensorType, offset: int = 0, dim1: int = -2, dim2: int = -1
) -> TensorType:
    # diag_embed(Tensor self, int offset=0, int dim1=-2, int dim2=-1) -> Tensor

    raise NotImplementedError()


def aten_diagflat(self: TensorType, offset: int = 0) -> TensorType:
    # diagflat(Tensor self, int offset=0) -> Tensor

    raise NotImplementedError()


def aten_diagonal(
    self: TensorType, offset: int = 0, dim1: int = 0, dim2: int = 1
) -> TensorType:
    # diagonal(Tensor(a) self, int offset=0, int dim1=0, int dim2=1) -> Tensor(a)

    raise NotImplementedError()


def aten_diagonal_backward(
    grad_output: TensorType, input_sizes: INT64, offset: int, dim1: int, dim2: int
) -> TensorType:
    # diagonal_backward(Tensor grad_output, SymInt[] input_sizes, int offset, int dim1, int dim2) -> Tensor

    raise NotImplementedError()


def aten_diagonal_copy(
    self: TensorType, offset: int = 0, dim1: int = 0, dim2: int = 1
) -> TensorType:
    # diagonal_copy(Tensor self, int offset=0, int dim1=0, int dim2=1) -> Tensor

    raise NotImplementedError()


def aten_diagonal_scatter(
    self: TensorType, src: TensorType, offset: int = 0, dim1: int = 0, dim2: int = 1
) -> TensorType:
    # diagonal_scatter(Tensor self, Tensor src, int offset=0, int dim1=0, int dim2=1) -> Tensor

    raise NotImplementedError()


def aten_diff(
    self: TensorType,
    n: int = 1,
    dim: int = -1,
    prepend: Optional[TensorType] = None,
    append: Optional[TensorType] = None,
) -> TensorType:
    # diff(Tensor self, int n=1, int dim=-1, Tensor? prepend=None, Tensor? append=None) -> Tensor

    raise NotImplementedError()


def aten_digamma(self: TensorType) -> TensorType:
    # digamma(Tensor self) -> Tensor

    raise NotImplementedError()


def aten_dist(self: TensorType, other: TensorType, p: float = 2) -> TensorType:
    # dist(Tensor self, Tensor other, Scalar p=2) -> Tensor

    raise NotImplementedError()


def aten_div(self: TensorType, other: TensorType) -> TensorType:
    # div.Tensor(Tensor self, Tensor other) -> Tensor

    raise NotImplementedError()


def aten_divide(self: TensorType, other: TensorType) -> TensorType:
    # divide.Tensor(Tensor self, Tensor other) -> Tensor

    raise NotImplementedError()


def aten_dot(self: TensorType, tensor: TensorType) -> TensorType:
    # dot(Tensor self, Tensor tensor) -> Tensor

    raise NotImplementedError()


def aten_dropout(input: TensorType, p: float, train: bool) -> TensorType:
    # dropout(Tensor input, float p, bool train) -> Tensor

    raise NotImplementedError()


def aten_dstack(tensors: Sequence[TensorType]) -> TensorType:
    # dstack(Tensor[] tensors) -> Tensor

    raise NotImplementedError()


def aten_einsum(
    equation: str, tensors: Sequence[TensorType], path: Optional[int] = None
) -> TensorType:
    # einsum(str equation, Tensor[] tensors, *, int[]? path=None) -> Tensor

    raise NotImplementedError()


def aten_embedding(
    weight: TensorType,
    indices: TensorType,
    padding_idx: int = -1,
    scale_grad_by_freq: bool = False,
    sparse: bool = False,
) -> TensorType:
    # embedding(Tensor weight, Tensor indices, int padding_idx=-1, bool scale_grad_by_freq=False, bool sparse=False) -> Tensor

    raise NotImplementedError()


def aten_embedding_backward(
    grad: TensorType,
    indices: TensorType,
    num_weights: INT64,
    padding_idx: int,
    scale_grad_by_freq: bool,
    sparse: bool,
) -> TensorType:
    # embedding_backward(Tensor grad, Tensor indices, SymInt num_weights, int padding_idx, bool scale_grad_by_freq, bool sparse) -> Tensor

    raise NotImplementedError()


def aten_embedding_bag(
    weight: TensorType,
    indices: TensorType,
    offsets: TensorType,
    scale_grad_by_freq: bool = False,
    mode: int = 0,
    sparse: bool = False,
    per_sample_weights: Optional[TensorType] = None,
    include_last_offset: bool = False,
) -> tuple[TensorType, TensorType, TensorType, TensorType]:
    # embedding_bag(Tensor weight, Tensor indices, Tensor offsets, bool scale_grad_by_freq=False, int mode=0, bool sparse=False, Tensor? per_sample_weights=None, bool include_last_offset=False) -> (Tensor, Tensor, Tensor, Tensor)

    raise NotImplementedError()


def aten_embedding_dense_backward(
    grad_output: TensorType,
    indices: TensorType,
    num_weights: INT64,
    padding_idx: int,
    scale_grad_by_freq: bool,
) -> TensorType:
    # embedding_dense_backward(Tensor grad_output, Tensor indices, SymInt num_weights, int padding_idx, bool scale_grad_by_freq) -> Tensor

    raise NotImplementedError()


def aten_embedding_sparse_backward(
    grad: TensorType,
    indices: TensorType,
    num_weights: int,
    padding_idx: int,
    scale_grad_by_freq: bool,
) -> TensorType:
    # embedding_sparse_backward(Tensor grad, Tensor indices, int num_weights, int padding_idx, bool scale_grad_by_freq) -> Tensor

    raise NotImplementedError()


def aten_empty_like(self: TensorType, memory_format: Optional[str] = None) -> TensorType:
    # empty_like(Tensor self, *, ScalarType? dtype=None, Layout? layout=None, Device? device=None, bool? pin_memory=None, MemoryFormat? memory_format=None) -> Tensor

    raise NotImplementedError()


def aten_empty_quantized(
    size: Sequence[int], qtensor: TensorType, memory_format: Optional[str] = None
) -> TensorType:
    # empty_quantized(int[] size, Tensor qtensor, *, ScalarType? dtype=None, Layout? layout=None, Device? device=None, bool? pin_memory=None, MemoryFormat? memory_format=None) -> Tensor

    raise NotImplementedError()


def aten_empty_strided(size: INT64, stride: INT64) -> TensorType:
    # empty_strided(SymInt[] size, SymInt[] stride, *, ScalarType? dtype=None, Layout? layout=None, Device? device=None, bool? pin_memory=None) -> Tensor

    raise NotImplementedError()


def aten_eq(self: TensorType, other: TensorType) -> TensorType:
    # eq.Tensor(Tensor self, Tensor other) -> Tensor

    raise NotImplementedError()


def aten_equal(self: TensorType, other: TensorType) -> bool:
    # equal(Tensor self, Tensor other) -> bool

    raise NotImplementedError()


def aten_erf(self: TensorType) -> TensorType:
    # erf(Tensor self) -> Tensor

    raise NotImplementedError()


def aten_erfc(self: TensorType) -> TensorType:
    # erfc(Tensor self) -> Tensor

    raise NotImplementedError()


def aten_erfinv(self: TensorType) -> TensorType:
    # erfinv(Tensor self) -> Tensor

    raise NotImplementedError()


def aten_exp(self: TensorType) -> TensorType:
    # exp(Tensor self) -> Tensor

    raise NotImplementedError()


def aten_exp2(self: TensorType) -> TensorType:
    # exp2(Tensor self) -> Tensor

    raise NotImplementedError()


def aten_expand(self: TensorType, size: INT64, implicit: bool = False) -> TensorType:
    # expand(Tensor(a) self, SymInt[] size, *, bool implicit=False) -> Tensor(a)

    raise NotImplementedError()


def aten_expand_as(self: TensorType, other: TensorType) -> TensorType:
    # expand_as(Tensor(a) self, Tensor other) -> Tensor(a)

    raise NotImplementedError()


def aten_expand_copy(self: TensorType, size: INT64, implicit: bool = False) -> TensorType:
    # expand_copy(Tensor self, SymInt[] size, *, bool implicit=False) -> Tensor

    raise NotImplementedError()


def aten_expm1(self: TensorType) -> TensorType:
    # expm1(Tensor self) -> Tensor

    raise NotImplementedError()


def aten_eye(n: int) -> TensorType:
    # eye(int n, *, ScalarType? dtype=None, Layout? layout=None, Device? device=None, bool? pin_memory=None) -> Tensor

    raise NotImplementedError()


def aten_fake_quantize_per_channel_affine(
    self: TensorType,
    scale: TensorType,
    zero_point: TensorType,
    axis: int,
    quant_min: int,
    quant_max: int,
) -> TensorType:
    # fake_quantize_per_channel_affine(Tensor self, Tensor scale, Tensor zero_point, int axis, int quant_min, int quant_max) -> Tensor

    raise NotImplementedError()


def aten_fake_quantize_per_channel_affine_cachemask(
    self: TensorType,
    scale: TensorType,
    zero_point: TensorType,
    axis: int,
    quant_min: int,
    quant_max: int,
) -> tuple[TensorType, TensorType]:
    # fake_quantize_per_channel_affine_cachemask(Tensor self, Tensor scale, Tensor zero_point, int axis, int quant_min, int quant_max) -> (Tensor output, Tensor mask)

    raise NotImplementedError()


def aten_fake_quantize_per_channel_affine_cachemask_backward(
    grad: TensorType, mask: TensorType
) -> TensorType:
    # fake_quantize_per_channel_affine_cachemask_backward(Tensor grad, Tensor mask) -> Tensor

    raise NotImplementedError()


def aten_fake_quantize_per_tensor_affine(
    self: TensorType, scale: float, zero_point: int, quant_min: int, quant_max: int
) -> TensorType:
    # fake_quantize_per_tensor_affine(Tensor self, float scale, int zero_point, int quant_min, int quant_max) -> Tensor

    raise NotImplementedError()


def aten_fake_quantize_per_tensor_affine_cachemask(
    self: TensorType, scale: float, zero_point: int, quant_min: int, quant_max: int
) -> tuple[TensorType, TensorType]:
    # fake_quantize_per_tensor_affine_cachemask(Tensor self, float scale, int zero_point, int quant_min, int quant_max) -> (Tensor output, Tensor mask)

    raise NotImplementedError()


def aten_fake_quantize_per_tensor_affine_cachemask_backward(
    grad: TensorType, mask: TensorType
) -> TensorType:
    # fake_quantize_per_tensor_affine_cachemask_backward(Tensor grad, Tensor mask) -> Tensor

    raise NotImplementedError()


def aten_fbgemm_linear_fp16_weight(
    input: TensorType, packed_weight: TensorType, bias: TensorType
) -> TensorType:
    # fbgemm_linear_fp16_weight(Tensor input, Tensor packed_weight, Tensor bias) -> Tensor

    raise NotImplementedError()


def aten_fbgemm_linear_fp16_weight_fp32_activation(
    input: TensorType, packed_weight: TensorType, bias: TensorType
) -> TensorType:
    # fbgemm_linear_fp16_weight_fp32_activation(Tensor input, Tensor packed_weight, Tensor bias) -> Tensor

    raise NotImplementedError()


def aten_fbgemm_linear_int8_weight(
    input: TensorType,
    weight: TensorType,
    packed: TensorType,
    col_offsets: TensorType,
    weight_scale: float,
    weight_zero_point: float,
    bias: TensorType,
) -> TensorType:
    # fbgemm_linear_int8_weight(Tensor input, Tensor weight, Tensor packed, Tensor col_offsets, Scalar weight_scale, Scalar weight_zero_point, Tensor bias) -> Tensor

    raise NotImplementedError()


def aten_fbgemm_linear_int8_weight_fp32_activation(
    input: TensorType,
    weight: TensorType,
    packed: TensorType,
    col_offsets: TensorType,
    weight_scale: float,
    weight_zero_point: float,
    bias: TensorType,
) -> TensorType:
    # fbgemm_linear_int8_weight_fp32_activation(Tensor input, Tensor weight, Tensor packed, Tensor col_offsets, Scalar weight_scale, Scalar weight_zero_point, Tensor bias) -> Tensor

    raise NotImplementedError()


def aten_fbgemm_linear_quantize_weight(
    input: TensorType,
) -> tuple[TensorType, TensorType, float, int]:
    # fbgemm_linear_quantize_weight(Tensor input) -> (Tensor, Tensor, float, int)

    raise NotImplementedError()


def aten_fbgemm_pack_gemm_matrix_fp16(input: TensorType) -> TensorType:
    # fbgemm_pack_gemm_matrix_fp16(Tensor input) -> Tensor

    raise NotImplementedError()


def aten_fbgemm_pack_quantized_matrix(input: TensorType) -> TensorType:
    # fbgemm_pack_quantized_matrix(Tensor input) -> Tensor

    raise NotImplementedError()


def aten_feature_alpha_dropout(input: TensorType, p: float, train: bool) -> TensorType:
    # feature_alpha_dropout(Tensor input, float p, bool train) -> Tensor

    raise NotImplementedError()


def aten_feature_dropout(input: TensorType, p: float, train: bool) -> TensorType:
    # feature_dropout(Tensor input, float p, bool train) -> Tensor

    raise NotImplementedError()


def aten_fill(self: TensorType, value: TensorType) -> TensorType:
    # fill.Tensor(Tensor self, Tensor value) -> Tensor

    raise NotImplementedError()


def aten_fix(self: TensorType) -> TensorType:
    # fix(Tensor self) -> Tensor

    raise NotImplementedError()


def aten_flip(self: TensorType, dims: Sequence[int]) -> TensorType:
    # flip(Tensor self, int[] dims) -> Tensor

    raise NotImplementedError()


def aten_fliplr(self: TensorType) -> TensorType:
    # fliplr(Tensor self) -> Tensor

    raise NotImplementedError()


def aten_flipud(self: TensorType) -> TensorType:
    # flipud(Tensor self) -> Tensor

    raise NotImplementedError()


def aten_floor(self: TensorType) -> TensorType:
    # floor(Tensor self) -> Tensor

    raise NotImplementedError()


def aten_floor_divide(self: TensorType, other: TensorType) -> TensorType:
    # floor_divide(Tensor self, Tensor other) -> Tensor

    raise NotImplementedError()


def aten_fmax(self: TensorType, other: TensorType) -> TensorType:
    # fmax(Tensor self, Tensor other) -> Tensor

    raise NotImplementedError()


def aten_fmin(self: TensorType, other: TensorType) -> TensorType:
    # fmin(Tensor self, Tensor other) -> Tensor

    raise NotImplementedError()


def aten_fmod(self: TensorType, other: TensorType) -> TensorType:
    # fmod.Tensor(Tensor self, Tensor other) -> Tensor

    raise NotImplementedError()


def aten_frac(self: TensorType) -> TensorType:
    # frac(Tensor self) -> Tensor

    raise NotImplementedError()


def aten_frexp(self: TensorType) -> tuple[TensorType, TensorType]:
    # frexp.Tensor(Tensor self) -> (Tensor mantissa, Tensor exponent)

    raise NotImplementedError()


def aten_frobenius_norm(self: TensorType) -> TensorType:
    # frobenius_norm(Tensor self) -> Tensor

    raise NotImplementedError()


def aten_from_file(
    filename: str, shared: Optional[bool] = None, size: Optional[int] = 0
) -> TensorType:
    # from_file(str filename, bool? shared=None, int? size=0, *, ScalarType? dtype=None, Layout? layout=None, Device? device=None, bool? pin_memory=None) -> Tensor

    raise NotImplementedError()


def aten_full(size: INT64, fill_value: float) -> TensorType:
    # full(SymInt[] size, Scalar fill_value, *, ScalarType? dtype=None, Layout? layout=None, Device? device=None, bool? pin_memory=None) -> Tensor

    raise NotImplementedError()


def aten_full_like(
    self: TensorType, fill_value: float, memory_format: Optional[str] = None
) -> TensorType:
    # full_like(Tensor self, Scalar fill_value, *, ScalarType? dtype=None, Layout? layout=None, Device? device=None, bool? pin_memory=None, MemoryFormat? memory_format=None) -> Tensor

    raise NotImplementedError()


def aten_fused_moving_avg_obs_fake_quant(
    self: TensorType,
    observer_on: TensorType,
    fake_quant_on: TensorType,
    running_min: TensorType,
    running_max: TensorType,
    scale: TensorType,
    zero_point: TensorType,
    averaging_const: float,
    quant_min: int,
    quant_max: int,
    ch_axis: int,
    per_row_fake_quant: bool = False,
    symmetric_quant: bool = False,
) -> TensorType:
    # fused_moving_avg_obs_fake_quant(Tensor self, Tensor observer_on, Tensor fake_quant_on, Tensor(a!) running_min, Tensor(b!) running_max, Tensor(c!) scale, Tensor(d!) zero_point, float averaging_const, int quant_min, int quant_max, int ch_axis, bool per_row_fake_quant=False, bool symmetric_quant=False) -> Tensor

    raise NotImplementedError()


def aten_gather(
    self: TensorType, dim: int, index: TensorType, sparse_grad: bool = False
) -> TensorType:
    # gather(Tensor self, int dim, Tensor index, *, bool sparse_grad=False) -> Tensor

    raise NotImplementedError()


def aten_gather_backward(
    grad: TensorType, self: TensorType, dim: int, index: TensorType, sparse_grad: bool
) -> TensorType:
    # gather_backward(Tensor grad, Tensor self, int dim, Tensor index, bool sparse_grad) -> Tensor

    raise NotImplementedError()


def aten_gcd(self: TensorType, other: TensorType) -> TensorType:
    # gcd(Tensor self, Tensor other) -> Tensor

    raise NotImplementedError()


def aten_ge(self: TensorType, other: TensorType) -> TensorType:
    # ge.Tensor(Tensor self, Tensor other) -> Tensor

    raise NotImplementedError()


def aten_geqrf(self: TensorType) -> tuple[TensorType, TensorType]:
    # geqrf(Tensor self) -> (Tensor a, Tensor tau)

    raise NotImplementedError()


def aten_ger(self: TensorType, vec2: TensorType) -> TensorType:
    # ger(Tensor self, Tensor vec2) -> Tensor

    raise NotImplementedError()


def aten_greater(self: TensorType, other: TensorType) -> TensorType:
    # greater.Tensor(Tensor self, Tensor other) -> Tensor

    raise NotImplementedError()


def aten_greater_equal(self: TensorType, other: TensorType) -> TensorType:
    # greater_equal.Tensor(Tensor self, Tensor other) -> Tensor

    raise NotImplementedError()


def aten_grid_sampler(
    input: TensorType,
    grid: TensorType,
    interpolation_mode: int,
    padding_mode: int,
    align_corners: bool,
) -> TensorType:
    # grid_sampler(Tensor input, Tensor grid, int interpolation_mode, int padding_mode, bool align_corners) -> Tensor

    raise NotImplementedError()


def aten_grid_sampler_2d(
    input: TensorType,
    grid: TensorType,
    interpolation_mode: int,
    padding_mode: int,
    align_corners: bool,
) -> TensorType:
    # grid_sampler_2d(Tensor input, Tensor grid, int interpolation_mode, int padding_mode, bool align_corners) -> Tensor

    raise NotImplementedError()


def aten_grid_sampler_2d_backward(
    grad_output: TensorType,
    input: TensorType,
    grid: TensorType,
    interpolation_mode: int,
    padding_mode: int,
    align_corners: bool,
    output_mask: Sequence[bool],
) -> tuple[TensorType, TensorType]:
    # grid_sampler_2d_backward(Tensor grad_output, Tensor input, Tensor grid, int interpolation_mode, int padding_mode, bool align_corners, bool[2] output_mask) -> (Tensor, Tensor)

    raise NotImplementedError()


def aten_grid_sampler_3d(
    input: TensorType,
    grid: TensorType,
    interpolation_mode: int,
    padding_mode: int,
    align_corners: bool,
) -> TensorType:
    # grid_sampler_3d(Tensor input, Tensor grid, int interpolation_mode, int padding_mode, bool align_corners) -> Tensor

    raise NotImplementedError()


def aten_grid_sampler_3d_backward(
    grad_output: TensorType,
    input: TensorType,
    grid: TensorType,
    interpolation_mode: int,
    padding_mode: int,
    align_corners: bool,
    output_mask: Sequence[bool],
) -> tuple[TensorType, TensorType]:
    # grid_sampler_3d_backward(Tensor grad_output, Tensor input, Tensor grid, int interpolation_mode, int padding_mode, bool align_corners, bool[2] output_mask) -> (Tensor, Tensor)

    raise NotImplementedError()


def aten_group_norm(
    input: TensorType,
    num_groups: int,
    weight: Optional[TensorType] = None,
    bias: Optional[TensorType] = None,
    eps: float = 1e-05,
    cudnn_enabled: bool = True,
) -> TensorType:
    # group_norm(Tensor input, int num_groups, Tensor? weight=None, Tensor? bias=None, float eps=1e-05, bool cudnn_enabled=True) -> Tensor

    raise NotImplementedError()


def aten_gru_cell(
    input: TensorType,
    hx: TensorType,
    w_ih: TensorType,
    w_hh: TensorType,
    b_ih: Optional[TensorType] = None,
    b_hh: Optional[TensorType] = None,
) -> TensorType:
    # gru_cell(Tensor input, Tensor hx, Tensor w_ih, Tensor w_hh, Tensor? b_ih=None, Tensor? b_hh=None) -> Tensor

    raise NotImplementedError()


def aten_gt(self: TensorType, other: TensorType) -> TensorType:
    # gt.Tensor(Tensor self, Tensor other) -> Tensor

    raise NotImplementedError()


def aten_hamming_window(window_length: int) -> TensorType:
    # hamming_window(int window_length, *, ScalarType? dtype=None, Layout? layout=None, Device? device=None, bool? pin_memory=None) -> Tensor

    raise NotImplementedError()


def aten_hann_window(window_length: int) -> TensorType:
    # hann_window(int window_length, *, ScalarType? dtype=None, Layout? layout=None, Device? device=None, bool? pin_memory=None) -> Tensor

    raise NotImplementedError()


def aten_hardshrink(self: TensorType, lambd: float = 0.5) -> TensorType:
    # hardshrink(Tensor self, Scalar lambd=0.5) -> Tensor

    raise NotImplementedError()


def aten_hardshrink_backward(
    grad_out: TensorType, self: TensorType, lambd: float
) -> TensorType:
    # hardshrink_backward(Tensor grad_out, Tensor self, Scalar lambd) -> Tensor

    raise NotImplementedError()


def aten_heaviside(self: TensorType, values: TensorType) -> TensorType:
    # heaviside(Tensor self, Tensor values) -> Tensor

    raise NotImplementedError()


def aten_hinge_embedding_loss(
    self: TensorType, target: TensorType, margin: float = 1.0, reduction: int = 1
) -> TensorType:
    # hinge_embedding_loss(Tensor self, Tensor target, float margin=1.0, int reduction=Mean) -> Tensor

    raise NotImplementedError()


def aten_histc(
    self: TensorType, bins: int = 100, min: float = 0, max: float = 0
) -> TensorType:
    # histc(Tensor self, int bins=100, Scalar min=0, Scalar max=0) -> Tensor

    raise NotImplementedError()


def aten_histogramdd(
    self: TensorType,
    bins: Sequence[int],
    range: Optional[float] = None,
    weight: Optional[TensorType] = None,
    density: bool = False,
) -> tuple[TensorType, TensorType]:
    # histogramdd(Tensor self, int[] bins, float[]? range=None, Tensor? weight=None, bool density=False) -> (Tensor hist, Tensor[] bin_edges)

    raise NotImplementedError()


def aten_hspmm(mat1: TensorType, mat2: TensorType) -> TensorType:
    # hspmm(Tensor mat1, Tensor mat2) -> Tensor

    raise NotImplementedError()


def aten_hstack(tensors: Sequence[TensorType]) -> TensorType:
    # hstack(Tensor[] tensors) -> Tensor

    raise NotImplementedError()


def aten_hypot(self: TensorType, other: TensorType) -> TensorType:
    # hypot(Tensor self, Tensor other) -> Tensor

    raise NotImplementedError()


def aten_i0(self: TensorType) -> TensorType:
    # i0(Tensor self) -> Tensor

    raise NotImplementedError()


def aten_igamma(self: TensorType, other: TensorType) -> TensorType:
    # igamma(Tensor self, Tensor other) -> Tensor

    raise NotImplementedError()


def aten_igammac(self: TensorType, other: TensorType) -> TensorType:
    # igammac(Tensor self, Tensor other) -> Tensor

    raise NotImplementedError()


def aten_imag(self: TensorType) -> TensorType:
    # imag(Tensor(a) self) -> Tensor(a)

    raise NotImplementedError()


def aten_index(self: TensorType, indices: Optional[Sequence[TensorType]]) -> TensorType:
    # index.Tensor(Tensor self, Tensor?[] indices) -> Tensor

    raise NotImplementedError()


def aten_index_add(
    self: TensorType, dim: int, index: TensorType, source: TensorType, alpha: float = 1
) -> TensorType:
    # index_add(Tensor self, int dim, Tensor index, Tensor source, *, Scalar alpha=1) -> Tensor

    raise NotImplementedError()


def aten_index_copy(
    self: TensorType, dim: int, index: TensorType, source: TensorType
) -> TensorType:
    # index_copy(Tensor self, int dim, Tensor index, Tensor source) -> Tensor

    raise NotImplementedError()


def aten_index_put(
    self: TensorType,
    indices: Optional[Sequence[TensorType]],
    values: TensorType,
    accumulate: bool = False,
) -> TensorType:
    # index_put(Tensor self, Tensor?[] indices, Tensor values, bool accumulate=False) -> Tensor

    raise NotImplementedError()


def aten_index_reduce(
    self: TensorType,
    dim: int,
    index: TensorType,
    source: TensorType,
    reduce: str,
    include_self: bool = True,
) -> TensorType:
    # index_reduce(Tensor self, int dim, Tensor index, Tensor source, str reduce, *, bool include_self=True) -> Tensor

    raise NotImplementedError()


def aten_index_select(self: TensorType, dim: int, index: TensorType) -> TensorType:
    # index_select(Tensor self, int dim, Tensor index) -> Tensor

    raise NotImplementedError()


def aten_index_select_backward(
    grad: TensorType, self_sizes: INT64, dim: int, index: TensorType
) -> TensorType:
    # index_select_backward(Tensor grad, SymInt[] self_sizes, int dim, Tensor index) -> Tensor

    raise NotImplementedError()


def aten_indices(self: TensorType) -> TensorType:
    # indices(Tensor(a) self) -> Tensor(a)

    raise NotImplementedError()


def aten_indices_copy(self: TensorType) -> TensorType:
    # indices_copy(Tensor self) -> Tensor

    raise NotImplementedError()


def aten_inner(self: TensorType, other: TensorType) -> TensorType:
    # inner(Tensor self, Tensor other) -> Tensor

    raise NotImplementedError()


def aten_instance_norm(
    input: TensorType,
    weight: Optional[TensorType],
    bias: Optional[TensorType],
    running_mean: Optional[TensorType],
    running_var: Optional[TensorType],
    use_input_stats: bool,
    momentum: float,
    eps: float,
    cudnn_enabled: bool,
) -> TensorType:
    # instance_norm(Tensor input, Tensor? weight, Tensor? bias, Tensor? running_mean, Tensor? running_var, bool use_input_stats, float momentum, float eps, bool cudnn_enabled) -> Tensor

    raise NotImplementedError()


def aten_int_repr(self: TensorType) -> TensorType:
    # int_repr(Tensor self) -> Tensor

    raise NotImplementedError()


def aten_inverse(self: TensorType) -> TensorType:
    # inverse(Tensor self) -> Tensor

    raise NotImplementedError()


def aten_is_coalesced(self: TensorType) -> bool:
    # is_coalesced(Tensor self) -> bool

    raise NotImplementedError()


def aten_is_complex(self: TensorType) -> bool:
    # is_complex(Tensor self) -> bool

    raise NotImplementedError()


def aten_is_conj(self: TensorType) -> bool:
    # is_conj(Tensor self) -> bool

    raise NotImplementedError()


def aten_is_distributed(self: TensorType) -> bool:
    # is_distributed(Tensor self) -> bool

    raise NotImplementedError()


def aten_is_floating_point(self: TensorType) -> bool:
    # is_floating_point(Tensor self) -> bool

    raise NotImplementedError()


def aten_is_inference(self: TensorType) -> bool:
    # is_inference(Tensor self) -> bool

    raise NotImplementedError()


def aten_is_leaf(self: TensorType) -> bool:
    # is_leaf(Tensor self) -> bool

    raise NotImplementedError()


def aten_is_neg(self: TensorType) -> bool:
    # is_neg(Tensor self) -> bool

    raise NotImplementedError()


def aten_is_nonzero(self: TensorType) -> bool:
    # is_nonzero(Tensor self) -> bool

    raise NotImplementedError()


def aten_is_pinned(self: TensorType, device: Optional[str] = None) -> bool:
    # is_pinned(Tensor self, Device? device=None) -> bool

    raise NotImplementedError()


def aten_is_same_size(self: TensorType, other: TensorType) -> bool:
    # is_same_size(Tensor self, Tensor other) -> bool

    raise NotImplementedError()


def aten_is_set_to(self: TensorType, tensor: TensorType) -> bool:
    # is_set_to(Tensor self, Tensor tensor) -> bool

    raise NotImplementedError()


def aten_is_signed(self: TensorType) -> bool:
    # is_signed(Tensor self) -> bool

    raise NotImplementedError()


def aten_is_vulkan_available() -> bool:
    # is_vulkan_available() -> bool

    raise NotImplementedError()


def aten_isclose(
    self: TensorType,
    other: TensorType,
    rtol: float = 1e-05,
    atol: float = 1e-08,
    equal_nan: bool = False,
) -> TensorType:
    # isclose(Tensor self, Tensor other, float rtol=1e-05, float atol=1e-08, bool equal_nan=False) -> Tensor

    raise NotImplementedError()


def aten_isfinite(self: TensorType) -> TensorType:
    # isfinite(Tensor self) -> Tensor

    raise NotImplementedError()


def aten_isinf(self: TensorType) -> TensorType:
    # isinf(Tensor self) -> Tensor

    raise NotImplementedError()


def aten_isnan(self: TensorType) -> TensorType:
    # isnan(Tensor self) -> Tensor

    raise NotImplementedError()


def aten_isneginf(self: TensorType) -> TensorType:
    # isneginf(Tensor self) -> Tensor

    raise NotImplementedError()


def aten_isposinf(self: TensorType) -> TensorType:
    # isposinf(Tensor self) -> Tensor

    raise NotImplementedError()


def aten_isreal(self: TensorType) -> TensorType:
    # isreal(Tensor self) -> Tensor

    raise NotImplementedError()


def aten_istft(
    self: TensorType,
    n_fft: int,
    hop_length: Optional[int] = None,
    win_length: Optional[int] = None,
    window: Optional[TensorType] = None,
    center: bool = True,
    normalized: bool = False,
    onesided: Optional[bool] = None,
    length: Optional[int] = None,
    return_complex: bool = False,
) -> TensorType:
    # istft(Tensor self, int n_fft, int? hop_length=None, int? win_length=None, Tensor? window=None, bool center=True, bool normalized=False, bool? onesided=None, int? length=None, bool return_complex=False) -> Tensor

    raise NotImplementedError()


def aten_item(self: TensorType) -> float:
    # item(Tensor self) -> Scalar

    raise NotImplementedError()


def aten_kaiser_window(window_length: int) -> TensorType:
    # kaiser_window(int window_length, *, ScalarType? dtype=None, Layout? layout=None, Device? device=None, bool? pin_memory=None) -> Tensor

    raise NotImplementedError()


def aten_kl_div(
    self: TensorType, target: TensorType, reduction: int = 1, log_target: bool = False
) -> TensorType:
    # kl_div(Tensor self, Tensor target, int reduction=Mean, *, bool log_target=False) -> Tensor

    raise NotImplementedError()


def aten_kron(self: TensorType, other: TensorType) -> TensorType:
    # kron(Tensor self, Tensor other) -> Tensor

    raise NotImplementedError()


def aten_kthvalue(
    self: TensorType, k: int, dim: int = -1, keepdim: bool = False
) -> tuple[TensorType, TensorType]:
    # kthvalue(Tensor self, int k, int dim=-1, bool keepdim=False) -> (Tensor values, Tensor indices)

    raise NotImplementedError()


def aten_layer_norm(
    input: TensorType,
    normalized_shape: Sequence[int],
    weight: Optional[TensorType] = None,
    bias: Optional[TensorType] = None,
    eps: float = 1e-05,
    cudnn_enable: bool = True,
) -> TensorType:
    # layer_norm(Tensor input, int[] normalized_shape, Tensor? weight=None, Tensor? bias=None, float eps=1e-05, bool cudnn_enable=True) -> Tensor

    raise NotImplementedError()


def aten_lcm(self: TensorType, other: TensorType) -> TensorType:
    # lcm(Tensor self, Tensor other) -> Tensor

    raise NotImplementedError()


def aten_ldexp(self: TensorType, other: TensorType) -> TensorType:
    # ldexp.Tensor(Tensor self, Tensor other) -> Tensor

    raise NotImplementedError()


def aten_le(self: TensorType, other: TensorType) -> TensorType:
    # le.Tensor(Tensor self, Tensor other) -> Tensor

    raise NotImplementedError()


def aten_lerp(self: TensorType, end: TensorType, weight: TensorType) -> TensorType:
    # lerp.Tensor(Tensor self, Tensor end, Tensor weight) -> Tensor

    raise NotImplementedError()


def aten_less(self: TensorType, other: TensorType) -> TensorType:
    # less.Tensor(Tensor self, Tensor other) -> Tensor

    raise NotImplementedError()


def aten_less_equal(self: TensorType, other: TensorType) -> TensorType:
    # less_equal.Tensor(Tensor self, Tensor other) -> Tensor

    raise NotImplementedError()


def aten_lgamma(self: TensorType) -> TensorType:
    # lgamma(Tensor self) -> Tensor

    raise NotImplementedError()


def aten_lift(self: TensorType) -> TensorType:
    # lift(Tensor self) -> Tensor

    raise NotImplementedError()


def aten_lift_fresh(self: TensorType) -> TensorType:
    # lift_fresh(Tensor(a) self) -> Tensor(a)

    raise NotImplementedError()


def aten_lift_fresh_copy(self: TensorType) -> TensorType:
    # lift_fresh_copy(Tensor self) -> Tensor

    raise NotImplementedError()


def aten_linear_backward(
    self: TensorType, grad_output: TensorType, weight: TensorType, output_mask: Sequence[bool]
) -> tuple[TensorType, TensorType, TensorType]:
    # linear_backward(Tensor self, Tensor grad_output, Tensor weight, bool[3] output_mask) -> (Tensor, Tensor, Tensor)

    raise NotImplementedError()


def aten_linspace(start: float, end: float, steps: int) -> TensorType:
    # linspace(Scalar start, Scalar end, int steps, *, ScalarType? dtype=None, Layout? layout=None, Device? device=None, bool? pin_memory=None) -> Tensor

    raise NotImplementedError()


def aten_log(self: TensorType) -> TensorType:
    # log(Tensor self) -> Tensor

    raise NotImplementedError()


def aten_log10(self: TensorType) -> TensorType:
    # log10(Tensor self) -> Tensor

    raise NotImplementedError()


def aten_log1p(self: TensorType) -> TensorType:
    # log1p(Tensor self) -> Tensor

    raise NotImplementedError()


def aten_log2(self: TensorType) -> TensorType:
    # log2(Tensor self) -> Tensor

    raise NotImplementedError()


def aten_logaddexp(self: TensorType, other: TensorType) -> TensorType:
    # logaddexp(Tensor self, Tensor other) -> Tensor

    raise NotImplementedError()


def aten_logaddexp2(self: TensorType, other: TensorType) -> TensorType:
    # logaddexp2(Tensor self, Tensor other) -> Tensor

    raise NotImplementedError()


def aten_logcumsumexp(self: TensorType, dim: int) -> TensorType:
    # logcumsumexp(Tensor self, int dim) -> Tensor

    raise NotImplementedError()


def aten_logdet(self: TensorType) -> TensorType:
    # logdet(Tensor self) -> Tensor

    raise NotImplementedError()


def aten_logical_and(self: TensorType, other: TensorType) -> TensorType:
    # logical_and(Tensor self, Tensor other) -> Tensor

    raise NotImplementedError()


def aten_logical_not(self: TensorType) -> TensorType:
    # logical_not(Tensor self) -> Tensor

    raise NotImplementedError()


def aten_logical_or(self: TensorType, other: TensorType) -> TensorType:
    # logical_or(Tensor self, Tensor other) -> Tensor

    raise NotImplementedError()


def aten_logical_xor(self: TensorType, other: TensorType) -> TensorType:
    # logical_xor(Tensor self, Tensor other) -> Tensor

    raise NotImplementedError()


def aten_logit(self: TensorType, eps: Optional[float] = None) -> TensorType:
    # logit(Tensor self, float? eps=None) -> Tensor

    raise NotImplementedError()


def aten_logspace(start: float, end: float, steps: int, base: float = 10.0) -> TensorType:
    # logspace(Scalar start, Scalar end, int steps, float base=10.0, *, ScalarType? dtype=None, Layout? layout=None, Device? device=None, bool? pin_memory=None) -> Tensor

    raise NotImplementedError()


def aten_logsumexp(self: TensorType, dim: Sequence[int], keepdim: bool = False) -> TensorType:
    # logsumexp(Tensor self, int[1] dim, bool keepdim=False) -> Tensor

    raise NotImplementedError()


def aten_lshift(self: TensorType, other: TensorType) -> TensorType:
    # __lshift__.Tensor(Tensor self, Tensor other) -> Tensor

    raise NotImplementedError()


def aten_lstm_cell(
    input: TensorType,
    hx: Sequence[TensorType],
    w_ih: TensorType,
    w_hh: TensorType,
    b_ih: Optional[TensorType] = None,
    b_hh: Optional[TensorType] = None,
) -> tuple[TensorType, TensorType]:
    # lstm_cell(Tensor input, Tensor[] hx, Tensor w_ih, Tensor w_hh, Tensor? b_ih=None, Tensor? b_hh=None) -> (Tensor, Tensor)

    raise NotImplementedError()


def aten_lstm_mps_backward(
    grad_y: TensorType,
    grad_hy: Optional[TensorType],
    grad_cy: Optional[TensorType],
    z_state: TensorType,
    cell_state_fwd: TensorType,
    input: TensorType,
    hx: Sequence[TensorType],
    params: Sequence[TensorType],
    has_biases: bool,
    num_layers: int,
    dropout: float,
    train: bool,
    bidirectional: bool,
    batch_first: bool,
) -> tuple[TensorType, TensorType, TensorType]:
    # lstm_mps_backward(Tensor grad_y, Tensor? grad_hy, Tensor? grad_cy, Tensor z_state, Tensor cell_state_fwd, Tensor input, Tensor[] hx, Tensor[] params, bool has_biases, int num_layers, float dropout, bool train, bool bidirectional, bool batch_first) -> (Tensor, Tensor[], Tensor[])

    raise NotImplementedError()


def aten_lt(self: TensorType, other: TensorType) -> TensorType:
    # lt.Tensor(Tensor self, Tensor other) -> Tensor

    raise NotImplementedError()


def aten_lu_solve(self: TensorType, LU_data: TensorType, LU_pivots: TensorType) -> TensorType:
    # lu_solve(Tensor self, Tensor LU_data, Tensor LU_pivots) -> Tensor

    raise NotImplementedError()


def aten_lu_unpack(
    LU_data: TensorType,
    LU_pivots: TensorType,
    unpack_data: bool = True,
    unpack_pivots: bool = True,
) -> tuple[TensorType, TensorType, TensorType]:
    # lu_unpack(Tensor LU_data, Tensor LU_pivots, bool unpack_data=True, bool unpack_pivots=True) -> (Tensor P, Tensor L, Tensor U)

    raise NotImplementedError()


def aten_mH(self: TensorType) -> TensorType:
    # mH(Tensor(a) self) -> Tensor(a)

    raise NotImplementedError()


def aten_mT(self: TensorType) -> TensorType:
    # mT(Tensor(a) self) -> Tensor(a)

    raise NotImplementedError()


def aten_margin_ranking_loss(
    input1: TensorType,
    input2: TensorType,
    target: TensorType,
    margin: float = 0.0,
    reduction: int = 1,
) -> TensorType:
    # margin_ranking_loss(Tensor input1, Tensor input2, Tensor target, float margin=0.0, int reduction=Mean) -> Tensor

    raise NotImplementedError()


def aten_masked_fill(self: TensorType, mask: TensorType, value: TensorType) -> TensorType:
    # masked_fill.Tensor(Tensor self, Tensor mask, Tensor value) -> Tensor

    raise NotImplementedError()


def aten_masked_scatter(self: TensorType, mask: TensorType, source: TensorType) -> TensorType:
    # masked_scatter(Tensor self, Tensor mask, Tensor source) -> Tensor

    raise NotImplementedError()


def aten_masked_select(self: TensorType, mask: TensorType) -> TensorType:
    # masked_select(Tensor self, Tensor mask) -> Tensor

    raise NotImplementedError()


def aten_masked_select_backward(
    grad: TensorType, input: TensorType, mask: TensorType
) -> TensorType:
    # masked_select_backward(Tensor grad, Tensor input, Tensor mask) -> Tensor

    raise NotImplementedError()


def aten_matmul(self: TensorType, other: TensorType) -> TensorType:
    # matmul(Tensor self, Tensor other) -> Tensor

    raise NotImplementedError()


def aten_matmul_backward(
    grad: TensorType, self: TensorType, other: TensorType, mask: Sequence[bool]
) -> tuple[TensorType, TensorType]:
    # matmul_backward(Tensor grad, Tensor self, Tensor other, bool[2] mask) -> (Tensor, Tensor)

    raise NotImplementedError()


def aten_matrix_H(self: TensorType) -> TensorType:
    # matrix_H(Tensor(a) self) -> Tensor(a)

    raise NotImplementedError()


def aten_matrix_exp(self: TensorType) -> TensorType:
    # matrix_exp(Tensor self) -> Tensor

    raise NotImplementedError()


def aten_matrix_exp_backward(self: TensorType, grad: TensorType) -> TensorType:
    # matrix_exp_backward(Tensor self, Tensor grad) -> Tensor

    raise NotImplementedError()


def aten_matrix_power(self: TensorType, n: int) -> TensorType:
    # matrix_power(Tensor self, int n) -> Tensor

    raise NotImplementedError()


def aten_max(self: TensorType) -> TensorType:
    # max(Tensor self) -> Tensor

    raise NotImplementedError()


def aten_max_pool1d(
    self: TensorType,
    kernel_size: Sequence[int],
    stride: Optional[Sequence[int]] = None,
    padding: Sequence[int] = (0,),
    dilation: Sequence[int] = (1,),
    ceil_mode: bool = False,
) -> TensorType:
    # max_pool1d(Tensor self, int[1] kernel_size, int[1] stride=[], int[1] padding=0, int[1] dilation=1, bool ceil_mode=False) -> Tensor

    raise NotImplementedError()


def aten_max_pool1d_with_indices(
    self: TensorType,
    kernel_size: Sequence[int],
    stride: Optional[Sequence[int]] = None,
    padding: Sequence[int] = (0,),
    dilation: Sequence[int] = (1,),
    ceil_mode: bool = False,
) -> tuple[TensorType, TensorType]:
    # max_pool1d_with_indices(Tensor self, int[1] kernel_size, int[1] stride=[], int[1] padding=0, int[1] dilation=1, bool ceil_mode=False) -> (Tensor, Tensor)

    raise NotImplementedError()


def aten_max_pool2d(
    self: TensorType,
    kernel_size: Sequence[int],
    stride: Optional[Sequence[int]] = None,
    padding: Sequence[int] = (0, 0),
    dilation: Sequence[int] = (1, 1),
    ceil_mode: bool = False,
) -> TensorType:
    # max_pool2d(Tensor self, int[2] kernel_size, int[2] stride=[], int[2] padding=0, int[2] dilation=1, bool ceil_mode=False) -> Tensor

    raise NotImplementedError()


def aten_max_pool3d(
    self: TensorType,
    kernel_size: Sequence[int],
    stride: Optional[Sequence[int]] = None,
    padding: Sequence[int] = (0, 0, 0),
    dilation: Sequence[int] = (1, 1, 1),
    ceil_mode: bool = False,
) -> TensorType:
    # max_pool3d(Tensor self, int[3] kernel_size, int[3] stride=[], int[3] padding=0, int[3] dilation=1, bool ceil_mode=False) -> Tensor

    raise NotImplementedError()


def aten_maximum(self: TensorType, other: TensorType) -> TensorType:
    # maximum(Tensor self, Tensor other) -> Tensor

    raise NotImplementedError()


def aten_mean(self: TensorType, dtype: Optional[int] = None) -> TensorType:
    # mean(Tensor self, *, ScalarType? dtype=None) -> Tensor

    raise NotImplementedError()


def aten_median(self: TensorType) -> TensorType:
    # median(Tensor self) -> Tensor

    raise NotImplementedError()


def aten_meshgrid(tensors: Sequence[TensorType]) -> TensorType:
    # meshgrid(Tensor[] tensors) -> Tensor[]

    raise NotImplementedError()


def aten_min(self: TensorType) -> TensorType:
    # min(Tensor self) -> Tensor

    raise NotImplementedError()


def aten_minimum(self: TensorType, other: TensorType) -> TensorType:
    # minimum(Tensor self, Tensor other) -> Tensor

    raise NotImplementedError()


def aten_miopen_batch_norm(
    input: TensorType,
    weight: TensorType,
    bias: Optional[TensorType],
    running_mean: Optional[TensorType],
    running_var: Optional[TensorType],
    training: bool,
    exponential_average_factor: float,
    epsilon: float,
) -> tuple[TensorType, TensorType, TensorType]:
    # miopen_batch_norm(Tensor input, Tensor weight, Tensor? bias, Tensor? running_mean, Tensor? running_var, bool training, float exponential_average_factor, float epsilon) -> (Tensor, Tensor, Tensor)

    raise NotImplementedError()


def aten_miopen_batch_norm_backward(
    input: TensorType,
    grad_output: TensorType,
    weight: TensorType,
    running_mean: Optional[TensorType],
    running_var: Optional[TensorType],
    save_mean: Optional[TensorType],
    save_var: Optional[TensorType],
    epsilon: float,
) -> tuple[TensorType, TensorType, TensorType]:
    # miopen_batch_norm_backward(Tensor input, Tensor grad_output, Tensor weight, Tensor? running_mean, Tensor? running_var, Tensor? save_mean, Tensor? save_var, float epsilon) -> (Tensor, Tensor, Tensor)

    raise NotImplementedError()


def aten_miopen_convolution(
    self: TensorType,
    weight: TensorType,
    bias: Optional[TensorType],
    padding: INT64,
    stride: Sequence[int],
    dilation: Sequence[int],
    groups: int,
    benchmark: bool,
    deterministic: bool,
) -> TensorType:
    # miopen_convolution(Tensor self, Tensor weight, Tensor? bias, SymInt[] padding, int[] stride, int[] dilation, int groups, bool benchmark, bool deterministic) -> Tensor

    raise NotImplementedError()


def aten_miopen_convolution_add_relu(
    self: TensorType,
    weight: TensorType,
    z: TensorType,
    alpha: Optional[float],
    bias: Optional[TensorType],
    stride: Sequence[int],
    padding: Sequence[int],
    dilation: Sequence[int],
    groups: int,
) -> TensorType:
    # miopen_convolution_add_relu(Tensor self, Tensor weight, Tensor z, Scalar? alpha, Tensor? bias, int[] stride, int[] padding, int[] dilation, int groups) -> Tensor

    raise NotImplementedError()


def aten_miopen_convolution_relu(
    self: TensorType,
    weight: TensorType,
    bias: Optional[TensorType],
    stride: Sequence[int],
    padding: Sequence[int],
    dilation: Sequence[int],
    groups: int,
) -> TensorType:
    # miopen_convolution_relu(Tensor self, Tensor weight, Tensor? bias, int[] stride, int[] padding, int[] dilation, int groups) -> Tensor

    raise NotImplementedError()


def aten_miopen_convolution_transpose(
    self: TensorType,
    weight: TensorType,
    bias: Optional[TensorType],
    padding: INT64,
    output_padding: INT64,
    stride: Sequence[int],
    dilation: Sequence[int],
    groups: int,
    benchmark: bool,
    deterministic: bool,
) -> TensorType:
    # miopen_convolution_transpose(Tensor self, Tensor weight, Tensor? bias, SymInt[] padding, SymInt[] output_padding, int[] stride, int[] dilation, int groups, bool benchmark, bool deterministic) -> Tensor

    raise NotImplementedError()


def aten_miopen_depthwise_convolution(
    self: TensorType,
    weight: TensorType,
    bias: Optional[TensorType],
    padding: INT64,
    stride: Sequence[int],
    dilation: Sequence[int],
    groups: int,
    benchmark: bool,
    deterministic: bool,
) -> TensorType:
    # miopen_depthwise_convolution(Tensor self, Tensor weight, Tensor? bias, SymInt[] padding, int[] stride, int[] dilation, int groups, bool benchmark, bool deterministic) -> Tensor

    raise NotImplementedError()


def aten_miopen_rnn(
    input: TensorType,
    weight: Sequence[TensorType],
    weight_stride0: int,
    hx: TensorType,
    cx: Optional[TensorType],
    mode: int,
    hidden_size: int,
    num_layers: int,
    batch_first: bool,
    dropout: float,
    train: bool,
    bidirectional: bool,
    batch_sizes: Sequence[int],
    dropout_state: Optional[TensorType],
) -> tuple[TensorType, TensorType, TensorType, TensorType, TensorType]:
    # miopen_rnn(Tensor input, Tensor[] weight, int weight_stride0, Tensor hx, Tensor? cx, int mode, int hidden_size, int num_layers, bool batch_first, float dropout, bool train, bool bidirectional, int[] batch_sizes, Tensor? dropout_state) -> (Tensor, Tensor, Tensor, Tensor, Tensor)

    raise NotImplementedError()


def aten_miopen_rnn_backward(
    input: TensorType,
    weight: Sequence[TensorType],
    weight_stride0: int,
    weight_buf: TensorType,
    hx: TensorType,
    cx: Optional[TensorType],
    output: TensorType,
    grad_output: Optional[TensorType],
    grad_hy: Optional[TensorType],
    grad_cy: Optional[TensorType],
    mode: int,
    hidden_size: int,
    num_layers: int,
    batch_first: bool,
    dropout: float,
    train: bool,
    bidirectional: bool,
    batch_sizes: Sequence[int],
    dropout_state: Optional[TensorType],
    reserve: TensorType,
    output_mask: Sequence[bool],
) -> tuple[TensorType, TensorType, TensorType, TensorType]:
    # miopen_rnn_backward(Tensor input, Tensor[] weight, int weight_stride0, Tensor weight_buf, Tensor hx, Tensor? cx, Tensor output, Tensor? grad_output, Tensor? grad_hy, Tensor? grad_cy, int mode, int hidden_size, int num_layers, bool batch_first, float dropout, bool train, bool bidirectional, int[] batch_sizes, Tensor? dropout_state, Tensor reserve, bool[4] output_mask) -> (Tensor, Tensor, Tensor, Tensor[])

    raise NotImplementedError()


def aten_mkldnn_adaptive_avg_pool2d(
    self: TensorType, output_size: Sequence[int]
) -> TensorType:
    # mkldnn_adaptive_avg_pool2d(Tensor self, int[2] output_size) -> Tensor

    raise NotImplementedError()


def aten_mkldnn_adaptive_avg_pool2d_backward(
    grad_output: TensorType, self: TensorType
) -> TensorType:
    # mkldnn_adaptive_avg_pool2d_backward(Tensor grad_output, Tensor self) -> Tensor

    raise NotImplementedError()


def aten_mkldnn_convolution(
    self: TensorType,
    weight: TensorType,
    bias: Optional[TensorType],
    padding: INT64,
    stride: Sequence[int],
    dilation: Sequence[int],
    groups: int,
) -> TensorType:
    # mkldnn_convolution(Tensor self, Tensor weight, Tensor? bias, SymInt[] padding, int[] stride, int[] dilation, int groups) -> Tensor

    raise NotImplementedError()


def aten_mkldnn_linear_backward(
    self: TensorType, grad_output: TensorType, weight: TensorType, output_mask: Sequence[bool]
) -> tuple[TensorType, TensorType, TensorType]:
    # mkldnn_linear_backward(Tensor self, Tensor grad_output, Tensor weight, bool[3] output_mask) -> (Tensor, Tensor, Tensor)

    raise NotImplementedError()


def aten_mkldnn_linear_backward_input(
    input_size: Sequence[int], grad_output: TensorType, weight: TensorType
) -> TensorType:
    # mkldnn_linear_backward_input(int[] input_size, Tensor grad_output, Tensor weight) -> Tensor

    raise NotImplementedError()


def aten_mkldnn_linear_backward_weights(
    grad_output: TensorType, input: TensorType, weight: TensorType, bias_defined: bool
) -> tuple[TensorType, TensorType]:
    # mkldnn_linear_backward_weights(Tensor grad_output, Tensor input, Tensor weight, bool bias_defined) -> (Tensor, Tensor)

    raise NotImplementedError()


def aten_mkldnn_max_pool2d(
    self: TensorType,
    kernel_size: Sequence[int],
    stride: Optional[Sequence[int]] = None,
    padding: Sequence[int] = (0, 0),
    dilation: Sequence[int] = (1, 1),
    ceil_mode: bool = False,
) -> TensorType:
    # mkldnn_max_pool2d(Tensor self, int[2] kernel_size, int[2] stride=[], int[2] padding=0, int[2] dilation=1, bool ceil_mode=False) -> Tensor

    raise NotImplementedError()


def aten_mkldnn_max_pool2d_backward(
    grad_output: TensorType,
    output: TensorType,
    input: TensorType,
    kernel_size: Sequence[int],
    stride: Optional[Sequence[int]] = None,
    padding: Sequence[int] = (0, 0),
    dilation: Sequence[int] = (1, 1),
    ceil_mode: bool = False,
) -> TensorType:
    # mkldnn_max_pool2d_backward(Tensor grad_output, Tensor output, Tensor input, int[2] kernel_size, int[2] stride=[], int[2] padding=0, int[2] dilation=1, bool ceil_mode=False) -> Tensor

    raise NotImplementedError()


def aten_mkldnn_max_pool3d(
    self: TensorType,
    kernel_size: Sequence[int],
    stride: Optional[Sequence[int]] = None,
    padding: Sequence[int] = (0, 0, 0),
    dilation: Sequence[int] = (1, 1, 1),
    ceil_mode: bool = False,
) -> TensorType:
    # mkldnn_max_pool3d(Tensor self, int[3] kernel_size, int[3] stride=[], int[3] padding=0, int[3] dilation=1, bool ceil_mode=False) -> Tensor

    raise NotImplementedError()


def aten_mkldnn_max_pool3d_backward(
    grad_output: TensorType,
    output: TensorType,
    input: TensorType,
    kernel_size: Sequence[int],
    stride: Optional[Sequence[int]] = None,
    padding: Sequence[int] = (0, 0, 0),
    dilation: Sequence[int] = (1, 1, 1),
    ceil_mode: bool = False,
) -> TensorType:
    # mkldnn_max_pool3d_backward(Tensor grad_output, Tensor output, Tensor input, int[3] kernel_size, int[3] stride=[], int[3] padding=0, int[3] dilation=1, bool ceil_mode=False) -> Tensor

    raise NotImplementedError()


def aten_mm(self: TensorType, mat2: TensorType) -> TensorType:
    # mm(Tensor self, Tensor mat2) -> Tensor

    raise NotImplementedError()


def aten_mode(
    self: TensorType, dim: int = -1, keepdim: bool = False
) -> tuple[TensorType, TensorType]:
    # mode(Tensor self, int dim=-1, bool keepdim=False) -> (Tensor values, Tensor indices)

    raise NotImplementedError()


def aten_mps_convolution_backward(
    self: TensorType,
    grad_output: TensorType,
    weight: TensorType,
    padding: Sequence[int],
    stride: Sequence[int],
    dilation: Sequence[int],
    groups: int,
    output_mask: Sequence[bool],
) -> tuple[TensorType, TensorType, TensorType]:
    # mps_convolution_backward(Tensor self, Tensor grad_output, Tensor weight, int[] padding, int[] stride, int[] dilation, int groups, bool[3] output_mask) -> (Tensor, Tensor, Tensor)

    raise NotImplementedError()


def aten_mps_convolution_transpose_backward(
    self: TensorType,
    grad_output: TensorType,
    weight: TensorType,
    padding: Sequence[int],
    output_padding: Sequence[int],
    stride: Sequence[int],
    dilation: Sequence[int],
    groups: int,
    output_mask: Sequence[bool],
) -> tuple[TensorType, TensorType]:
    # mps_convolution_transpose_backward(Tensor self, Tensor grad_output, Tensor weight, int[] padding, int[] output_padding, int[] stride, int[] dilation, int groups, bool[2] output_mask) -> (Tensor, Tensor)

    raise NotImplementedError()


def aten_mps_max_pool2d_backward(
    grad_output: TensorType,
    self: TensorType,
    kernel_size: Sequence[int],
    stride: Optional[Sequence[int]] = None,
    padding: Sequence[int] = (0, 0),
    dilation: Sequence[int] = (1, 1),
    ceil_mode: bool = False,
) -> TensorType:
    # mps_max_pool2d_backward(Tensor grad_output, Tensor self, int[2] kernel_size, int[2] stride=[], int[2] padding=0, int[2] dilation=1, bool ceil_mode=False) -> Tensor

    raise NotImplementedError()


def aten_msort(self: TensorType) -> TensorType:
    # msort(Tensor self) -> Tensor

    raise NotImplementedError()


def aten_mul(self, other) -> TensorType:
    # mul.Tensor(Tensor self, Tensor other) -> Tensor

    return op.Mul(self, other)


def aten_mul_bool(self: BOOL, other: BOOL) -> BOOL:
    """ONNX Mul doesn't support Boolean, so use And as an equivalent operator."""

    # TODO(justinchuby): Handle cases where type reconcilation is not enough,
    # since different ONNX operators are used based on different data types.

    return op.And(self, other)


def aten_multinomial(
    self: TensorType,
    num_samples: int,
    replacement: bool = False,
    generator: Optional[str] = None,
) -> TensorType:
    # multinomial(Tensor self, int num_samples, bool replacement=False, *, Generator? generator=None) -> Tensor

    raise NotImplementedError()


def aten_multiply(self: TensorType, other: TensorType) -> TensorType:
    # multiply.Tensor(Tensor self, Tensor other) -> Tensor

    raise NotImplementedError()


def aten_mv(self: TensorType, vec: TensorType) -> TensorType:
    # mv(Tensor self, Tensor vec) -> Tensor

    raise NotImplementedError()


def aten_mvlgamma(self: TensorType, p: int) -> TensorType:
    # mvlgamma(Tensor self, int p) -> Tensor

    raise NotImplementedError()


def aten_nan_to_num(
    self: TensorType,
    nan: Optional[float] = None,
    posinf: Optional[float] = None,
    neginf: Optional[float] = None,
) -> TensorType:
    # nan_to_num(Tensor self, float? nan=None, float? posinf=None, float? neginf=None) -> Tensor

    raise NotImplementedError()


def aten_nanmean(
    self: TensorType,
    dim: Optional[int] = None,
    keepdim: bool = False,
    dtype: Optional[int] = None,
) -> TensorType:
    # nanmean(Tensor self, int[1]? dim=None, bool keepdim=False, *, ScalarType? dtype=None) -> Tensor

    raise NotImplementedError()


def aten_nanmedian(self: TensorType) -> TensorType:
    # nanmedian(Tensor self) -> Tensor

    raise NotImplementedError()


def aten_nanquantile(
    self: TensorType,
    q: TensorType,
    dim: Optional[int] = None,
    keepdim: bool = False,
    interpolation: str = "linear",
) -> TensorType:
    # nanquantile(Tensor self, Tensor q, int? dim=None, bool keepdim=False, *, str interpolation='linear') -> Tensor

    raise NotImplementedError()


def aten_nansum(
    self: TensorType,
    dim: Optional[int] = None,
    keepdim: bool = False,
    dtype: Optional[int] = None,
) -> TensorType:
    # nansum(Tensor self, int[1]? dim=None, bool keepdim=False, *, ScalarType? dtype=None) -> Tensor

    raise NotImplementedError()


def aten_narrow(self: TensorType, dim: int, start: INT64, length: INT64) -> TensorType:
    # narrow(Tensor(a) self, int dim, SymInt start, SymInt length) -> Tensor(a)

    raise NotImplementedError()


def aten_narrow_copy(self: TensorType, dim: int, start: INT64, length: INT64) -> TensorType:
    # narrow_copy(Tensor self, int dim, SymInt start, SymInt length) -> Tensor

    raise NotImplementedError()


def aten_native_batch_norm(
    input: TensorType,
    weight: Optional[TensorType],
    bias: Optional[TensorType],
    running_mean: Optional[TensorType],
    running_var: Optional[TensorType],
    training: bool,
    momentum: float,
    eps: float,
) -> tuple[TensorType, TensorType, TensorType]:
    # native_batch_norm(Tensor input, Tensor? weight, Tensor? bias, Tensor? running_mean, Tensor? running_var, bool training, float momentum, float eps) -> (Tensor, Tensor, Tensor)

    raise NotImplementedError()


def aten_native_batch_norm_backward(
    grad_out: TensorType,
    input: TensorType,
    weight: Optional[TensorType],
    running_mean: Optional[TensorType],
    running_var: Optional[TensorType],
    save_mean: Optional[TensorType],
    save_invstd: Optional[TensorType],
    train: bool,
    eps: float,
    output_mask: Sequence[bool],
) -> tuple[TensorType, TensorType, TensorType]:
    # native_batch_norm_backward(Tensor grad_out, Tensor input, Tensor? weight, Tensor? running_mean, Tensor? running_var, Tensor? save_mean, Tensor? save_invstd, bool train, float eps, bool[3] output_mask) -> (Tensor, Tensor, Tensor)

    raise NotImplementedError()


def aten_native_channel_shuffle(self: TensorType, groups: int) -> TensorType:
    # native_channel_shuffle(Tensor self, int groups) -> Tensor

    raise NotImplementedError()


def aten_native_dropout(
    input: TensorType, p: float, train: Optional[bool]
) -> tuple[TensorType, TensorType]:
    # native_dropout(Tensor input, float p, bool? train) -> (Tensor, Tensor)

    raise NotImplementedError()


def aten_native_dropout_backward(
    grad_output: TensorType, mask: TensorType, scale: float
) -> TensorType:
    # native_dropout_backward(Tensor grad_output, Tensor mask, float scale) -> Tensor

    raise NotImplementedError()


def aten_native_group_norm(
    input: TensorType,
    weight: Optional[TensorType],
    bias: Optional[TensorType],
    N: INT64,
    C: INT64,
    HxW: INT64,
    group: int,
    eps: float,
) -> tuple[TensorType, TensorType, TensorType]:
    # native_group_norm(Tensor input, Tensor? weight, Tensor? bias, SymInt N, SymInt C, SymInt HxW, int group, float eps) -> (Tensor, Tensor, Tensor)

    raise NotImplementedError()


def aten_native_group_norm_backward(
    grad_out: TensorType,
    input: TensorType,
    mean: TensorType,
    rstd: TensorType,
    weight: Optional[TensorType],
    N: INT64,
    C: INT64,
    HxW: INT64,
    group: int,
    output_mask: Sequence[bool],
) -> tuple[TensorType, TensorType, TensorType]:
    # native_group_norm_backward(Tensor grad_out, Tensor input, Tensor mean, Tensor rstd, Tensor? weight, SymInt N, SymInt C, SymInt HxW, int group, bool[3] output_mask) -> (Tensor, Tensor, Tensor)

    raise NotImplementedError()


def aten_native_layer_norm(
    input: TensorType,
    normalized_shape: INT64,
    weight: Optional[TensorType],
    bias: Optional[TensorType],
    eps: float,
) -> tuple[TensorType, TensorType, TensorType]:
    # native_layer_norm(Tensor input, SymInt[] normalized_shape, Tensor? weight, Tensor? bias, float eps) -> (Tensor, Tensor, Tensor)

    raise NotImplementedError()


def aten_native_layer_norm_backward(
    grad_out: TensorType,
    input: TensorType,
    normalized_shape: INT64,
    mean: TensorType,
    rstd: TensorType,
    weight: Optional[TensorType],
    bias: Optional[TensorType],
    output_mask: Sequence[bool],
) -> tuple[TensorType, TensorType, TensorType]:
    # native_layer_norm_backward(Tensor grad_out, Tensor input, SymInt[] normalized_shape, Tensor mean, Tensor rstd, Tensor? weight, Tensor? bias, bool[3] output_mask) -> (Tensor, Tensor, Tensor)

    raise NotImplementedError()


def aten_native_norm(self: TensorType, p: float = 2) -> TensorType:
    # native_norm(Tensor self, Scalar p=2) -> Tensor

    raise NotImplementedError()


def aten_ne(self: TensorType, other: TensorType) -> TensorType:
    # ne.Tensor(Tensor self, Tensor other) -> Tensor

    raise NotImplementedError()


def aten_neg(self: TensorType) -> TensorType:
    # neg(Tensor self) -> Tensor

    raise NotImplementedError()


def aten_negative(self: TensorType) -> TensorType:
    # negative(Tensor self) -> Tensor

    raise NotImplementedError()


def aten_new_empty(self: TensorType, size: INT64) -> TensorType:
    # new_empty(Tensor self, SymInt[] size, *, ScalarType? dtype=None, Layout? layout=None, Device? device=None, bool? pin_memory=None) -> Tensor

    raise NotImplementedError()


def aten_new_empty_strided(self: TensorType, size: INT64, stride: INT64) -> TensorType:
    # new_empty_strided(Tensor self, SymInt[] size, SymInt[] stride, *, ScalarType? dtype=None, Layout? layout=None, Device? device=None, bool? pin_memory=None) -> Tensor

    raise NotImplementedError()


def aten_new_full(self: TensorType, size: INT64, fill_value: float) -> TensorType:
    # new_full(Tensor self, SymInt[] size, Scalar fill_value, *, ScalarType? dtype=None, Layout? layout=None, Device? device=None, bool? pin_memory=None) -> Tensor

    raise NotImplementedError()


def aten_new_ones(self: TensorType, size: INT64) -> TensorType:
    # new_ones(Tensor self, SymInt[] size, *, ScalarType? dtype=None, Layout? layout=None, Device? device=None, bool? pin_memory=None) -> Tensor

    raise NotImplementedError()


def aten_new_zeros(self: TensorType, size: INT64) -> TensorType:
    # new_zeros(Tensor self, SymInt[] size, *, ScalarType? dtype=None, Layout? layout=None, Device? device=None, bool? pin_memory=None) -> Tensor

    raise NotImplementedError()


def aten_nextafter(self: TensorType, other: TensorType) -> TensorType:
    # nextafter(Tensor self, Tensor other) -> Tensor

    raise NotImplementedError()


def aten_nonzero(self: TensorType) -> TensorType:
    # nonzero(Tensor self) -> Tensor

    raise NotImplementedError()


def aten_nonzero_numpy(self: TensorType) -> TensorType:
    # nonzero_numpy(Tensor self) -> Tensor[]

    raise NotImplementedError()


def aten_norm_except_dim(v: TensorType, pow: int = 2, dim: int = 0) -> TensorType:
    # norm_except_dim(Tensor v, int pow=2, int dim=0) -> Tensor

    raise NotImplementedError()


def aten_normal(
    self: TensorType, mean: float = 0, std: float = 1, generator: Optional[str] = None
) -> TensorType:
    # normal_functional(Tensor self, float mean=0, float std=1, *, Generator? generator=None) -> Tensor

    raise NotImplementedError()


def aten_not_equal(self: TensorType, other: TensorType) -> TensorType:
    # not_equal.Tensor(Tensor self, Tensor other) -> Tensor

    raise NotImplementedError()


def aten_nuclear_norm(self: TensorType, keepdim: bool = False) -> TensorType:
    # nuclear_norm(Tensor self, bool keepdim=False) -> Tensor

    raise NotImplementedError()


def aten_numpy_T(self: TensorType) -> TensorType:
    # numpy_T(Tensor(a) self) -> Tensor(a)

    raise NotImplementedError()


def aten_ones(size: INT64) -> TensorType:
    # ones(SymInt[] size, *, ScalarType? dtype=None, Layout? layout=None, Device? device=None, bool? pin_memory=None) -> Tensor

    raise NotImplementedError()


def aten_ones_like(self: TensorType, memory_format: Optional[str] = None) -> TensorType:
    # ones_like(Tensor self, *, ScalarType? dtype=None, Layout? layout=None, Device? device=None, bool? pin_memory=None, MemoryFormat? memory_format=None) -> Tensor

    raise NotImplementedError()


def aten_or(self: TensorType, other: TensorType) -> TensorType:
    # __or__.Tensor(Tensor self, Tensor other) -> Tensor

    raise NotImplementedError()


def aten_orgqr(self: TensorType, input2: TensorType) -> TensorType:
    # orgqr(Tensor self, Tensor input2) -> Tensor

    raise NotImplementedError()


def aten_ormqr(
    self: TensorType,
    input2: TensorType,
    input3: TensorType,
    left: bool = True,
    transpose: bool = False,
) -> TensorType:
    # ormqr(Tensor self, Tensor input2, Tensor input3, bool left=True, bool transpose=False) -> Tensor

    raise NotImplementedError()


def aten_outer(self: TensorType, vec2: TensorType) -> TensorType:
    # outer(Tensor self, Tensor vec2) -> Tensor

    raise NotImplementedError()


def aten_output_nr(self: TensorType) -> int:
    # output_nr(Tensor self) -> int

    raise NotImplementedError()


def aten_pairwise_distance(
    x1: TensorType, x2: TensorType, p: float = 2, eps: float = 1e-06, keepdim: bool = False
) -> TensorType:
    # pairwise_distance(Tensor x1, Tensor x2, float p=2, float eps=1e-06, bool keepdim=False) -> Tensor

    raise NotImplementedError()


def aten_pdist(self: TensorType, p: float = 2) -> TensorType:
    # pdist(Tensor self, float p=2) -> Tensor

    raise NotImplementedError()


def aten_permute(self: TensorType, dims: Sequence[int]) -> TensorType:
    # permute(Tensor(a) self, int[] dims) -> Tensor(a)

    raise NotImplementedError()


def aten_permute_copy(self: TensorType, dims: Sequence[int]) -> TensorType:
    # permute_copy(Tensor self, int[] dims) -> Tensor

    raise NotImplementedError()


def aten_pin_memory(self: TensorType, device: Optional[str] = None) -> TensorType:
    # pin_memory(Tensor(a) self, Device? device=None) -> Tensor(a)

    raise NotImplementedError()


def aten_pinverse(self: TensorType, rcond: float = 1e-15) -> TensorType:
    # pinverse(Tensor self, float rcond=1e-15) -> Tensor

    raise NotImplementedError()


def aten_pixel_shuffle(self: TensorType, upscale_factor: int) -> TensorType:
    # pixel_shuffle(Tensor self, int upscale_factor) -> Tensor

    raise NotImplementedError()


def aten_pixel_unshuffle(self: TensorType, downscale_factor: int) -> TensorType:
    # pixel_unshuffle(Tensor self, int downscale_factor) -> Tensor

    raise NotImplementedError()


def aten_poisson(self: TensorType, generator: Optional[str] = None) -> TensorType:
    # poisson(Tensor self, Generator? generator=None) -> Tensor

    raise NotImplementedError()


def aten_poisson_nll_loss(
    input: TensorType,
    target: TensorType,
    log_input: bool,
    full: bool,
    eps: float,
    reduction: int,
) -> TensorType:
    # poisson_nll_loss(Tensor input, Tensor target, bool log_input, bool full, float eps, int reduction) -> Tensor

    raise NotImplementedError()


def aten_polar(abs: TensorType, angle: TensorType) -> TensorType:
    # polar(Tensor abs, Tensor angle) -> Tensor

    raise NotImplementedError()


def aten_polygamma(n: int, self: TensorType) -> TensorType:
    # polygamma(int n, Tensor self) -> Tensor

    raise NotImplementedError()


def aten_positive(self: TensorType) -> TensorType:
    # positive(Tensor(a) self) -> Tensor(a)

    raise NotImplementedError()


def aten_prelu(self: TensorType, weight: TensorType) -> TensorType:
    # prelu(Tensor self, Tensor weight) -> Tensor

    raise NotImplementedError()


def aten_prelu_backward(
    grad_output: TensorType, self: TensorType, weight: TensorType
) -> tuple[TensorType, TensorType]:
    # prelu_backward(Tensor grad_output, Tensor self, Tensor weight) -> (Tensor, Tensor)

    raise NotImplementedError()


def aten_prod(self: TensorType, dtype: Optional[int] = None) -> TensorType:
    # prod(Tensor self, *, ScalarType? dtype=None) -> Tensor

    raise NotImplementedError()


def aten_promote_types(type1: int, type2: int) -> int:
    # promote_types(ScalarType type1, ScalarType type2) -> ScalarType

    raise NotImplementedError()


def aten_put(
    self: TensorType, index: TensorType, source: TensorType, accumulate: bool = False
) -> TensorType:
    # put(Tensor self, Tensor index, Tensor source, bool accumulate=False) -> Tensor

    raise NotImplementedError()


def aten_q_per_channel_axis(self: TensorType) -> int:
    # q_per_channel_axis(Tensor self) -> int

    raise NotImplementedError()


def aten_q_per_channel_scales(self: TensorType) -> TensorType:
    # q_per_channel_scales(Tensor self) -> Tensor

    raise NotImplementedError()


def aten_q_per_channel_zero_points(self: TensorType) -> TensorType:
    # q_per_channel_zero_points(Tensor self) -> Tensor

    raise NotImplementedError()


def aten_q_scale(self: TensorType) -> float:
    # q_scale(Tensor self) -> float

    raise NotImplementedError()


def aten_q_zero_point(self: TensorType) -> int:
    # q_zero_point(Tensor self) -> int

    raise NotImplementedError()


def aten_qr(self: TensorType, some: bool = True) -> tuple[TensorType, TensorType]:
    # qr(Tensor self, bool some=True) -> (Tensor Q, Tensor R)

    raise NotImplementedError()


def aten_qscheme(self: TensorType) -> str:
    # qscheme(Tensor self) -> QScheme

    raise NotImplementedError()


def aten_quantile(
    self: TensorType,
    q: TensorType,
    dim: Optional[int] = None,
    keepdim: bool = False,
    interpolation: str = "linear",
) -> TensorType:
    # quantile(Tensor self, Tensor q, int? dim=None, bool keepdim=False, *, str interpolation='linear') -> Tensor

    raise NotImplementedError()


def aten_quantize_per_channel(
    self: TensorType, scales: TensorType, zero_points: TensorType, axis: int, dtype: int
) -> TensorType:
    # quantize_per_channel(Tensor self, Tensor scales, Tensor zero_points, int axis, ScalarType dtype) -> Tensor

    raise NotImplementedError()


def aten_quantize_per_tensor(
    self: TensorType, scale: float, zero_point: int, dtype: int
) -> TensorType:
    # quantize_per_tensor(Tensor self, float scale, int zero_point, ScalarType dtype) -> Tensor

    raise NotImplementedError()


def aten_quantize_per_tensor_dynamic(
    self: TensorType, dtype: int, reduce_range: bool
) -> TensorType:
    # quantize_per_tensor_dynamic(Tensor self, ScalarType dtype, bool reduce_range) -> Tensor

    raise NotImplementedError()


def aten_quantized_batch_norm(
    input: TensorType,
    weight: Optional[TensorType],
    bias: Optional[TensorType],
    mean: TensorType,
    var: TensorType,
    eps: float,
    output_scale: float,
    output_zero_point: int,
) -> TensorType:
    # quantized_batch_norm(Tensor input, Tensor? weight, Tensor? bias, Tensor mean, Tensor var, float eps, float output_scale, int output_zero_point) -> Tensor

    raise NotImplementedError()


def aten_quantized_gru_cell(
    input: TensorType,
    hx: TensorType,
    w_ih: TensorType,
    w_hh: TensorType,
    b_ih: TensorType,
    b_hh: TensorType,
    packed_ih: TensorType,
    packed_hh: TensorType,
    col_offsets_ih: TensorType,
    col_offsets_hh: TensorType,
    scale_ih: float,
    scale_hh: float,
    zero_point_ih: float,
    zero_point_hh: float,
) -> TensorType:
    # quantized_gru_cell(Tensor input, Tensor hx, Tensor w_ih, Tensor w_hh, Tensor b_ih, Tensor b_hh, Tensor packed_ih, Tensor packed_hh, Tensor col_offsets_ih, Tensor col_offsets_hh, Scalar scale_ih, Scalar scale_hh, Scalar zero_point_ih, Scalar zero_point_hh) -> Tensor

    raise NotImplementedError()


def aten_quantized_lstm_cell(
    input: TensorType,
    hx: Sequence[TensorType],
    w_ih: TensorType,
    w_hh: TensorType,
    b_ih: TensorType,
    b_hh: TensorType,
    packed_ih: TensorType,
    packed_hh: TensorType,
    col_offsets_ih: TensorType,
    col_offsets_hh: TensorType,
    scale_ih: float,
    scale_hh: float,
    zero_point_ih: float,
    zero_point_hh: float,
) -> tuple[TensorType, TensorType]:
    # quantized_lstm_cell(Tensor input, Tensor[] hx, Tensor w_ih, Tensor w_hh, Tensor b_ih, Tensor b_hh, Tensor packed_ih, Tensor packed_hh, Tensor col_offsets_ih, Tensor col_offsets_hh, Scalar scale_ih, Scalar scale_hh, Scalar zero_point_ih, Scalar zero_point_hh) -> (Tensor, Tensor)

    raise NotImplementedError()


def aten_quantized_max_pool1d(
    self: TensorType,
    kernel_size: Sequence[int],
    stride: Optional[Sequence[int]] = None,
    padding: Sequence[int] = (0,),
    dilation: Sequence[int] = (1,),
    ceil_mode: bool = False,
) -> TensorType:
    # quantized_max_pool1d(Tensor self, int[1] kernel_size, int[1] stride=[], int[1] padding=0, int[1] dilation=1, bool ceil_mode=False) -> Tensor

    raise NotImplementedError()


def aten_quantized_max_pool2d(
    self: TensorType,
    kernel_size: Sequence[int],
    stride: Optional[Sequence[int]] = None,
    padding: Sequence[int] = (0, 0),
    dilation: Sequence[int] = (1, 1),
    ceil_mode: bool = False,
) -> TensorType:
    # quantized_max_pool2d(Tensor self, int[2] kernel_size, int[2] stride=[], int[2] padding=0, int[2] dilation=1, bool ceil_mode=False) -> Tensor

    raise NotImplementedError()


def aten_quantized_rnn_relu_cell(
    input: TensorType,
    hx: TensorType,
    w_ih: TensorType,
    w_hh: TensorType,
    b_ih: TensorType,
    b_hh: TensorType,
    packed_ih: TensorType,
    packed_hh: TensorType,
    col_offsets_ih: TensorType,
    col_offsets_hh: TensorType,
    scale_ih: float,
    scale_hh: float,
    zero_point_ih: float,
    zero_point_hh: float,
) -> TensorType:
    # quantized_rnn_relu_cell(Tensor input, Tensor hx, Tensor w_ih, Tensor w_hh, Tensor b_ih, Tensor b_hh, Tensor packed_ih, Tensor packed_hh, Tensor col_offsets_ih, Tensor col_offsets_hh, Scalar scale_ih, Scalar scale_hh, Scalar zero_point_ih, Scalar zero_point_hh) -> Tensor

    raise NotImplementedError()


def aten_quantized_rnn_tanh_cell(
    input: TensorType,
    hx: TensorType,
    w_ih: TensorType,
    w_hh: TensorType,
    b_ih: TensorType,
    b_hh: TensorType,
    packed_ih: TensorType,
    packed_hh: TensorType,
    col_offsets_ih: TensorType,
    col_offsets_hh: TensorType,
    scale_ih: float,
    scale_hh: float,
    zero_point_ih: float,
    zero_point_hh: float,
) -> TensorType:
    # quantized_rnn_tanh_cell(Tensor input, Tensor hx, Tensor w_ih, Tensor w_hh, Tensor b_ih, Tensor b_hh, Tensor packed_ih, Tensor packed_hh, Tensor col_offsets_ih, Tensor col_offsets_hh, Scalar scale_ih, Scalar scale_hh, Scalar zero_point_ih, Scalar zero_point_hh) -> Tensor

    raise NotImplementedError()


def aten_rad2deg(self: TensorType) -> TensorType:
    # rad2deg(Tensor self) -> Tensor

    raise NotImplementedError()


def aten_rand(size: INT64) -> TensorType:
    # rand(SymInt[] size, *, ScalarType? dtype=None, Layout? layout=None, Device? device=None, bool? pin_memory=None) -> Tensor

    raise NotImplementedError()


def aten_rand_like(self: TensorType, memory_format: Optional[str] = None) -> TensorType:
    # rand_like(Tensor self, *, ScalarType? dtype=None, Layout? layout=None, Device? device=None, bool? pin_memory=None, MemoryFormat? memory_format=None) -> Tensor

    raise NotImplementedError()


def aten_randint(high: int, size: INT64) -> TensorType:
    # randint(int high, SymInt[] size, *, ScalarType? dtype=long, Layout? layout=None, Device? device=None, bool? pin_memory=None) -> Tensor

    raise NotImplementedError()


def aten_randint_like(
    self: TensorType, high: int, memory_format: Optional[str] = None
) -> TensorType:
    # randint_like(Tensor self, int high, *, ScalarType? dtype=None, Layout? layout=None, Device? device=None, bool? pin_memory=None, MemoryFormat? memory_format=None) -> Tensor

    raise NotImplementedError()


def aten_randn(size: INT64) -> TensorType:
    # randn(SymInt[] size, *, ScalarType? dtype=None, Layout? layout=None, Device? device=None, bool? pin_memory=None) -> Tensor

    raise NotImplementedError()


def aten_randn_like(self: TensorType, memory_format: Optional[str] = None) -> TensorType:
    # randn_like(Tensor self, *, ScalarType? dtype=None, Layout? layout=None, Device? device=None, bool? pin_memory=None, MemoryFormat? memory_format=None) -> Tensor

    raise NotImplementedError()


def aten_randperm(n: int) -> TensorType:
    # randperm(int n, *, ScalarType? dtype=long, Layout? layout=None, Device? device=None, bool? pin_memory=None) -> Tensor

    raise NotImplementedError()


def aten_range(start: float, end: float) -> TensorType:
    # range(Scalar start, Scalar end, *, ScalarType? dtype=None, Layout? layout=None, Device? device=None, bool? pin_memory=None) -> Tensor

    raise NotImplementedError()


def aten_ravel(self: TensorType) -> TensorType:
    # ravel(Tensor(a) self) -> Tensor(a)

    raise NotImplementedError()


def aten_real(self: TensorType) -> TensorType:
    # real(Tensor(a) self) -> Tensor(a)

    raise NotImplementedError()


def aten_reciprocal(self: TensorType) -> TensorType:
    # reciprocal(Tensor self) -> Tensor

    raise NotImplementedError()


def aten_record_stream(self: TensorType, s: str) -> Any:
    # record_stream(Tensor(a!) self, Stream s) -> ()

    raise NotImplementedError()


def aten_refine_names(self: TensorType, names: Sequence[str]) -> TensorType:
    # refine_names(Tensor(a) self, Dimname[] names) -> Tensor(a)

    raise NotImplementedError()


def aten_relu(self: TensorType) -> TensorType:
    # relu(Tensor self) -> Tensor

    raise NotImplementedError()


def aten_remainder(self: TensorType, other: TensorType) -> TensorType:
    # remainder.Tensor(Tensor self, Tensor other) -> Tensor

    raise NotImplementedError()


def aten_rename(self: TensorType, names: Optional[str]) -> TensorType:
    # rename(Tensor(a) self, Dimname[]? names) -> Tensor(a)

    raise NotImplementedError()


def aten_renorm(self: TensorType, p: float, dim: int, maxnorm: float) -> TensorType:
    # renorm(Tensor self, Scalar p, int dim, Scalar maxnorm) -> Tensor

    raise NotImplementedError()


def aten_repeat(self: TensorType, repeats: INT64) -> TensorType:
    # repeat(Tensor self, SymInt[] repeats) -> Tensor

    raise NotImplementedError()


def aten_repeat_interleave(
    repeats: TensorType, output_size: Optional[int] = None
) -> TensorType:
    # repeat_interleave.Tensor(Tensor repeats, *, int? output_size=None) -> Tensor

    raise NotImplementedError()


def aten_reshape(self: TensorType, shape: INT64) -> TensorType:
    # reshape(Tensor(a) self, SymInt[] shape) -> Tensor(a)

    raise NotImplementedError()


def aten_reshape_as(self: TensorType, other: TensorType) -> TensorType:
    # reshape_as(Tensor(a) self, Tensor other) -> Tensor(a)

    raise NotImplementedError()


def aten_resolve_conj(self: TensorType) -> TensorType:
    # resolve_conj(Tensor(a) self) -> Tensor(a)

    raise NotImplementedError()


def aten_resolve_neg(self: TensorType) -> TensorType:
    # resolve_neg(Tensor(a) self) -> Tensor(a)

    raise NotImplementedError()


def aten_result_type(tensor: TensorType, other: TensorType) -> int:
    # result_type.Tensor(Tensor tensor, Tensor other) -> ScalarType

    raise NotImplementedError()


def aten_retain_grad(self: TensorType) -> Any:
    # retain_grad(Tensor(a!) self) -> ()

    raise NotImplementedError()


def aten_retains_grad(self: TensorType) -> bool:
    # retains_grad(Tensor self) -> bool

    raise NotImplementedError()


def aten_rnn_relu_cell(
    input: TensorType,
    hx: TensorType,
    w_ih: TensorType,
    w_hh: TensorType,
    b_ih: Optional[TensorType] = None,
    b_hh: Optional[TensorType] = None,
) -> TensorType:
    # rnn_relu_cell(Tensor input, Tensor hx, Tensor w_ih, Tensor w_hh, Tensor? b_ih=None, Tensor? b_hh=None) -> Tensor

    raise NotImplementedError()


def aten_rnn_tanh_cell(
    input: TensorType,
    hx: TensorType,
    w_ih: TensorType,
    w_hh: TensorType,
    b_ih: Optional[TensorType] = None,
    b_hh: Optional[TensorType] = None,
) -> TensorType:
    # rnn_tanh_cell(Tensor input, Tensor hx, Tensor w_ih, Tensor w_hh, Tensor? b_ih=None, Tensor? b_hh=None) -> Tensor

    raise NotImplementedError()


def aten_roll(
    self: TensorType, shifts: Sequence[int], dims: Optional[Sequence[int]] = None
) -> TensorType:
    # roll(Tensor self, int[1] shifts, int[1] dims=[]) -> Tensor

    raise NotImplementedError()


def aten_rot90(self: TensorType, k: int = 1, dims: Sequence[int] = (0, 1)) -> TensorType:
    # rot90(Tensor self, int k=1, int[] dims=[0,1]) -> Tensor

    raise NotImplementedError()


def aten_round(self: TensorType) -> TensorType:
    # round(Tensor self) -> Tensor

    raise NotImplementedError()


def aten_row_indices(self: TensorType) -> TensorType:
    # row_indices(Tensor(a) self) -> Tensor(a)

    raise NotImplementedError()


def aten_row_indices_copy(self: TensorType) -> TensorType:
    # row_indices_copy(Tensor self) -> Tensor

    raise NotImplementedError()


def aten_row_stack(tensors: Sequence[TensorType]) -> TensorType:
    # row_stack(Tensor[] tensors) -> Tensor

    raise NotImplementedError()


def aten_rrelu(
    self: TensorType,
    lower: float = 0.125,
    upper: float = 0.3333333333333333,
    training: bool = False,
    generator: Optional[str] = None,
) -> TensorType:
    # rrelu(Tensor self, Scalar lower=0.125, Scalar upper=0.3333333333333333, bool training=False, Generator? generator=None) -> Tensor

    raise NotImplementedError()


def aten_rshift(self: TensorType, other: TensorType) -> TensorType:
    # __rshift__.Tensor(Tensor self, Tensor other) -> Tensor

    raise NotImplementedError()


def aten_rsqrt(self: TensorType) -> TensorType:
    # rsqrt(Tensor self) -> Tensor

    raise NotImplementedError()


def aten_rsub(self: TensorType, other: TensorType, alpha: float = 1) -> TensorType:
    # rsub.Tensor(Tensor self, Tensor other, *, Scalar alpha=1) -> Tensor

    raise NotImplementedError()


def aten_scalar_tensor(s: float) -> TensorType:
    # scalar_tensor(Scalar s, *, ScalarType? dtype=None, Layout? layout=None, Device? device=None, bool? pin_memory=None) -> Tensor

    raise NotImplementedError()


def aten_scatter_add(
    self: TensorType, dim: int, index: TensorType, src: TensorType
) -> TensorType:
    # scatter_add(Tensor self, int dim, Tensor index, Tensor src) -> Tensor

    raise NotImplementedError()


def aten_searchsorted(
    sorted_sequence: TensorType,
    self: TensorType,
    out_int32: bool = False,
    right: bool = False,
    side: Optional[str] = None,
    sorter: Optional[TensorType] = None,
) -> TensorType:
    # searchsorted.Tensor(Tensor sorted_sequence, Tensor self, *, bool out_int32=False, bool right=False, str? side=None, Tensor? sorter=None) -> Tensor

    raise NotImplementedError()


def aten_segment_reduce(
    data: TensorType,
    reduce: str,
    lengths: Optional[TensorType] = None,
    indices: Optional[TensorType] = None,
    offsets: Optional[TensorType] = None,
    axis: int = 0,
    unsafe: bool = False,
    initial: Optional[float] = None,
) -> TensorType:
    # segment_reduce(Tensor data, str reduce, *, Tensor? lengths=None, Tensor? indices=None, Tensor? offsets=None, int axis=0, bool unsafe=False, Scalar? initial=None) -> Tensor

    raise NotImplementedError()


def aten_select_backward(
    grad_output: TensorType, input_sizes: INT64, dim: int, index: int
) -> TensorType:
    # select_backward(Tensor grad_output, SymInt[] input_sizes, int dim, int index) -> Tensor

    raise NotImplementedError()


def aten_select_scatter(self: TensorType, src: TensorType, dim: int, index: int) -> TensorType:
    # select_scatter(Tensor self, Tensor src, int dim, int index) -> Tensor

    raise NotImplementedError()


def aten_selu(self):
    # selu(Tensor self) -> Tensor

    return op.Selu(self)


def aten_set_data(self: TensorType, new_data: TensorType) -> Any:
    # set_data(Tensor(a!) self, Tensor new_data) -> ()

    raise NotImplementedError()


def aten_sgn(self: TensorType) -> TensorType:
    # sgn(Tensor self) -> Tensor

    raise NotImplementedError()


def aten_sigmoid(self: TensorType) -> TensorType:
    # sigmoid(Tensor self) -> Tensor

    raise NotImplementedError()


def aten_sign(self: TensorType) -> TensorType:
    # sign(Tensor self) -> Tensor

    raise NotImplementedError()


def aten_signbit(self: TensorType) -> TensorType:
    # signbit(Tensor self) -> Tensor

    raise NotImplementedError()


def aten_sin(self: TensorType) -> TensorType:
    # sin(Tensor self) -> Tensor

    raise NotImplementedError()


def aten_sinc(self: TensorType) -> TensorType:
    # sinc(Tensor self) -> Tensor

    raise NotImplementedError()


def aten_sinh(self: TensorType) -> TensorType:
    # sinh(Tensor self) -> Tensor

    raise NotImplementedError()


def aten_slice(
    self: TensorType,
    dim: int = 0,
    start: Optional[INT64] = None,
    end: Optional[INT64] = None,
    step: INT64 = 1,
) -> TensorType:
    # slice.Tensor(Tensor(a) self, int dim=0, SymInt? start=None, SymInt? end=None, SymInt step=1) -> Tensor(a)

    raise NotImplementedError()


def aten_slice_backward(
    grad_output: TensorType,
    input_sizes: INT64,
    dim: int,
    start: INT64,
    end: INT64,
    step: INT64,
) -> TensorType:
    # slice_backward(Tensor grad_output, SymInt[] input_sizes, int dim, SymInt start, SymInt end, SymInt step) -> Tensor

    raise NotImplementedError()


def aten_slice_copy(
    self: TensorType,
    dim: int = 0,
    start: Optional[INT64] = None,
    end: Optional[INT64] = None,
    step: INT64 = 1,
) -> TensorType:
    # slice_copy.Tensor(Tensor self, int dim=0, SymInt? start=None, SymInt? end=None, SymInt step=1) -> Tensor

    raise NotImplementedError()


def aten_slice_scatter(
    self: TensorType,
    src: TensorType,
    dim: int = 0,
    start: Optional[INT64] = None,
    end: Optional[INT64] = None,
    step: INT64 = 1,
) -> TensorType:
    # slice_scatter(Tensor self, Tensor src, int dim=0, SymInt? start=None, SymInt? end=None, SymInt step=1) -> Tensor

    raise NotImplementedError()


def aten_slogdet(self: TensorType) -> tuple[TensorType, TensorType]:
    # slogdet(Tensor self) -> (Tensor sign, Tensor logabsdet)

    raise NotImplementedError()


def aten_smm(self: TensorType, mat2: TensorType) -> TensorType:
    # smm(Tensor self, Tensor mat2) -> Tensor

    raise NotImplementedError()


def aten_sort(
    self: TensorType, dim: int = -1, descending: bool = False
) -> tuple[TensorType, TensorType]:
    # sort(Tensor self, int dim=-1, bool descending=False) -> (Tensor values, Tensor indices)

    raise NotImplementedError()


def aten_sparse_dim(self: TensorType) -> int:
    # sparse_dim(Tensor self) -> int

    raise NotImplementedError()


def aten_sparse_mask(self: TensorType, mask: TensorType) -> TensorType:
    # sparse_mask(Tensor self, Tensor mask) -> Tensor

    raise NotImplementedError()


def aten_split(self: TensorType, split_size: INT64, dim: int = 0) -> TensorType:
    # split.Tensor(Tensor(a -> *) self, SymInt split_size, int dim=0) -> Tensor(a)[]

    raise NotImplementedError()


def aten_split_copy(self: TensorType, split_size: INT64, dim: int = 0) -> TensorType:
    # split_copy.Tensor(Tensor self, SymInt split_size, int dim=0) -> Tensor[]

    raise NotImplementedError()


def aten_split_with_sizes(self: TensorType, split_sizes: INT64, dim: int = 0) -> TensorType:
    # split_with_sizes(Tensor(a -> *) self, SymInt[] split_sizes, int dim=0) -> Tensor(a)[]

    raise NotImplementedError()


def aten_split_with_sizes_copy(
    self: TensorType, split_sizes: INT64, dim: int = 0
) -> TensorType:
    # split_with_sizes_copy(Tensor self, SymInt[] split_sizes, int dim=0) -> Tensor[]

    raise NotImplementedError()


def aten_sqrt(self: TensorType) -> TensorType:
    # sqrt(Tensor self) -> Tensor

    raise NotImplementedError()


def aten_square(self: TensorType) -> TensorType:
    # square(Tensor self) -> Tensor

    raise NotImplementedError()


def aten_squeeze(self: TensorType) -> TensorType:
    # squeeze(Tensor(a) self) -> Tensor(a)

    raise NotImplementedError()


def aten_squeeze_copy(self: TensorType) -> TensorType:
    # squeeze_copy(Tensor self) -> Tensor

    raise NotImplementedError()


def aten_sspaddmm(
    self: TensorType, mat1: TensorType, mat2: TensorType, beta: float = 1, alpha: float = 1
) -> TensorType:
    # sspaddmm(Tensor self, Tensor mat1, Tensor mat2, *, Scalar beta=1, Scalar alpha=1) -> Tensor

    raise NotImplementedError()


def aten_stack(tensors: Sequence[TensorType], dim: int = 0) -> TensorType:
    # stack(Tensor[] tensors, int dim=0) -> Tensor

    raise NotImplementedError()


def aten_std(self: TensorType, unbiased: bool = True) -> TensorType:
    # std(Tensor self, bool unbiased=True) -> Tensor

    raise NotImplementedError()


def aten_std_mean(self: TensorType, unbiased: bool = True) -> tuple[TensorType, TensorType]:
    # std_mean(Tensor self, bool unbiased=True) -> (Tensor, Tensor)

    raise NotImplementedError()


def aten_stft(
    self: TensorType,
    n_fft: int,
    hop_length: Optional[int] = None,
    win_length: Optional[int] = None,
    window: Optional[TensorType] = None,
    normalized: bool = False,
    onesided: Optional[bool] = None,
    return_complex: Optional[bool] = None,
) -> TensorType:
    # stft(Tensor self, int n_fft, int? hop_length=None, int? win_length=None, Tensor? window=None, bool normalized=False, bool? onesided=None, bool? return_complex=None) -> Tensor

    raise NotImplementedError()


def aten_sub(self, other, alpha: float = 1) -> TensorType:
    # sub.Tensor(Tensor self, Tensor other, *, Scalar alpha=1) -> Tensor

    if alpha != 1:
        other = op.Mul(other, alpha)  # type: ignore[arg-type]

    return op.Sub(self, other)


def aten_subtract(self: TensorType, other: TensorType, alpha: float = 1) -> TensorType:
    # subtract.Tensor(Tensor self, Tensor other, *, Scalar alpha=1) -> Tensor

    raise NotImplementedError()


def aten_sum(self: TensorType, dtype: Optional[int] = None) -> TensorType:
    # sum(Tensor self, *, ScalarType? dtype=None) -> Tensor

    raise NotImplementedError()


def aten_sum_to_size(self: TensorType, size: Sequence[int]) -> TensorType:
    # sum_to_size(Tensor self, int[] size) -> Tensor

    raise NotImplementedError()


def aten_svd(
    self: TensorType, some: bool = True, compute_uv: bool = True
) -> tuple[TensorType, TensorType, TensorType]:
    # svd(Tensor self, bool some=True, bool compute_uv=True) -> (Tensor U, Tensor S, Tensor V)

    raise NotImplementedError()


def aten_swapaxes(self: TensorType, axis0: int, axis1: int) -> TensorType:
    # swapaxes(Tensor(a) self, int axis0, int axis1) -> Tensor(a)

    raise NotImplementedError()


def aten_swapdims(self: TensorType, dim0: int, dim1: int) -> TensorType:
    # swapdims(Tensor(a) self, int dim0, int dim1) -> Tensor(a)

    raise NotImplementedError()


def aten_symeig(
    self: TensorType, eigenvectors: bool = False, upper: bool = True
) -> tuple[TensorType, TensorType]:
    # symeig(Tensor self, bool eigenvectors=False, bool upper=True) -> (Tensor eigenvalues, Tensor eigenvectors)

    raise NotImplementedError()


def aten_t(self: TensorType) -> TensorType:
    # t(Tensor(a) self) -> Tensor(a)

    raise NotImplementedError()


def aten_t_copy(self: TensorType) -> TensorType:
    # t_copy(Tensor self) -> Tensor

    raise NotImplementedError()


def aten_take(self: TensorType, index: TensorType) -> TensorType:
    # take(Tensor self, Tensor index) -> Tensor

    raise NotImplementedError()


def aten_take_along_dim(
    self: TensorType, indices: TensorType, dim: Optional[int] = None
) -> TensorType:
    # take_along_dim(Tensor self, Tensor indices, int? dim=None) -> Tensor

    raise NotImplementedError()


def aten_tan(self: TensorType) -> TensorType:
    # tan(Tensor self) -> Tensor

    raise NotImplementedError()


def aten_tanh(self: TensorType) -> TensorType:
    # tanh(Tensor self) -> Tensor

    raise NotImplementedError()


def aten_tensordot(
    self: TensorType, other: TensorType, dims_self: Sequence[int], dims_other: Sequence[int]
) -> TensorType:
    # tensordot(Tensor self, Tensor other, int[] dims_self, int[] dims_other) -> Tensor

    raise NotImplementedError()


def aten_threshold(self: TensorType, threshold: float, value: float) -> TensorType:
    # threshold(Tensor self, Scalar threshold, Scalar value) -> Tensor

    raise NotImplementedError()


def aten_threshold_backward(
    grad_output: TensorType, self: TensorType, threshold: float
) -> TensorType:
    # threshold_backward(Tensor grad_output, Tensor self, Scalar threshold) -> Tensor

    raise NotImplementedError()


def aten_tile(self: TensorType, dims: Sequence[int]) -> TensorType:
    # tile(Tensor self, int[] dims) -> Tensor

    raise NotImplementedError()


def aten_to_dense(self: TensorType, dtype: Optional[int] = None) -> TensorType:
    # to_dense(Tensor self, ScalarType? dtype=None) -> Tensor

    raise NotImplementedError()


def aten_to_dense_backward(grad: TensorType, input: TensorType) -> TensorType:
    # to_dense_backward(Tensor grad, Tensor input) -> Tensor

    raise NotImplementedError()


def aten_to_mkldnn(self: TensorType, dtype: Optional[int] = None) -> TensorType:
    # to_mkldnn(Tensor self, ScalarType? dtype=None) -> Tensor

    raise NotImplementedError()


def aten_to_mkldnn_backward(grad: TensorType, input: TensorType) -> TensorType:
    # to_mkldnn_backward(Tensor grad, Tensor input) -> Tensor

    raise NotImplementedError()


def aten_to_padded_tensor(
    self: TensorType, padding: float, output_size: Optional[INT64] = None
) -> TensorType:
    # to_padded_tensor(Tensor self, float padding, SymInt[]? output_size=None) -> Tensor

    raise NotImplementedError()


def aten_to_sparse(self: TensorType) -> TensorType:
    # to_sparse(Tensor self) -> Tensor

    raise NotImplementedError()


def aten_to_sparse_bsc(self: TensorType, blocksize: Sequence[int]) -> TensorType:
    # to_sparse_bsc(Tensor self, int[2] blocksize) -> Tensor

    raise NotImplementedError()


def aten_to_sparse_bsr(self: TensorType, blocksize: Sequence[int]) -> TensorType:
    # to_sparse_bsr(Tensor self, int[2] blocksize) -> Tensor

    raise NotImplementedError()


def aten_to_sparse_csc(self: TensorType) -> TensorType:
    # to_sparse_csc(Tensor self) -> Tensor

    raise NotImplementedError()


def aten_to_sparse_csr(self: TensorType) -> TensorType:
    # to_sparse_csr(Tensor self) -> Tensor

    raise NotImplementedError()


def aten_topk(
    self: TensorType, k: int, dim: int = -1, largest: bool = True, sorted: bool = True
) -> tuple[TensorType, TensorType]:
    # topk(Tensor self, int k, int dim=-1, bool largest=True, bool sorted=True) -> (Tensor values, Tensor indices)

    raise NotImplementedError()


def aten_trace(self: TensorType) -> TensorType:
    # trace(Tensor self) -> Tensor

    raise NotImplementedError()


def aten_trace_backward(grad: TensorType, sizes: INT64) -> TensorType:
    # trace_backward(Tensor grad, SymInt[] sizes) -> Tensor

    raise NotImplementedError()


def aten_triangular_solve(
    self: TensorType,
    A: TensorType,
    upper: bool = True,
    transpose: bool = False,
    unitriangular: bool = False,
) -> tuple[TensorType, TensorType]:
    # triangular_solve(Tensor self, Tensor A, bool upper=True, bool transpose=False, bool unitriangular=False) -> (Tensor solution, Tensor cloned_coefficient)

    raise NotImplementedError()


def aten_tril(self: TensorType, diagonal: int = 0) -> TensorType:
    # tril(Tensor self, int diagonal=0) -> Tensor

    raise NotImplementedError()


def aten_tril_indices(row: int, col: int, offset: int = 0) -> TensorType:
    # tril_indices(int row, int col, int offset=0, *, ScalarType? dtype=long, Layout? layout=None, Device? device=None, bool? pin_memory=None) -> Tensor

    raise NotImplementedError()


def aten_triplet_margin_loss(
    anchor: TensorType,
    positive: TensorType,
    negative: TensorType,
    margin: float = 1.0,
    p: float = 2,
    eps: float = 1e-06,
    swap: bool = False,
    reduction: int = 1,
) -> TensorType:
    # triplet_margin_loss(Tensor anchor, Tensor positive, Tensor negative, float margin=1.0, float p=2, float eps=1e-06, bool swap=False, int reduction=Mean) -> Tensor

    raise NotImplementedError()


def aten_triu(self: TensorType, diagonal: int = 0) -> TensorType:
    # triu(Tensor self, int diagonal=0) -> Tensor

    raise NotImplementedError()


def aten_triu_indices(row: int, col: int, offset: int = 0) -> TensorType:
    # triu_indices(int row, int col, int offset=0, *, ScalarType? dtype=long, Layout? layout=None, Device? device=None, bool? pin_memory=None) -> Tensor

    raise NotImplementedError()


def aten_true_divide(self: TensorType, other: TensorType) -> TensorType:
    # true_divide.Tensor(Tensor self, Tensor other) -> Tensor

    raise NotImplementedError()


def aten_trunc(self: TensorType) -> TensorType:
    # trunc(Tensor self) -> Tensor

    raise NotImplementedError()


def aten_type_as(self: TensorType, other: TensorType) -> TensorType:
    # type_as(Tensor self, Tensor other) -> Tensor

    raise NotImplementedError()


def aten_unfold(self: TensorType, dimension: int, size: int, step: int) -> TensorType:
    # unfold(Tensor(a) self, int dimension, int size, int step) -> Tensor(a)

    raise NotImplementedError()


def aten_unfold_backward(
    grad_in: TensorType, input_sizes: INT64, dim: int, size: int, step: int
) -> TensorType:
    # unfold_backward(Tensor grad_in, SymInt[] input_sizes, int dim, int size, int step) -> Tensor

    raise NotImplementedError()


def aten_unfold_copy(self: TensorType, dimension: int, size: int, step: int) -> TensorType:
    # unfold_copy(Tensor self, int dimension, int size, int step) -> Tensor

    raise NotImplementedError()


def aten_unique_consecutive(
    self: TensorType,
    return_inverse: bool = False,
    return_counts: bool = False,
    dim: Optional[int] = None,
) -> tuple[TensorType, TensorType, TensorType]:
    # unique_consecutive(Tensor self, bool return_inverse=False, bool return_counts=False, int? dim=None) -> (Tensor, Tensor, Tensor)

    raise NotImplementedError()


def aten_unique_dim(
    self: TensorType,
    dim: int,
    sorted: bool = True,
    return_inverse: bool = False,
    return_counts: bool = False,
) -> tuple[TensorType, TensorType, TensorType]:
    # unique_dim(Tensor self, int dim, bool sorted=True, bool return_inverse=False, bool return_counts=False) -> (Tensor, Tensor, Tensor)

    raise NotImplementedError()


def aten_unique_dim_consecutive(
    self: TensorType, dim: int, return_inverse: bool = False, return_counts: bool = False
) -> tuple[TensorType, TensorType, TensorType]:
    # unique_dim_consecutive(Tensor self, int dim, bool return_inverse=False, bool return_counts=False) -> (Tensor, Tensor, Tensor)

    raise NotImplementedError()


def aten_unsafe_chunk(self: TensorType, chunks: int, dim: int = 0) -> TensorType:
    # unsafe_chunk(Tensor self, int chunks, int dim=0) -> Tensor[]

    raise NotImplementedError()


def aten_unsafe_split(self: TensorType, split_size: INT64, dim: int = 0) -> TensorType:
    # unsafe_split.Tensor(Tensor self, SymInt split_size, int dim=0) -> Tensor[]

    raise NotImplementedError()


def aten_unsafe_split_with_sizes(
    self: TensorType, split_sizes: INT64, dim: int = 0
) -> TensorType:
    # unsafe_split_with_sizes(Tensor self, SymInt[] split_sizes, int dim=0) -> Tensor[]

    raise NotImplementedError()


def aten_unsqueeze(self: TensorType, dim: int) -> TensorType:
    # unsqueeze(Tensor(a) self, int dim) -> Tensor(a)

    raise NotImplementedError()


def aten_unsqueeze_copy(self: TensorType, dim: int) -> TensorType:
    # unsqueeze_copy(Tensor self, int dim) -> Tensor

    raise NotImplementedError()


def aten_value_selecting_reduction_backward(
    grad: TensorType, dim: int, indices: TensorType, sizes: INT64, keepdim: bool
) -> TensorType:
    # value_selecting_reduction_backward(Tensor grad, int dim, Tensor indices, SymInt[] sizes, bool keepdim) -> Tensor

    raise NotImplementedError()


def aten_values(self: TensorType) -> TensorType:
    # values(Tensor(a) self) -> Tensor(a)

    raise NotImplementedError()


def aten_values_copy(self: TensorType) -> TensorType:
    # values_copy(Tensor self) -> Tensor

    raise NotImplementedError()


def aten_vander(
    x: TensorType, N: Optional[int] = None, increasing: bool = False
) -> TensorType:
    # vander(Tensor x, int? N=None, bool increasing=False) -> Tensor

    raise NotImplementedError()


def aten_var(self: TensorType, unbiased: bool = True) -> TensorType:
    # var(Tensor self, bool unbiased=True) -> Tensor

    raise NotImplementedError()


def aten_var_mean(self: TensorType, unbiased: bool = True) -> tuple[TensorType, TensorType]:
    # var_mean(Tensor self, bool unbiased=True) -> (Tensor, Tensor)

    raise NotImplementedError()


def aten_vdot(self: TensorType, other: TensorType) -> TensorType:
    # vdot(Tensor self, Tensor other) -> Tensor

    raise NotImplementedError()


def aten_view(self: TensorType, size: INT64) -> TensorType:
    # view(Tensor(a) self, SymInt[] size) -> Tensor(a)

    raise NotImplementedError()


def aten_view_as(self: TensorType, other: TensorType) -> TensorType:
    # view_as(Tensor(a) self, Tensor other) -> Tensor(a)

    raise NotImplementedError()


def aten_view_as_complex(self: TensorType) -> TensorType:
    # view_as_complex(Tensor(a) self) -> Tensor(a)

    raise NotImplementedError()


def aten_view_as_complex_copy(self: TensorType) -> TensorType:
    # view_as_complex_copy(Tensor self) -> Tensor

    raise NotImplementedError()


def aten_view_as_real(self: TensorType) -> TensorType:
    # view_as_real(Tensor(a) self) -> Tensor(a)

    raise NotImplementedError()


def aten_view_as_real_copy(self: TensorType) -> TensorType:
    # view_as_real_copy(Tensor self) -> Tensor

    raise NotImplementedError()


def aten_view_copy(self: TensorType, size: INT64) -> TensorType:
    # view_copy(Tensor self, SymInt[] size) -> Tensor

    raise NotImplementedError()


def aten_vstack(tensors: Sequence[TensorType]) -> TensorType:
    # vstack(Tensor[] tensors) -> Tensor

    raise NotImplementedError()


def aten_where(condition: TensorType) -> TensorType:
    # where(Tensor condition) -> Tensor[]

    raise NotImplementedError()


def aten_xlogy(self: TensorType, other: TensorType) -> TensorType:
    # xlogy.Tensor(Tensor self, Tensor other) -> Tensor

    raise NotImplementedError()


def aten_xor(self: TensorType, other: TensorType) -> TensorType:
    # __xor__.Tensor(Tensor self, Tensor other) -> Tensor

    raise NotImplementedError()


def aten_zeros(size: INT64) -> TensorType:
    # zeros(SymInt[] size, *, ScalarType? dtype=None, Layout? layout=None, Device? device=None, bool? pin_memory=None) -> Tensor

    raise NotImplementedError()


def aten_zeros_like(self: TensorType, memory_format: Optional[str] = None) -> TensorType:
    # zeros_like(Tensor self, *, ScalarType? dtype=None, Layout? layout=None, Device? device=None, bool? pin_memory=None, MemoryFormat? memory_format=None) -> Tensor

    raise NotImplementedError()<|MERGE_RESOLUTION|>--- conflicted
+++ resolved
@@ -17,12 +17,7 @@
 
 from typing import Any, Optional, Sequence
 
-<<<<<<< HEAD
 from onnxscript import BOOL, INT64
-from onnxscript.function_libs.torch_aten.typing import TFloat
-=======
-from onnxscript import INT64
->>>>>>> c6b2cc48
 from onnxscript.onnx_opset import default_opset as op
 from onnxscript.onnx_types import TensorType
 
