# --------------------------------------------------------------------------
# Copyright (c) Microsoft Corporation. All rights reserved.
# Licensed under the MIT License.
# --------------------------------------------------------------------------
# mypy: disable-error-code="misc,arg-type,type-arg,valid-type,assignment,return-value"
"""torch.ops.aten operators under the `core` module.

- No inplace operators.
- All functions should not have the script() decorator. This is because
    we want to delay the compilation of the function.
"""
from __future__ import annotations

from typing import Any, Optional, Sequence, Tuple, Union

from onnxscript import BOOL, DOUBLE, FLOAT, INT16, INT32, INT64
from onnxscript.function_libs.torch_aten.registration import torch_op
from onnxscript.function_libs.torch_aten.tensor_typing import (
    IntType,
    TFloat,
    TFloatOrBFloat16,
    TInt,
    TReal,
    TrealOrUInt8,
    TRealUnlessFloat16OrInt8,
    TRealUnlessInt16OrInt8,
    TTensor,
)
from onnxscript.onnx_opset import opset17
from onnxscript.onnx_opset import opset18 as op
from onnxscript.onnx_types import TensorType

_INT64_MAX = 9223372036854775807


@torch_op("aten::abs")
def aten_abs(self: TReal) -> TReal:
    """abs(Tensor self) -> Tensor"""

    return op.Abs(self)


@torch_op("aten::acos")
def aten_acos(self: TFloat) -> TFloat:
    """acos(Tensor self) -> Tensor"""

    return op.Acos(self)


@torch_op("aten::acosh")
def aten_acosh(self: TFloat) -> TFloat:
    """acosh(Tensor self) -> Tensor"""

    return op.Acosh(self)


@torch_op("aten::add")
def aten_add(self: TReal, other: TReal, alpha: float = 1.0) -> TReal:
    """add.Tensor(Tensor self, Tensor other, *, Scalar alpha=1) -> Tensor"""
    alpha = op.CastLike(alpha, other)
    other = op.Mul(other, alpha)
    return op.Add(self, other)


def aten_addbmm(
    self: TensorType,
    batch1: TensorType,
    batch2: TensorType,
    beta: float = 1.0,
    alpha: float = 1.0,
) -> TensorType:
    """addbmm(Tensor self, Tensor batch1, Tensor batch2, *, Scalar beta=1, Scalar alpha=1) -> Tensor"""

    raise NotImplementedError()


def aten_addcdiv(
    self: TensorType, tensor1: TensorType, tensor2: TensorType, value: float = 1.0
) -> TensorType:
    """addcdiv(Tensor self, Tensor tensor1, Tensor tensor2, *, Scalar value=1) -> Tensor"""

    raise NotImplementedError()


def aten_addcmul(
    self: TensorType, tensor1: TensorType, tensor2: TensorType, value: float = 1.0
) -> TensorType:
    """addcmul(Tensor self, Tensor tensor1, Tensor tensor2, *, Scalar value=1) -> Tensor"""

    raise NotImplementedError()


@torch_op("aten::addmm")
def aten_addmm(
    self: TFloat, mat1: TFloat, mat2: TFloat, beta: float = 1.0, alpha: float = 1.0
) -> TFloat:
    """addmm(Tensor self, Tensor mat1, Tensor mat2, *, Scalar beta=1, Scalar alpha=1) -> Tensor"""

    # TODO(titaiwang): op.Gemm seems needed to take care of corner case according to old symbolic_fn.
    # Currently, it shows op-level validation failing on bloom.

    mat1_mat2 = op.MatMul(mat1, mat2)
    scaled_mat1_mat2 = op.Mul(mat1_mat2, alpha)
    scaled_self = op.Mul(self, beta)
    return op.Add(scaled_self, scaled_mat1_mat2)
    # return op.Gemm(mat1, mat2, self, alpha=alpha, beta=beta)


def aten_addmv(
    self: TensorType, mat: TensorType, vec: TensorType, beta: float = 1.0, alpha: float = 1.0
) -> TensorType:
    """addmv(Tensor self, Tensor mat, Tensor vec, *, Scalar beta=1, Scalar alpha=1) -> Tensor"""

    raise NotImplementedError()


def aten_addr(
    self: TensorType, vec1: TensorType, vec2: TensorType, beta: float = 1.0, alpha: float = 1.0
) -> TensorType:
    """addr(Tensor self, Tensor vec1, Tensor vec2, *, Scalar beta=1, Scalar alpha=1) -> Tensor"""

    raise NotImplementedError()


def aten_adjoint(self: TensorType) -> TensorType:
    """adjoint(Tensor(a) self) -> Tensor(a)"""

    raise NotImplementedError()


def aten_affine_grid_generator(
    theta: TensorType, size: Sequence[int], align_corners: bool
) -> TensorType:
    """affine_grid_generator(Tensor theta, int[] size, bool align_corners) -> Tensor"""

    raise NotImplementedError()


def aten_affine_grid_generator_backward(
    grad: TensorType, size: Sequence[int], align_corners: bool
) -> TensorType:
    """affine_grid_generator_backward(Tensor grad, int[] size, bool align_corners) -> Tensor"""

    raise NotImplementedError()


@torch_op("aten::alias")
def aten_alias(self: TTensor) -> TTensor:
    """alias(Tensor(a) self) -> Tensor(a)"""

    return op.Identity(self)


def aten_alias_copy(self: TensorType) -> TensorType:
    """alias_copy(Tensor self) -> Tensor"""

    raise NotImplementedError()


def aten_align_as(self: TensorType, other: TensorType) -> TensorType:
    """align_as(Tensor self, Tensor other) -> Tensor"""

    raise NotImplementedError()


def aten_align_tensors(tensors: Sequence[TensorType]) -> TensorType:
    """align_tensors(Tensor[] tensors) -> Tensor[]"""

    raise NotImplementedError()


def aten_align_to(self: TensorType, names: Sequence[str]) -> TensorType:
    """align_to(Tensor(a) self, Dimname[] names) -> Tensor(a)"""

    raise NotImplementedError()


def aten_all(self: TensorType) -> TensorType:
    """all(Tensor self) -> Tensor"""

    raise NotImplementedError()


def aten_allclose(
    self: TensorType,
    other: TensorType,
    rtol: float = 1e-05,
    atol: float = 1e-08,
    equal_nan: bool = False,
) -> bool:
    """allclose(Tensor self, Tensor other, float rtol=1e-05, float atol=1e-08, bool equal_nan=False) -> bool"""

    raise NotImplementedError()


def aten_alpha_dropout(input: TensorType, p: float, train: bool) -> TensorType:
    """alpha_dropout(Tensor input, float p, bool train) -> Tensor"""

    raise NotImplementedError()


@torch_op("aten::amax", trace_only=True)
def aten_amax(self: TReal, dim: Optional[int] = None, keepdim: bool = False) -> TReal:
    """amax(Tensor self, int[1] dim=[], bool keepdim=False) -> Tensor"""

    # TODO(justinchuby): Make dim INT64 after we upgrade to onnxruntime 1.14
    if dim is None:
        return opset17.ReduceMax(self, keepdims=keepdim)
    if not isinstance(dim, Sequence):
        dims = [dim]
    else:
        dims = list(dim)
    return _aten_amax_onnx(self, axes=dims, keepdims=keepdim)


@torch_op("aten::amax", overload=True)
def _aten_amax_onnx(self: TReal, axes: Sequence[int], keepdims: bool) -> TReal:
    """TODO(justinchuby): Use opset18 after we upgrade to onnxruntime 1.14"""
    if opset17.Size(opset17.Shape(self)) == 0:
        # Scalar
        result = self
    else:
        result = opset17.ReduceMax(self, axes=axes, keepdims=keepdims)
    return result


@torch_op("aten::amin", trace_only=True)
def aten_amin(self: TReal, dim: Optional[int] = None, keepdim: bool = False) -> TReal:
    """amin(Tensor self, int[1] dim=[], bool keepdim=False) -> Tensor"""

    # TODO(justinchuby): Make dim INT64 after we upgrade to onnxruntime 1.14
    if dim is None:
        return opset17.ReduceMin(self, keepdims=keepdim)
    if not isinstance(dim, Sequence):
        dims = [dim]
    else:
        dims = list(dim)
    return _aten_amin_onnx(self, axes=dims, keepdims=keepdim)


@torch_op("aten::amin", overload=True)
def _aten_amin_onnx(self: TReal, axes: Sequence[int], keepdims: bool) -> TReal:
    """TODO(justinchuby): Use opset18 after we upgrade to onnxruntime 1.14"""
    if opset17.Size(opset17.Shape(self)) == 0:
        # Scalar
        result = self
    else:
        result = opset17.ReduceMin(self, axes=axes, keepdims=keepdims)
    return result


def aten_aminmax(
    self: TensorType, dim: Optional[int] = None, keepdim: bool = False
) -> tuple[TensorType, TensorType]:
    """aminmax(Tensor self, *, int? dim=None, bool keepdim=False) -> (Tensor min, Tensor max)"""

    raise NotImplementedError()


def aten_and(self: TensorType, other: TensorType) -> TensorType:
    """__and__.Tensor(Tensor self, Tensor other) -> Tensor"""

    raise NotImplementedError()


def aten_angle(self: TensorType) -> TensorType:
    """angle(Tensor self) -> Tensor"""

    raise NotImplementedError()


def aten_any(self: TensorType) -> TensorType:
    """any(Tensor self) -> Tensor"""

    raise NotImplementedError()


def _range_supported(dtype: int) -> bool:
    """Returns true if the dtype is supported by the ONNX Range op."""
    return dtype in {
        DOUBLE.dtype,
        FLOAT.dtype,
        INT16.dtype,
        INT32.dtype,
        INT64.dtype,
    }


@torch_op("aten::arange", trace_only=True)
def aten_arange(end: Union[DOUBLE, FLOAT, INT16, INT32, INT64], dtype: int = -1) -> TensorType:
    """arange(Scalar end, *, ScalarType? dtype=None, Layout? layout=None, Device? device=None, bool? pin_memory=None) -> Tensor"""

    # NOTE: trace_only because both if branches need to be the same type, but we have
    # a cast in the if branch.

    if dtype == -1:
        zero = op.CastLike(0.0, end)
        one = op.CastLike(1.0, end)
        result = op.Range(zero, end, one)
    elif _range_supported(dtype):
        end = op.Cast(end, to=dtype)
        zero = op.Cast(0, to=dtype)
        one = op.Cast(1, to=dtype)
        result = op.Range(zero, end, one)
    else:
        # Cast input to float if dtype is not supported by Range,
        # because the input dtype may be e.g. bfloat16 / int8 etc.
        # which Range does not support. The output type is ensured because the output
        # is casted to the specified dtype.
        end = op.Cast(end, to=FLOAT.dtype)
        zero = op.Constant(value_float=0.0)
        one = op.Constant(value_float=1.0)
        result = op.Cast(op.Range(zero, end, one), to=dtype)

    return result


@torch_op("aten::arange", overload=True, trace_only=True)
def aten_arange_start(
    start: TRealUnlessFloat16OrInt8, end: TRealUnlessFloat16OrInt8, dtype: int = -1
) -> TensorType:
    """arange.start(Scalar start, Scalar end, *, ScalarType? dtype=None, Layout? layout=None, Device? device=None, bool? pin_memory=None) -> Tensor"""

    # NOTE: trace_only because both if branches need to be the same type, but we have
    # a cast in the if branch.

    if dtype == -1:
        one = op.CastLike(1.0, end)
        result = op.Range(start, end, one)
    elif _range_supported(dtype):
        end = op.Cast(end, to=dtype)
        start = op.Cast(start, to=dtype)
        one = op.Cast(1, to=dtype)
        result = op.Range(start, end, one)
    else:
        # Cast input to float if dtype is not supported by Range,
        # because the input dtype may be e.g. bfloat16 / int8 etc.
        # which Range does not support. The output type is ensured because the output
        # is casted to the specified dtype.
        end = op.Cast(end, to=FLOAT.dtype)
        start = op.Cast(start, to=FLOAT.dtype)
        one = op.Constant(value_float=1.0)
        result = op.Cast(op.Range(start, end, one), to=dtype)

    return result


@torch_op("aten::arange", overload=True, trace_only=True)
def aten_arange_start_step(
    start: TRealUnlessFloat16OrInt8,
    end: TRealUnlessFloat16OrInt8,
    step: TRealUnlessFloat16OrInt8,
    dtype: int = -1,
) -> TensorType:
    """arange.start_step(Scalar start, Scalar end, Scalar step=1, *, ScalarType? dtype=None, Layout? layout=None, Device? device=None, bool? pin_memory=None) -> Tensor"""

    # NOTE: trace_only because both if branches need to be the same type, but we have
    # a cast in the if branch.

    if dtype == -1:
        result = op.Range(start, end, step)
    elif _range_supported(dtype):
        end = op.Cast(end, to=dtype)
        start = op.Cast(start, to=dtype)
        step = op.Cast(step, to=dtype)
        result = op.Range(start, end, step)
    else:
        # Cast input to float if dtype is not supported by Range,
        # because the input dtype may be e.g. bfloat16 / int8 etc.
        # which Range does not support. The output type is ensured because the output
        # is casted to the specified dtype.
        end = op.Cast(end, to=FLOAT.dtype)
        start = op.Cast(start, to=FLOAT.dtype)
        step = op.Cast(step, to=FLOAT.dtype)
        result = op.Cast(op.Range(start, end, step), to=dtype)

    return result


def aten_arccos(self: TensorType) -> TensorType:
    """arccos(Tensor self) -> Tensor"""

    raise NotImplementedError()


def aten_arccosh(self: TensorType) -> TensorType:
    """arccosh(Tensor self) -> Tensor"""

    raise NotImplementedError()


def aten_arcsin(self: TensorType) -> TensorType:
    """arcsin(Tensor self) -> Tensor"""

    raise NotImplementedError()


def aten_arcsinh(self: TensorType) -> TensorType:
    """arcsinh(Tensor self) -> Tensor"""

    raise NotImplementedError()


def aten_arctan(self: TensorType) -> TensorType:
    """arctan(Tensor self) -> Tensor"""

    raise NotImplementedError()


def aten_arctan2(self: TensorType, other: TensorType) -> TensorType:
    """arctan2(Tensor self, Tensor other) -> Tensor"""

    raise NotImplementedError()


def aten_arctanh(self: TensorType) -> TensorType:
    """arctanh(Tensor self) -> Tensor"""

    raise NotImplementedError()


@torch_op("aten::argmax", trace_only=True)
def aten_argmax(self: TReal, dim: Optional[int] = None, keepdim: bool = False) -> TReal:
    """argmax(Tensor self, int? dim=None, bool keepdim=False) -> Tensor"""

    if dim is None:  # TODO: use OptionalHasElement(dim)
        self = op.Reshape(self, op.Constant(value_ints=[-1]))

    return aten_argmax_dim(self, dim=dim, keepdim=keepdim)


@torch_op("aten::argmax", overload=True)
def aten_argmax_dim(self: TReal, dim: int, keepdim: bool = False) -> TReal:
    """argmax(Tensor self, int? dim=None, bool keepdim=False) -> Tensor"""

    self_is_scaler = op.Size(op.Shape(self)) == 0
    if self_is_scaler:
        self = op.Reshape(self, op.Constant(value_ints=[-1]))

    result = op.ArgMax(self, axis=dim, keepdims=keepdim)
    if self_is_scaler:
        result = op.Squeeze(result)

    return result


@torch_op("aten::argmin", trace_only=True)
def aten_argmin(self: TReal, dim: Optional[int] = None, keepdim: bool = False) -> TReal:
    """argmin(Tensor self, int? dim=None, bool keepdim=False) -> Tensor"""

    if dim is None:  # TODO: use OptionalHasElement(dim)
        self = op.Reshape(self, op.Constant(value_ints=[-1]))

    return aten_argmin_dim(self, dim=dim, keepdim=keepdim)


@torch_op("aten::argmin", overload=True)
def aten_argmin_dim(self: TReal, dim: int, keepdim: bool = False) -> TReal:
    """argmin(Tensor self, int? dim=None, bool keepdim=False) -> Tensor"""

    self_is_scaler = op.Size(op.Shape(self)) == 0
    if self_is_scaler:
        self = op.Reshape(self, op.Constant(value_ints=[-1]))

    result = op.ArgMin(self, axis=dim, keepdims=keepdim)
    if self_is_scaler:
        result = op.Squeeze(result)

    return result


def aten_argsort(self: TensorType, dim: int = -1, descending: bool = False) -> TensorType:
    """argsort(Tensor self, int dim=-1, bool descending=False) -> Tensor"""

    raise NotImplementedError()


def aten_argwhere(self: TensorType) -> TensorType:
    """argwhere(Tensor self) -> Tensor"""

    raise NotImplementedError()


def aten_as_strided(
    self: TensorType, size: INT64, stride: INT64, storage_offset: Optional[INT64] = None
) -> TensorType:
    """as_strided(Tensor(a) self, SymInt[] size, SymInt[] stride, SymInt? storage_offset=None) -> Tensor(a)"""

    raise NotImplementedError()


def aten_as_strided_copy(
    self: TensorType, size: INT64, stride: INT64, storage_offset: Optional[INT64] = None
) -> TensorType:
    """as_strided_copy(Tensor self, SymInt[] size, SymInt[] stride, SymInt? storage_offset=None) -> Tensor"""

    raise NotImplementedError()


def aten_as_strided_scatter(
    self: TensorType,
    src: TensorType,
    size: INT64,
    stride: INT64,
    storage_offset: Optional[INT64] = None,
) -> TensorType:
    """as_strided_scatter(Tensor self, Tensor src, SymInt[] size, SymInt[] stride, SymInt? storage_offset=None) -> Tensor"""

    raise NotImplementedError()


@torch_op("aten::asin")
def aten_asin(self: TFloat) -> TFloat:
    """asin(Tensor self) -> Tensor"""

    return op.Asin(self)


@torch_op("aten::asinh")
def aten_asinh(self: TFloat) -> TFloat:
    """asinh(Tensor self) -> Tensor"""

    return op.Asinh(self)


@torch_op("aten::atan")
def aten_atan(self: TFloat) -> TFloat:
    """atan(Tensor self) -> Tensor"""

    return op.Atan(self)


def aten_atan2(self: TensorType, other: TensorType) -> TensorType:
    """atan2(Tensor self, Tensor other) -> Tensor"""

    raise NotImplementedError()


@torch_op("aten::atanh")
def aten_atanh(self: TFloat) -> TFloat:
    """atanh(Tensor self) -> Tensor"""

    return op.Atanh(self)


def aten_atleast_1d(self: TensorType) -> TensorType:
    """atleast_1d(Tensor self) -> Tensor"""

    raise NotImplementedError()


def aten_atleast_2d(self: TensorType) -> TensorType:
    """atleast_2d(Tensor self) -> Tensor"""

    raise NotImplementedError()


def aten_atleast_3d(self: TensorType) -> TensorType:
    """atleast_3d(Tensor self) -> Tensor"""

    raise NotImplementedError()


def aten_avg_pool1d(
    self: TensorType,
    kernel_size: Sequence[int],
    stride: Optional[Sequence[int]] = None,
    padding: Sequence[int] = (0,),
    ceil_mode: bool = False,
    count_include_pad: bool = True,
) -> TensorType:
    """avg_pool1d(Tensor self, int[1] kernel_size, int[1] stride=[], int[1] padding=0, bool ceil_mode=False, bool count_include_pad=True) -> Tensor"""

    raise NotImplementedError()


@torch_op("aten::baddbmm")
def aten_baddbmm(
    self: TrealOrUInt8,
    batch1: TRealUnlessInt16OrInt8,
    batch2: TRealUnlessInt16OrInt8,
    beta: float = 1.0,
    alpha: float = 1.0,
) -> TRealUnlessInt16OrInt8:
    """baddbmm(Tensor self, Tensor batch1, Tensor batch2, *, Scalar beta=1, Scalar alpha=1) -> Tensor"""
    batch_mul = op.MatMul(batch1, batch2)
    alpha_cast = op.CastLike(alpha, self)
    mul_a = op.Mul(batch_mul, alpha_cast)
    beta_cast = op.CastLike(beta, self)
    mul_b = op.Mul(self, beta_cast)
    return op.Add(mul_a, mul_b)


def aten_bartlett_window(window_length: int) -> TensorType:
    """bartlett_window(int window_length, *, ScalarType? dtype=None, Layout? layout=None, Device? device=None, bool? pin_memory=None) -> Tensor"""

    raise NotImplementedError()


def aten_batch_norm(
    input: TensorType,
    weight: Optional[TensorType],
    bias: Optional[TensorType],
    running_mean: Optional[TensorType],
    running_var: Optional[TensorType],
    training: bool,
    momentum: float,
    eps: float,
    cudnn_enabled: bool,
) -> TensorType:
    """batch_norm(Tensor input, Tensor? weight, Tensor? bias, Tensor? running_mean, Tensor? running_var, bool training, float momentum, float eps, bool cudnn_enabled) -> Tensor"""

    raise NotImplementedError()


def aten_batch_norm_backward_elemt(
    grad_out: TensorType,
    input: TensorType,
    mean: TensorType,
    invstd: TensorType,
    weight: Optional[TensorType],
    mean_dy: TensorType,
    mean_dy_xmu: TensorType,
    count: TensorType,
) -> TensorType:
    """batch_norm_backward_elemt(Tensor grad_out, Tensor input, Tensor mean, Tensor invstd, Tensor? weight, Tensor mean_dy, Tensor mean_dy_xmu, Tensor count) -> Tensor"""

    raise NotImplementedError()


def aten_batch_norm_backward_reduce(
    grad_out: TensorType,
    input: TensorType,
    mean: TensorType,
    invstd: TensorType,
    weight: Optional[TensorType],
    input_g: bool,
    weight_g: bool,
    bias_g: bool,
) -> tuple[TensorType, TensorType, TensorType, TensorType]:
    """batch_norm_backward_reduce(Tensor grad_out, Tensor input, Tensor mean, Tensor invstd, Tensor? weight, bool input_g, bool weight_g, bool bias_g) -> (Tensor, Tensor, Tensor, Tensor)"""

    raise NotImplementedError()


def aten_batch_norm_elemt(
    input: TensorType,
    weight: Optional[TensorType],
    bias: Optional[TensorType],
    mean: TensorType,
    invstd: TensorType,
    eps: float,
) -> TensorType:
    """batch_norm_elemt(Tensor input, Tensor? weight, Tensor? bias, Tensor mean, Tensor invstd, float eps) -> Tensor"""

    raise NotImplementedError()


def aten_batch_norm_gather_stats(
    input: TensorType,
    mean: TensorType,
    invstd: TensorType,
    running_mean: Optional[TensorType],
    running_var: Optional[TensorType],
    momentum: float,
    eps: float,
    count: int,
) -> tuple[TensorType, TensorType]:
    """batch_norm_gather_stats(Tensor input, Tensor mean, Tensor invstd, Tensor? running_mean, Tensor? running_var, float momentum, float eps, int count) -> (Tensor, Tensor)"""

    raise NotImplementedError()


def aten_batch_norm_gather_stats_with_counts(
    input: TensorType,
    mean: TensorType,
    invstd: TensorType,
    running_mean: Optional[TensorType],
    running_var: Optional[TensorType],
    momentum: float,
    eps: float,
    counts: TensorType,
) -> tuple[TensorType, TensorType]:
    """batch_norm_gather_stats_with_counts(Tensor input, Tensor mean, Tensor invstd, Tensor? running_mean, Tensor? running_var, float momentum, float eps, Tensor counts) -> (Tensor, Tensor)"""

    raise NotImplementedError()


def aten_batch_norm_stats(input: TensorType, eps: float) -> tuple[TensorType, TensorType]:
    """batch_norm_stats(Tensor input, float eps) -> (Tensor, Tensor)"""

    raise NotImplementedError()


def aten_batch_norm_update_stats(
    input: TensorType,
    running_mean: Optional[TensorType],
    running_var: Optional[TensorType],
    momentum: float,
) -> tuple[TensorType, TensorType]:
    """batch_norm_update_stats(Tensor input, Tensor? running_mean, Tensor? running_var, float momentum) -> (Tensor, Tensor)"""

    raise NotImplementedError()


def aten_bernoulli(self: TensorType, generator: Optional[str] = None) -> TensorType:
    """bernoulli(Tensor self, *, Generator? generator=None) -> Tensor"""

    raise NotImplementedError()


def aten_bilinear(
    input1: TensorType,
    input2: TensorType,
    weight: TensorType,
    bias: Optional[TensorType] = None,
) -> TensorType:
    """bilinear(Tensor input1, Tensor input2, Tensor weight, Tensor? bias=None) -> Tensor"""

    raise NotImplementedError()


def aten_binary_cross_entropy_with_logits(
    self: TensorType,
    target: TensorType,
    weight: Optional[TensorType] = None,
    pos_weight: Optional[TensorType] = None,
    reduction: int = 1,
) -> TensorType:
    """binary_cross_entropy_with_logits(Tensor self, Tensor target, Tensor? weight=None, Tensor? pos_weight=None, int reduction=Mean) -> Tensor"""

    raise NotImplementedError()


def aten_bincount(
    self: TensorType, weights: Optional[TensorType] = None, minlength: int = 0
) -> TensorType:
    """bincount(Tensor self, Tensor? weights=None, int minlength=0) -> Tensor"""

    raise NotImplementedError()


def aten_binomial(
    count: TensorType, prob: TensorType, generator: Optional[str] = None
) -> TensorType:
    """binomial(Tensor count, Tensor prob, Generator? generator=None) -> Tensor"""

    raise NotImplementedError()


@torch_op("aten::bitwise_and")
def aten_bitwise_and(self: TInt, other: TInt) -> TInt:
    """bitwise_and.Tensor(Tensor self, Tensor other) -> Tensor"""

    return op.BitwiseAnd(self, other)


@torch_op("aten::bitwise_left_shift")
def aten_bitwise_left_shift(self: TInt, other: TInt) -> TInt:
    """bitwise_left_shift.Tensor(Tensor self, Tensor other) -> Tensor"""

    return op.BitShift(self, other, direction="LEFT")


@torch_op("aten::bitwise_not")
def aten_bitwise_not(self: TInt) -> TInt:
    """bitwise_not(Tensor self) -> Tensor"""

    return op.BitwiseNot(self)


@torch_op("aten::bitwise_not", overload=True)
def aten_bitwise_not_bool(self: BOOL) -> BOOL:
    """bitwise_not(Tensor self) -> Tensor"""
    return op.Not(self)


@torch_op("aten::bitwise_or")
def aten_bitwise_or(self: TInt, other: TInt) -> TInt:
    """bitwise_or.Tensor(Tensor self, Tensor other) -> Tensor"""

    return op.BitwiseOr(self, other)


@torch_op("aten::bitwise_right_shift")
def aten_bitwise_right_shift(self: TInt, other: TInt) -> TInt:
    """bitwise_right_shift.Tensor(Tensor self, Tensor other) -> Tensor"""

    return op.BitShift(self, other, direction="RIGHT")


@torch_op("aten::bitwise_xor")
def aten_bitwise_xor(self: TInt, other: TInt) -> TInt:
    """bitwise_xor.Tensor(Tensor self, Tensor other) -> Tensor"""

    return op.BitwiseXor(self, other)


def aten_blackman_window(window_length: int) -> TensorType:
    """blackman_window(int window_length, *, ScalarType? dtype=None, Layout? layout=None, Device? device=None, bool? pin_memory=None) -> Tensor"""

    raise NotImplementedError()


def aten_block_diag(tensors: Sequence[TensorType]) -> TensorType:
    """block_diag(Tensor[] tensors) -> Tensor"""

    raise NotImplementedError()


@torch_op("aten::bmm")
def aten_bmm(self: TFloat, mat2: TFloat) -> TFloat:
    """bmm(Tensor self, Tensor mat2) -> Tensor"""

    return op.MatMul(self, mat2)


def aten_broadcast_tensors(tensors: Sequence[TensorType]) -> TensorType:
    """broadcast_tensors(Tensor[] tensors) -> Tensor[]"""

    raise NotImplementedError()


@torch_op("aten::broadcast_to")
def aten_broadcast_to(self: TTensor, size: INT64) -> TTensor:
    """broadcast_to(Tensor(a) self, SymInt[] size) -> Tensor(a)"""

    return op.Expand(self, size)


def aten_bucketize(
    self: TensorType, boundaries: TensorType, out_int32: bool = False, right: bool = False
) -> TensorType:
    """bucketize.Tensor(Tensor self, Tensor boundaries, *, bool out_int32=False, bool right=False) -> Tensor"""

    raise NotImplementedError()


def aten_can_cast(from_: int, to: int) -> bool:
    """can_cast(ScalarType from, ScalarType to) -> bool"""

    raise NotImplementedError()


def aten_cartesian_prod(tensors: Sequence[TensorType]) -> TensorType:
    """cartesian_prod(Tensor[] tensors) -> Tensor"""

    raise NotImplementedError()


@torch_op("aten::cat")
def aten_cat(tensors: Sequence[TTensor], dim: int = 0) -> TTensor:
    """cat(Tensor[] tensors, int dim=0) -> Tensor"""

    # NOTE: Having empty tensors when concatenating along non-zero dimension
    # is not supported.
    # TODO(justinchuby): Filter these tensors out with Sequence ops before
    # calling ConcatFromSequence.
    return op.ConcatFromSequence(tensors, axis=dim)


def aten_ccol_indices(self: TensorType) -> TensorType:
    """ccol_indices(Tensor(a) self) -> Tensor(a)"""

    raise NotImplementedError()


def aten_ccol_indices_copy(self: TensorType) -> TensorType:
    """ccol_indices_copy(Tensor self) -> Tensor"""

    raise NotImplementedError()


def aten_cdist(
    x1: TensorType, x2: TensorType, p: float = 2.0, compute_mode: Optional[int] = None
) -> TensorType:
    """cdist(Tensor x1, Tensor x2, float p=2, int? compute_mode=None) -> Tensor"""

    raise NotImplementedError()


@torch_op("aten::ceil")
def aten_ceil(self: TFloat) -> TFloat:
    """ceil(Tensor self) -> Tensor"""

    return op.Ceil(self)


def aten_chain_matmul(matrices: Sequence[TensorType]) -> TensorType:
    """chain_matmul(Tensor[] matrices) -> Tensor"""

    raise NotImplementedError()


def aten_chalf(self: TensorType, memory_format: Optional[str] = None) -> TensorType:
    """chalf(Tensor self, *, MemoryFormat? memory_format=None) -> Tensor"""

    raise NotImplementedError()


def aten_channel_shuffle(self: TensorType, groups: int) -> TensorType:
    """channel_shuffle(Tensor self, int groups) -> Tensor"""

    raise NotImplementedError()


def aten_cholesky(self: TensorType, upper: bool = False) -> TensorType:
    """cholesky(Tensor self, bool upper=False) -> Tensor"""

    raise NotImplementedError()


def aten_cholesky_inverse(self: TensorType, upper: bool = False) -> TensorType:
    """cholesky_inverse(Tensor self, bool upper=False) -> Tensor"""

    raise NotImplementedError()


def aten_cholesky_solve(
    self: TensorType, input2: TensorType, upper: bool = False
) -> TensorType:
    """cholesky_solve(Tensor self, Tensor input2, bool upper=False) -> Tensor"""

    raise NotImplementedError()


def aten_choose_qparams_optimized(
    input: TensorType, numel: int, n_bins: int, ratio: float, bit_width: int
) -> tuple[TensorType, TensorType]:
    """choose_qparams_optimized(Tensor input, int numel, int n_bins, float ratio, int bit_width) -> (Tensor, Tensor)"""

    raise NotImplementedError()


def aten_chunk(self: TensorType, chunks: int, dim: int = 0) -> TensorType:
    """chunk(Tensor(a -> *) self, int chunks, int dim=0) -> Tensor(a)[]"""

    raise NotImplementedError()


@torch_op("aten::clamp", trace_only=True)
def aten_clamp(self: TReal, min: Optional[TReal] = None, max: Optional[TReal] = None) -> TReal:
    """clamp(Tensor self, Tensor? min=None, Tensor? max=None) -> Tensor"""
    clamped = self

    if min is None and max is None:
        return clamped

    # If min is greater than max torch.clamp(..., min, max)
    # sets all elements in input to the value of max.
    # So this order is important.
    if min is not None:
        min_clamp = op.CastLike(min, self)
        clamped = op.Max(clamped, min_clamp)

    if max is not None:
        max_clamp = op.CastLike(max, self)
        clamped = op.Min(clamped, max_clamp)

    return clamped


@torch_op("aten::clamp_max")
def aten_clamp_max(self: TReal, max_: TReal) -> TReal:
    """clamp_max(Tensor self, Tensor max) -> Tensor"""

    self_size = op.Size(self)
    max_shape = op.Shape(max_)
    max_rank = op.Size(max_shape)
    if self_size == 0:
        result = op.Expand(self, max_shape)
    else:
        if max_rank == 0:
            max_ = op.CastLike(max_, self)
            result = op.Clip(self, None, max_)
        else:
            result = op.Min(self, max_)

    return result


@torch_op("aten::clamp_min")
def aten_clamp_min(self: TReal, min_: TReal) -> TReal:
    """clamp_min(Tensor self, Tensor min) -> Tensor"""

    self_size = op.Size(self)
    min_shape = op.Shape(min_)
    min_rank = op.Size(min_shape)
    if self_size == 0:
        result = op.Expand(self, min_shape)
    else:
        if min_rank == 0:
            min_ = op.CastLike(min_, self)
            result = op.Clip(self, min_, None)
        else:
            result = op.Max(self, min_)

    return result


@torch_op("aten::clone")
def aten_clone(
    self: TTensor, memory_format: str = ""  # pylint: disable=unused-argument
) -> TTensor:
    """clone(Tensor self, *, MemoryFormat? memory_format=None) -> Tensor"""

    return op.Identity(self)


def aten_coalesce(self: TensorType) -> TensorType:
    """coalesce(Tensor(a) self) -> Tensor(a)"""

    raise NotImplementedError()


def aten_col_indices(self: TensorType) -> TensorType:
    """col_indices(Tensor(a) self) -> Tensor(a)"""

    raise NotImplementedError()


def aten_col_indices_copy(self: TensorType) -> TensorType:
    """col_indices_copy(Tensor self) -> Tensor"""

    raise NotImplementedError()


def aten_column_stack(tensors: Sequence[TensorType]) -> TensorType:
    """column_stack(Tensor[] tensors) -> Tensor"""

    raise NotImplementedError()


def aten_combinations(
    self: TensorType, r: int = 2, with_replacement: bool = False
) -> TensorType:
    """combinations(Tensor self, int r=2, bool with_replacement=False) -> Tensor"""

    raise NotImplementedError()


def aten_complex(real: TensorType, imag: TensorType) -> TensorType:
    """complex(Tensor real, Tensor imag) -> Tensor"""

    raise NotImplementedError()


def aten_concat(tensors: Sequence[TensorType], dim: int = 0) -> TensorType:
    """concat(Tensor[] tensors, int dim=0) -> Tensor"""

    raise NotImplementedError()


def aten_concatenate(tensors: Sequence[TensorType], dim: int = 0) -> TensorType:
    """concatenate(Tensor[] tensors, int dim=0) -> Tensor"""

    raise NotImplementedError()


def aten_conj(self: TensorType) -> TensorType:
    """conj(Tensor(a) self) -> Tensor(a)"""

    raise NotImplementedError()


def aten_conj_physical(self: TensorType) -> TensorType:
    """conj_physical(Tensor self) -> Tensor"""

    raise NotImplementedError()


def aten_constant_pad_nd(self: TensorType, pad: INT64, value: float = 0.0) -> TensorType:
    """constant_pad_nd(Tensor self, SymInt[] pad, Scalar value=0) -> Tensor"""

    raise NotImplementedError()


@torch_op("aten::contiguous", trace_only=True)
def aten_contiguous(self: TTensor, memory_format: str = "contiguous_format") -> TTensor:
    """contiguous(Tensor(a) self, *, MemoryFormat memory_format=contiguous_format) -> Tensor(a)"""

    if memory_format in ["contiguous_format", "preserve_format"]:
        return op.Identity(self)
    else:
        # TODO: Find out a way to annotate constraints for argument, as part of the function meta data structure.
        raise NotImplementedError(
            "memory_format value supports 'contiguous_format' or 'preserve_format' only."
        )


@torch_op("aten::conv1d", trace_only=True)
def aten_conv1d(
    input: TFloat,
    weight: TFloat,
    bias: Optional[TFloat] = None,
    stride: Sequence[int] = (1,),
    padding: Sequence[int] = (0,),
    dilation: Sequence[int] = (1,),
    groups: int = 1,
) -> TFloat:
    """conv1d(Tensor input, Tensor weight, Tensor? bias=None, int[1] stride=1, int[1] padding=0, int[1] dilation=1, int groups=1) -> Tensor"""

    # Attributes need to be manipulated in Python to match ONNX's conv1d
    if not isinstance(padding, Sequence):
        padding = (padding,)
    pads = [*padding, *padding]

    if not isinstance(dilation, Sequence):
        dilation = (dilation,)
    dilations = list(dilation)

    if not isinstance(stride, Sequence):
        stride = (stride,)
    strides = list(stride)

    if bias is None:
        weight_dim_0 = op.Shape(weight, start=0, end=1)
        bias_shape = op.Expand(weight_dim_0, op.Constant(value_ints=[1]))
        zero = op.CastLike(0.0, input)
        bias = op.Expand(zero, bias_shape)

    result = _aten_convolution_onnx(
        input,
        weight,
        bias,
        transposed=False,
        strides=strides,
        pads=pads,
        dilations=dilations,
        groups=groups,
    )

    return result


@torch_op("aten::conv2d", trace_only=True)
def aten_conv2d(
    input: TFloat,
    weight: TFloat,
    bias: Optional[TFloat] = None,
    stride: Sequence[int] = (1, 1),
    padding: Sequence[int] = (0, 0),
    dilation: Sequence[int] = (1, 1),
    groups: int = 1,
) -> TFloat:
    """conv2d(Tensor input, Tensor weight, Tensor? bias=None, int[2] stride=1, int[2] padding=0, int[2] dilation=1, int groups=1) -> Tensor"""

    # Attributes need to be manipulated in Python to match ONNX's conv2d
    if not isinstance(padding, Sequence):
        padding = (padding, padding)
    pads = [*padding, *padding]

    if not isinstance(dilation, Sequence):
        dilation = (dilation, dilation)
    dilations = list(dilation)

    if not isinstance(stride, Sequence):
        stride = (stride, stride)
    strides = list(stride)

    if bias is None:
        weight_dim_0 = op.Shape(weight, start=0, end=1)
        bias_shape = op.Expand(weight_dim_0, op.Constant(value_ints=[1]))
        zero = op.CastLike(0.0, input)
        bias = op.Expand(zero, bias_shape)

    result = _aten_convolution_onnx(
        input,
        weight,
        bias,
        transposed=False,
        strides=strides,
        pads=pads,
        dilations=dilations,
        groups=groups,
    )

    return result


@torch_op("aten::conv3d", trace_only=True)
def aten_conv3d(
    input: TFloat,
    weight: TFloat,
    bias: Optional[TFloat] = None,
    stride: Sequence[int] = (1, 1, 1),
    padding: Sequence[int] = (0, 0, 0),
    dilation: Sequence[int] = (1, 1, 1),
    groups: int = 1,
) -> TFloat:
    """conv3d(Tensor input, Tensor weight, Tensor? bias=None, int[3] stride=1, int[3] padding=0, int[3] dilation=1, int groups=1) -> Tensor"""

    # Attributes need to be manipulated in Python to match ONNX's conv3d
    if not isinstance(padding, Sequence):
        padding = (padding, padding, padding)
    pads = [*padding, *padding]

    if not isinstance(dilation, Sequence):
        dilation = (dilation, dilation, dilation)
    dilations = list(dilation)

    if not isinstance(stride, Sequence):
        stride = (stride, stride, stride)
    strides = list(stride)

    if bias is None:
        weight_dim_0 = op.Shape(weight, start=0, end=1)
        bias_shape = op.Expand(weight_dim_0, op.Constant(value_ints=[1]))
        zero = op.CastLike(0.0, input)
        bias = op.Expand(zero, bias_shape)

    result = _aten_convolution_onnx(
        input,
        weight,
        bias,
        transposed=False,
        strides=strides,
        pads=pads,
        dilations=dilations,
        groups=groups,
    )

    return result


def aten_conv_tbc(
    self: TensorType, weight: TensorType, bias: TensorType, pad: int = 0
) -> TensorType:
    """conv_tbc(Tensor self, Tensor weight, Tensor bias, int pad=0) -> Tensor"""

    raise NotImplementedError()


def aten_conv_tbc_backward(
    self: TensorType, input: TensorType, weight: TensorType, bias: TensorType, pad: int
) -> tuple[TensorType, TensorType, TensorType]:
    """conv_tbc_backward(Tensor self, Tensor input, Tensor weight, Tensor bias, int pad) -> (Tensor, Tensor, Tensor)"""

    raise NotImplementedError()


def aten_conv_transpose1d(
    input: TensorType,
    weight: TensorType,
    bias: Optional[TensorType] = None,
    stride: Sequence[int] = (1,),
    padding: Sequence[int] = (0,),
    output_padding: Sequence[int] = (0,),
    groups: int = 1,
    dilation: Sequence[int] = (1,),
) -> TensorType:
    """conv_transpose1d(Tensor input, Tensor weight, Tensor? bias=None, int[1] stride=1, int[1] padding=0, int[1] output_padding=0, int groups=1, int[1] dilation=1) -> Tensor"""

    raise NotImplementedError()


@torch_op("aten::convolution", trace_only=True)
def aten_convolution(
    input: TFloat,
    weight: TFloat,
    bias: Optional[TFloat],
    stride: Sequence[int],
    padding: Sequence[int],
    dilation: Sequence[int],
    transposed: bool,
    output_padding: Sequence[int],
    groups: int,
) -> TFloat:
    """convolution(Tensor input, Tensor weight, Tensor? bias, int[] stride, SymInt[] padding, int[] dilation, bool transposed, SymInt[] output_padding, int groups) -> Tensor"""

    if not isinstance(padding, Sequence):
        padding = (padding, padding)
    pads = [*padding, *padding]

    if not isinstance(dilation, Sequence):
        dilation = (dilation, dilation)
    dilations = list(dilation)

    if not isinstance(stride, Sequence):
        stride = (stride, stride)
    strides = list(stride)

    if bias is None:
        weight_dim_0 = op.Shape(weight, start=0, end=1)
        bias_shape = op.Expand(weight_dim_0, op.Constant(value_ints=[1]))
        zero = op.CastLike(0.0, input)
        bias = op.Expand(zero, bias_shape)

    result = _aten_convolution_onnx(
        input,
        weight,
        bias,
        transposed,
        strides=strides,
        pads=pads,
        dilations=dilations,
        output_padding=output_padding,
        groups=groups,
    )

    return result


@torch_op("aten::convolution", overload=True)
def _aten_convolution_onnx(
    input: TFloat,
    weight: TFloat,
    bias: TFloat,
    transposed: BOOL,
    strides: Sequence[int],
    pads: Sequence[int],
    dilations: Sequence[int],
    output_padding: Sequence[int] = (0,),
    groups: int = 1,
) -> TFloat:
    """ConvXd with attributes pre-computed to fit the ONNX spec."""

    # NOTE: transposed must be an input because when provided as an attribute,
    # it will be an integer, not a boolean, which will fail the if condition.
    # Alternatively we could cast transposed to BOOL.
    # E.g. `if op.Cast(transposed, BOOL.dtype): ...`

    weight_size = op.Size(op.Shape(weight))
    no_batch = op.Size(op.Shape(input)) != weight_size

    if no_batch:
        input = op.Unsqueeze(input, op.Constant(value_ints=[0]))

    if transposed:
        result = op.ConvTranspose(
            input,
            weight,
            bias,
            strides=strides,
            pads=pads,
            group=groups,
            dilations=dilations,
            output_padding=output_padding,
        )
    else:
        result = op.Conv(
            input,
            weight,
            bias,
            strides=strides,
            pads=pads,
            group=groups,
            dilations=dilations,
        )

    if no_batch:
        result = op.Squeeze(result, op.Constant(value_ints=[0]))

    return result


def aten_convolution_backward(
    grad_output: TensorType,
    input: TensorType,
    weight: TensorType,
    bias_sizes: Optional[INT64],
    stride: Sequence[int],
    padding: INT64,
    dilation: Sequence[int],
    transposed: bool,
    output_padding: INT64,
    groups: int,
    output_mask: Sequence[bool],
) -> tuple[TensorType, TensorType, TensorType]:
    """convolution_backward(Tensor grad_output, Tensor input, Tensor weight, SymInt[]? bias_sizes, int[] stride, SymInt[] padding, int[] dilation, bool transposed, SymInt[] output_padding, int groups, bool[3] output_mask) -> (Tensor, Tensor, Tensor)"""

    raise NotImplementedError()


def aten_convolution_backward_overrideable(
    grad_output: TensorType,
    input: TensorType,
    weight: TensorType,
    stride: Sequence[int],
    padding: Sequence[int],
    dilation: Sequence[int],
    transposed: bool,
    output_padding: Sequence[int],
    groups: int,
    output_mask: Sequence[bool],
) -> tuple[TensorType, TensorType, TensorType]:
    """convolution_backward_overrideable(Tensor grad_output, Tensor input, Tensor weight, int[] stride, int[] padding, int[] dilation, bool transposed, int[] output_padding, int groups, bool[3] output_mask) -> (Tensor grad_input, Tensor grad_weight, Tensor grad_bias)"""

    raise NotImplementedError()


def aten_convolution_overrideable(
    input: TensorType,
    weight: TensorType,
    bias: Optional[TensorType],
    stride: Sequence[int],
    padding: Sequence[int],
    dilation: Sequence[int],
    transposed: bool,
    output_padding: Sequence[int],
    groups: int,
) -> TensorType:
    """convolution_overrideable(Tensor input, Tensor weight, Tensor? bias, int[] stride, int[] padding, int[] dilation, bool transposed, int[] output_padding, int groups) -> Tensor"""

    raise NotImplementedError()


@torch_op("aten::copy")
def aten_copy(
    self: TTensor, src: TTensor, non_blocking: bool = False  # pylint: disable=unused-argument
) -> TTensor:
    """copy(Tensor self, Tensor src, bool non_blocking=False) -> Tensor"""

    self = op.Identity(src)
    return self


def aten_copysign(self: TensorType, other: TensorType) -> TensorType:
    """copysign.Tensor(Tensor self, Tensor other) -> Tensor"""

    raise NotImplementedError()


def aten_corrcoef(self: TensorType) -> TensorType:
    """corrcoef(Tensor self) -> Tensor"""

    raise NotImplementedError()


@torch_op("aten::cos")
def aten_cos(self: TFloat) -> TFloat:
    """cos(Tensor self) -> Tensor"""

    return op.Cos(self)


@torch_op("aten::cosh")
def aten_cosh(self: TFloat) -> TFloat:
    """cosh(Tensor self) -> Tensor"""

    return op.Cosh(self)


def aten_cosine_embedding_loss(
    input1: TensorType,
    input2: TensorType,
    target: TensorType,
    margin: float = 0.0,
    reduction: int = 1,
) -> TensorType:
    """cosine_embedding_loss(Tensor input1, Tensor input2, Tensor target, float margin=0.0, int reduction=Mean) -> Tensor"""

    raise NotImplementedError()


def aten_cosine_similarity(
    x1: TensorType, x2: TensorType, dim: int = 1, eps: float = 1e-08
) -> TensorType:
    """cosine_similarity(Tensor x1, Tensor x2, int dim=1, float eps=1e-08) -> Tensor"""

    raise NotImplementedError()


def aten_count_nonzero(self: TensorType, dim: Optional[int] = None) -> TensorType:
    """count_nonzero(Tensor self, int? dim=None) -> Tensor"""

    raise NotImplementedError()


def aten_cov(
    self: TensorType,
    correction: int = 1,
    fweights: Optional[TensorType] = None,
    aweights: Optional[TensorType] = None,
) -> TensorType:
    """cov(Tensor self, *, int correction=1, Tensor? fweights=None, Tensor? aweights=None) -> Tensor"""

    raise NotImplementedError()


def aten_cross(self: TensorType, other: TensorType, dim: Optional[int] = None) -> TensorType:
    """cross(Tensor self, Tensor other, int? dim=None) -> Tensor"""

    raise NotImplementedError()


def aten_crow_indices(self: TensorType) -> TensorType:
    """crow_indices(Tensor(a) self) -> Tensor(a)"""

    raise NotImplementedError()


def aten_crow_indices_copy(self: TensorType) -> TensorType:
    """crow_indices_copy(Tensor self) -> Tensor"""

    raise NotImplementedError()


def aten_ctc_loss(
    log_probs: TensorType,
    targets: TensorType,
    input_lengths: TensorType,
    target_lengths: TensorType,
    blank: int = 0,
    reduction: int = 1,
    zero_infinity: bool = False,
) -> TensorType:
    """ctc_loss.Tensor(Tensor log_probs, Tensor targets, Tensor input_lengths, Tensor target_lengths, int blank=0, int reduction=Mean, bool zero_infinity=False) -> Tensor"""

    raise NotImplementedError()


def aten_cudnn_affine_grid_generator(
    theta: TensorType, N: int, C: int, H: int, W: int
) -> TensorType:
    """cudnn_affine_grid_generator(Tensor theta, int N, int C, int H, int W) -> Tensor grid"""

    raise NotImplementedError()


def aten_cudnn_affine_grid_generator_backward(
    grad: TensorType, N: int, C: int, H: int, W: int
) -> TensorType:
    """cudnn_affine_grid_generator_backward(Tensor grad, int N, int C, int H, int W) -> Tensor grad_theta"""

    raise NotImplementedError()


def aten_cudnn_batch_norm(
    input: TensorType,
    weight: TensorType,
    bias: Optional[TensorType],
    running_mean: Optional[TensorType],
    running_var: Optional[TensorType],
    training: bool,
    exponential_average_factor: float,
    epsilon: float,
) -> tuple[TensorType, TensorType, TensorType, TensorType]:
    """cudnn_batch_norm(Tensor input, Tensor weight, Tensor? bias, Tensor? running_mean, Tensor? running_var, bool training, float exponential_average_factor, float epsilon) -> (Tensor, Tensor, Tensor, Tensor)"""

    raise NotImplementedError()


def aten_cudnn_batch_norm_backward(
    input: TensorType,
    grad_output: TensorType,
    weight: TensorType,
    running_mean: Optional[TensorType],
    running_var: Optional[TensorType],
    save_mean: Optional[TensorType],
    save_var: Optional[TensorType],
    epsilon: float,
    reserveSpace: TensorType,
) -> tuple[TensorType, TensorType, TensorType]:
    """cudnn_batch_norm_backward(Tensor input, Tensor grad_output, Tensor weight, Tensor? running_mean, Tensor? running_var, Tensor? save_mean, Tensor? save_var, float epsilon, Tensor reserveSpace) -> (Tensor, Tensor, Tensor)"""

    raise NotImplementedError()


def aten_cudnn_convolution(
    self: TensorType,
    weight: TensorType,
    padding: Sequence[int],
    stride: Sequence[int],
    dilation: Sequence[int],
    groups: int,
    benchmark: bool,
    deterministic: bool,
    allow_tf32: bool,
) -> TensorType:
    """cudnn_convolution(Tensor self, Tensor weight, int[] padding, int[] stride, int[] dilation, int groups, bool benchmark, bool deterministic, bool allow_tf32) -> Tensor"""

    raise NotImplementedError()


def aten_cudnn_convolution_add_relu(
    self: TensorType,
    weight: TensorType,
    z: TensorType,
    alpha: Optional[float],
    bias: Optional[TensorType],
    stride: Sequence[int],
    padding: Sequence[int],
    dilation: Sequence[int],
    groups: int,
) -> TensorType:
    """cudnn_convolution_add_relu(Tensor self, Tensor weight, Tensor z, Scalar? alpha, Tensor? bias, int[] stride, int[] padding, int[] dilation, int groups) -> Tensor"""

    raise NotImplementedError()


def aten_cudnn_convolution_relu(
    self: TensorType,
    weight: TensorType,
    bias: Optional[TensorType],
    stride: Sequence[int],
    padding: Sequence[int],
    dilation: Sequence[int],
    groups: int,
) -> TensorType:
    """cudnn_convolution_relu(Tensor self, Tensor weight, Tensor? bias, int[] stride, int[] padding, int[] dilation, int groups) -> Tensor"""

    raise NotImplementedError()


def aten_cudnn_convolution_transpose(
    self: TensorType,
    weight: TensorType,
    padding: Sequence[int],
    output_padding: Sequence[int],
    stride: Sequence[int],
    dilation: Sequence[int],
    groups: int,
    benchmark: bool,
    deterministic: bool,
    allow_tf32: bool,
) -> TensorType:
    """cudnn_convolution_transpose(Tensor self, Tensor weight, int[] padding, int[] output_padding, int[] stride, int[] dilation, int groups, bool benchmark, bool deterministic, bool allow_tf32) -> Tensor"""

    raise NotImplementedError()


def aten_cudnn_grid_sampler(self: TensorType, grid: TensorType) -> TensorType:
    """cudnn_grid_sampler(Tensor self, Tensor grid) -> Tensor output"""

    raise NotImplementedError()


def aten_cudnn_grid_sampler_backward(
    self: TensorType, grid: TensorType, grad_output: TensorType
) -> tuple[TensorType, TensorType]:
    """cudnn_grid_sampler_backward(Tensor self, Tensor grid, Tensor grad_output) -> (Tensor grad_self, Tensor grad_grid)"""

    raise NotImplementedError()


def aten_cudnn_is_acceptable(self: TensorType) -> bool:
    """cudnn_is_acceptable(Tensor self) -> bool"""

    raise NotImplementedError()


def aten_cummax(self: TensorType, dim: int) -> tuple[TensorType, TensorType]:
    """cummax(Tensor self, int dim) -> (Tensor values, Tensor indices)"""

    raise NotImplementedError()


def aten_cummaxmin_backward(
    grad: TensorType, input: TensorType, indices: TensorType, dim: int
) -> TensorType:
    """cummaxmin_backward(Tensor grad, Tensor input, Tensor indices, int dim) -> Tensor"""

    raise NotImplementedError()


def aten_cummin(self: TensorType, dim: int) -> tuple[TensorType, TensorType]:
    """cummin(Tensor self, int dim) -> (Tensor values, Tensor indices)"""

    raise NotImplementedError()


def aten_cumprod(self: TensorType, dim: int, dtype: Optional[int] = None) -> TensorType:
    """cumprod(Tensor self, int dim, *, ScalarType? dtype=None) -> Tensor"""

    raise NotImplementedError()


def aten_cumprod_backward(
    grad: TensorType, input: TensorType, dim: int, output: TensorType
) -> TensorType:
    """cumprod_backward(Tensor grad, Tensor input, int dim, Tensor output) -> Tensor"""

    raise NotImplementedError()


@torch_op("aten::cumsum", trace_only=True)
def aten_cumsum(
    self: TRealUnlessInt16OrInt8, dim: Union[INT32, INT64], dtype: int = -1
) -> TRealUnlessInt16OrInt8:
    """cumsum(Tensor self, int dim, *, ScalarType? dtype=None) -> Tensor"""

    if dtype == -1:
        cast = self
    else:
        cast = op.Cast(self, to=dtype)
    return _aten_cumsum_onnx(cast, dim)


@torch_op("aten::cumsum", overload=True)
def _aten_cumsum_onnx(
    self: TRealUnlessInt16OrInt8, dim: Union[INT32, INT64]
) -> TRealUnlessInt16OrInt8:
    if op.Size(op.Shape(self)) == 0:
        # A scalar
        result = op.Identity(self)
    else:
        result = op.CumSum(self, dim)
    return result


def aten_data(self: TensorType) -> TensorType:
    """data(Tensor self) -> Tensor"""

    raise NotImplementedError()


def aten_deg2rad(self: TensorType) -> TensorType:
    """deg2rad(Tensor self) -> Tensor"""

    raise NotImplementedError()


def aten_dense_dim(self: TensorType) -> int:
    """dense_dim(Tensor self) -> int"""

    raise NotImplementedError()


def aten_det(self: TensorType) -> TensorType:
    """det(Tensor self) -> Tensor"""

    raise NotImplementedError()


@torch_op("aten::detach")
def aten_detach(self: TensorType) -> TensorType:
    """detach(Tensor(a) self) -> Tensor(a)"""

    return op.Identity(self)


def aten_detach_copy(self: TensorType) -> TensorType:
    """detach_copy(Tensor self) -> Tensor"""

    raise NotImplementedError()


def aten_diag(self: TensorType, diagonal: int = 0) -> TensorType:
    """diag(Tensor self, int diagonal=0) -> Tensor"""

    raise NotImplementedError()


def aten_diag_embed(
    self: TensorType, offset: int = 0, dim1: int = -2, dim2: int = -1
) -> TensorType:
    """diag_embed(Tensor self, int offset=0, int dim1=-2, int dim2=-1) -> Tensor"""

    raise NotImplementedError()


def aten_diagflat(self: TensorType, offset: int = 0) -> TensorType:
    """diagflat(Tensor self, int offset=0) -> Tensor"""

    raise NotImplementedError()


def aten_diagonal(
    self: TensorType, offset: int = 0, dim1: int = 0, dim2: int = 1
) -> TensorType:
    """diagonal(Tensor(a) self, int offset=0, int dim1=0, int dim2=1) -> Tensor(a)"""

    raise NotImplementedError()


def aten_diagonal_backward(
    grad_output: TensorType, input_sizes: INT64, offset: int, dim1: int, dim2: int
) -> TensorType:
    """diagonal_backward(Tensor grad_output, SymInt[] input_sizes, int offset, int dim1, int dim2) -> Tensor"""

    raise NotImplementedError()


def aten_diagonal_copy(
    self: TensorType, offset: int = 0, dim1: int = 0, dim2: int = 1
) -> TensorType:
    """diagonal_copy(Tensor self, int offset=0, int dim1=0, int dim2=1) -> Tensor"""

    raise NotImplementedError()


def aten_diagonal_scatter(
    self: TensorType, src: TensorType, offset: int = 0, dim1: int = 0, dim2: int = 1
) -> TensorType:
    """diagonal_scatter(Tensor self, Tensor src, int offset=0, int dim1=0, int dim2=1) -> Tensor"""

    raise NotImplementedError()


def aten_diff(
    self: TensorType,
    n: int = 1,
    dim: int = -1,
    prepend: Optional[TensorType] = None,
    append: Optional[TensorType] = None,
) -> TensorType:
    """diff(Tensor self, int n=1, int dim=-1, Tensor? prepend=None, Tensor? append=None) -> Tensor"""

    raise NotImplementedError()


def aten_digamma(self: TensorType) -> TensorType:
    """digamma(Tensor self) -> Tensor"""

    raise NotImplementedError()


def aten_dist(self: TensorType, other: TensorType, p: float = 2.0) -> TensorType:
    """dist(Tensor self, Tensor other, Scalar p=2) -> Tensor"""

    raise NotImplementedError()


@torch_op("aten::div")
def aten_div(self: TReal, other: TReal) -> TReal:
    """div.Tensor(Tensor self, Tensor other) -> Tensor"""

    return op.Div(self, other)


def aten_divide(self: TensorType, other: TensorType) -> TensorType:
    """divide.Tensor(Tensor self, Tensor other) -> Tensor"""

    raise NotImplementedError()


@torch_op("aten::dot")
def aten_dot(self: TFloat, tensor: TFloat) -> TFloat:
    """dot(Tensor self, Tensor tensor) -> Tensor"""

    return op.MatMul(self, tensor)


@torch_op("aten::dropout")
def aten_dropout(input: TFloat, p: float = 0.5, train: bool = True) -> TFloat:
    """dropout(Tensor input, float p, bool train) -> Tensor"""

    rank_input = op.Size(op.Shape(input))
    if rank_input == 0:
        input = op.Reshape(input, op.Constant(value_ints=[-1]))

    result, _ = op.Dropout(input, p, train)

    if rank_input == 0:
        result = op.Squeeze(result)

    return result


def aten_dstack(tensors: Sequence[TensorType]) -> TensorType:
    """dstack(Tensor[] tensors) -> Tensor"""

    raise NotImplementedError()


def aten_einsum(
    equation: str, tensors: Sequence[TensorType], path: Optional[int] = None
) -> TensorType:
    """einsum(str equation, Tensor[] tensors, *, int[]? path=None) -> Tensor"""

    raise NotImplementedError()


@torch_op("aten::embedding")
def aten_embedding(
    weight: TTensor,
    indices: TTensor,
    padding_idx: int = -1,
    scale_grad_by_freq: bool = False,
    sparse: bool = False,
):  # pylint: disable=unused-argument
    # embedding(Tensor weight, Tensor indices, int padding_idx=-1, bool scale_grad_by_freq=False, bool sparse=False) -> Tensor

    return op.Gather(weight, indices)


def aten_embedding_backward(
    grad: TensorType,
    indices: TensorType,
    num_weights: INT64,
    padding_idx: int,
    scale_grad_by_freq: bool,
    sparse: bool,
) -> TensorType:
    """embedding_backward(Tensor grad, Tensor indices, SymInt num_weights, int padding_idx, bool scale_grad_by_freq, bool sparse) -> Tensor"""

    raise NotImplementedError()


def aten_embedding_bag(
    weight: TensorType,
    indices: TensorType,
    offsets: TensorType,
    scale_grad_by_freq: bool = False,
    mode: int = 0,
    sparse: bool = False,
    per_sample_weights: Optional[TensorType] = None,
    include_last_offset: bool = False,
) -> tuple[TensorType, TensorType, TensorType, TensorType]:
    """embedding_bag(Tensor weight, Tensor indices, Tensor offsets, bool scale_grad_by_freq=False, int mode=0, bool sparse=False, Tensor? per_sample_weights=None, bool include_last_offset=False) -> (Tensor, Tensor, Tensor, Tensor)"""

    raise NotImplementedError()


def aten_embedding_dense_backward(
    grad_output: TensorType,
    indices: TensorType,
    num_weights: INT64,
    padding_idx: int,
    scale_grad_by_freq: bool,
) -> TensorType:
    """embedding_dense_backward(Tensor grad_output, Tensor indices, SymInt num_weights, int padding_idx, bool scale_grad_by_freq) -> Tensor"""

    raise NotImplementedError()


def aten_embedding_sparse_backward(
    grad: TensorType,
    indices: TensorType,
    num_weights: int,
    padding_idx: int,
    scale_grad_by_freq: bool,
) -> TensorType:
    """embedding_sparse_backward(Tensor grad, Tensor indices, int num_weights, int padding_idx, bool scale_grad_by_freq) -> Tensor"""

    raise NotImplementedError()


@torch_op("aten::empty")
def aten_empty(size: IntType, dtype: int = FLOAT.dtype) -> TTensor:  # type: ignore[type-var]
    # empty(SymInt[] size, *, ScalarType? dtype=None, Layout? layout=None, Device? device=None, bool? pin_memory=None, MemoryFormat? memory_format=None) -> Tensor

    # using Zeros to simulate np.empty()
    size = op.Cast(size, to=INT64.dtype)
    zero = op.Constant(value_float=0.0)
    zero = op.Cast(zero, to=dtype)

    return op.Expand(zero, size)


@torch_op("aten::empty_like", trace_only=True)
def aten_empty_like(self: TTensor, dtype: int = -1) -> TTensor:
    """empty_like(Tensor self, *, ScalarType? dtype=None, Layout? layout=None, Device? device=None, bool? pin_memory=None, MemoryFormat? memory_format=None) -> Tensor"""

    # NOTE: trace_only because both if branches need to be the same type, but we have
    # a cast in the if branch.

    if dtype == -1:
        zero = op.CastLike(0, self)
    else:
        zero = op.Cast(0, to=dtype)

    return _aten_empty_like_onnx(self, zero)


@torch_op("aten::empty_like", overload=True)
def _aten_empty_like_onnx(self: TTensor, zero) -> TTensor:

    shape = op.Shape(self)
    return op.Expand(zero, shape)


def aten_empty_quantized(
    size: Sequence[int], qtensor: TensorType, memory_format: Optional[str] = None
) -> TensorType:
    """empty_quantized(int[] size, Tensor qtensor, *, ScalarType? dtype=None, Layout? layout=None, Device? device=None, bool? pin_memory=None, MemoryFormat? memory_format=None) -> Tensor"""

    raise NotImplementedError()


@torch_op("aten::empty_strided")
def aten_empty_strided(
    size: INT64, stride: INT64  # pylint: disable=unused-argument
) -> TTensor:  # type: ignore[type-var]
    # empty_strided(SymInt[] size, SymInt[] stride, *, ScalarType? dtype=None, Layout? layout=None, Device? device=None, bool? pin_memory=None) -> Tensor

    # using Zeros to simulate empty()
    size = op.Cast(size, to=INT64.dtype)
    zero = op.Constant(value_float=0.0)

    return op.Expand(zero, size)


@torch_op("aten::eq")
def aten_eq(self: TTensor, other: TTensor) -> BOOL:
    """eq.Tensor(Tensor self, Tensor other) -> Tensor"""

    return op.Equal(self, other)


@torch_op("aten::equal")
def aten_equal(self: TTensor, other: TTensor) -> BOOL:
    """equal(Tensor self, Tensor other) -> bool"""

    sub_self_other = op.Sub(self, other)
    abs_sub = op.Abs(sub_self_other)
    sum_of_abs = op.ReduceSum(abs_sub, keepdims=0)
    return op.Equal(sum_of_abs, 0)


@torch_op("aten::erf")
def aten_erf(self: TReal) -> TReal:
    """erf(Tensor self) -> Tensor"""

    return op.Erf(self)


def aten_erfc(self: TensorType) -> TensorType:
    """erfc(Tensor self) -> Tensor"""

    raise NotImplementedError()


def aten_erfinv(self: TensorType) -> TensorType:
    """erfinv(Tensor self) -> Tensor"""

    raise NotImplementedError()


@torch_op("aten::exp")
def aten_exp(self: TFloat) -> TFloat:
    """exp(Tensor self) -> Tensor"""

    return op.Exp(self)


@torch_op("aten::exp2")
def aten_exp2(self: TFloat) -> TFloat:
    """exp2(Tensor self) -> Tensor"""

    two = op.Constant(value_int=2)
    two = op.CastLike(two, self)
    return op.Pow(two, self)


@torch_op("aten::expand")
def aten_expand(self: TTensor, size: TInt) -> TTensor:
    """expand(Tensor(a) self, SymInt[] size, *, bool implicit=False) -> Tensor(a)"""

    size = op.Cast(size, to=INT64.dtype)
    return op.Expand(self, size)


def aten_expand_as(self: TensorType, other: TensorType) -> TensorType:
    """expand_as(Tensor(a) self, Tensor other) -> Tensor(a)"""

    raise NotImplementedError()


def aten_expand_copy(self: TensorType, size: INT64, implicit: bool = False) -> TensorType:
    """expand_copy(Tensor self, SymInt[] size, *, bool implicit=False) -> Tensor"""

    raise NotImplementedError()


def aten_expm1(self: TensorType) -> TensorType:
    """expm1(Tensor self) -> Tensor"""

    raise NotImplementedError()


def aten_eye(n: int) -> TensorType:
    """eye(int n, *, ScalarType? dtype=None, Layout? layout=None, Device? device=None, bool? pin_memory=None) -> Tensor"""

    raise NotImplementedError()


def aten_fake_quantize_per_channel_affine(
    self: TensorType,
    scale: TensorType,
    zero_point: TensorType,
    axis: int,
    quant_min: int,
    quant_max: int,
) -> TensorType:
    """fake_quantize_per_channel_affine(Tensor self, Tensor scale, Tensor zero_point, int axis, int quant_min, int quant_max) -> Tensor"""

    raise NotImplementedError()


def aten_fake_quantize_per_channel_affine_cachemask(
    self: TensorType,
    scale: TensorType,
    zero_point: TensorType,
    axis: int,
    quant_min: int,
    quant_max: int,
) -> tuple[TensorType, TensorType]:
    """fake_quantize_per_channel_affine_cachemask(Tensor self, Tensor scale, Tensor zero_point, int axis, int quant_min, int quant_max) -> (Tensor output, Tensor mask)"""

    raise NotImplementedError()


def aten_fake_quantize_per_channel_affine_cachemask_backward(
    grad: TensorType, mask: TensorType
) -> TensorType:
    """fake_quantize_per_channel_affine_cachemask_backward(Tensor grad, Tensor mask) -> Tensor"""

    raise NotImplementedError()


def aten_fake_quantize_per_tensor_affine(
    self: TensorType, scale: float, zero_point: int, quant_min: int, quant_max: int
) -> TensorType:
    """fake_quantize_per_tensor_affine(Tensor self, float scale, int zero_point, int quant_min, int quant_max) -> Tensor"""

    raise NotImplementedError()


def aten_fake_quantize_per_tensor_affine_cachemask(
    self: TensorType, scale: float, zero_point: int, quant_min: int, quant_max: int
) -> tuple[TensorType, TensorType]:
    """fake_quantize_per_tensor_affine_cachemask(Tensor self, float scale, int zero_point, int quant_min, int quant_max) -> (Tensor output, Tensor mask)"""

    raise NotImplementedError()


def aten_fake_quantize_per_tensor_affine_cachemask_backward(
    grad: TensorType, mask: TensorType
) -> TensorType:
    """fake_quantize_per_tensor_affine_cachemask_backward(Tensor grad, Tensor mask) -> Tensor"""

    raise NotImplementedError()


def aten_fbgemm_linear_fp16_weight(
    input: TensorType, packed_weight: TensorType, bias: TensorType
) -> TensorType:
    """fbgemm_linear_fp16_weight(Tensor input, Tensor packed_weight, Tensor bias) -> Tensor"""

    raise NotImplementedError()


def aten_fbgemm_linear_fp16_weight_fp32_activation(
    input: TensorType, packed_weight: TensorType, bias: TensorType
) -> TensorType:
    """fbgemm_linear_fp16_weight_fp32_activation(Tensor input, Tensor packed_weight, Tensor bias) -> Tensor"""

    raise NotImplementedError()


def aten_fbgemm_linear_int8_weight(
    input: TensorType,
    weight: TensorType,
    packed: TensorType,
    col_offsets: TensorType,
    weight_scale: float,
    weight_zero_point: float,
    bias: TensorType,
) -> TensorType:
    """fbgemm_linear_int8_weight(Tensor input, Tensor weight, Tensor packed, Tensor col_offsets, Scalar weight_scale, Scalar weight_zero_point, Tensor bias) -> Tensor"""

    raise NotImplementedError()


def aten_fbgemm_linear_int8_weight_fp32_activation(
    input: TensorType,
    weight: TensorType,
    packed: TensorType,
    col_offsets: TensorType,
    weight_scale: float,
    weight_zero_point: float,
    bias: TensorType,
) -> TensorType:
    """fbgemm_linear_int8_weight_fp32_activation(Tensor input, Tensor weight, Tensor packed, Tensor col_offsets, Scalar weight_scale, Scalar weight_zero_point, Tensor bias) -> Tensor"""

    raise NotImplementedError()


def aten_fbgemm_linear_quantize_weight(
    input: TensorType,
) -> tuple[TensorType, TensorType, float, int]:
    """fbgemm_linear_quantize_weight(Tensor input) -> (Tensor, Tensor, float, int)"""

    raise NotImplementedError()


def aten_fbgemm_pack_gemm_matrix_fp16(input: TensorType) -> TensorType:
    """fbgemm_pack_gemm_matrix_fp16(Tensor input) -> Tensor"""

    raise NotImplementedError()


def aten_fbgemm_pack_quantized_matrix(input: TensorType) -> TensorType:
    """fbgemm_pack_quantized_matrix(Tensor input) -> Tensor"""

    raise NotImplementedError()


def aten_feature_alpha_dropout(input: TensorType, p: float, train: bool) -> TensorType:
    """feature_alpha_dropout(Tensor input, float p, bool train) -> Tensor"""

    raise NotImplementedError()


def aten_feature_dropout(input: TensorType, p: float, train: bool) -> TensorType:
    """feature_dropout(Tensor input, float p, bool train) -> Tensor"""

    raise NotImplementedError()


@torch_op("aten::fill")
def aten_fill(self: TTensor, value: TTensor) -> TTensor:
    """fill.Tensor(Tensor self, Tensor value) -> Tensor"""

    # after fill, the self Tensor should keep origianl type
    shape = op.Shape(self)
    expanded = op.Expand(value, shape)
    result = op.CastLike(expanded, self)
    return result


def aten_fix(self: TensorType) -> TensorType:
    """fix(Tensor self) -> Tensor"""

    raise NotImplementedError()


def aten_flip(self: TensorType, dims: Sequence[int]) -> TensorType:
    """flip(Tensor self, int[] dims) -> Tensor"""

    raise NotImplementedError()


def aten_fliplr(self: TensorType) -> TensorType:
    """fliplr(Tensor self) -> Tensor"""

    raise NotImplementedError()


def aten_flipud(self: TensorType) -> TensorType:
    """flipud(Tensor self) -> Tensor"""

    raise NotImplementedError()


def aten_floor(self: TensorType) -> TensorType:
    """floor(Tensor self) -> Tensor"""

    raise NotImplementedError()


def aten_floor_divide(self: TensorType, other: TensorType) -> TensorType:
    """floor_divide(Tensor self, Tensor other) -> Tensor"""

    raise NotImplementedError()


def aten_fmax(self: TensorType, other: TensorType) -> TensorType:
    """fmax(Tensor self, Tensor other) -> Tensor"""

    raise NotImplementedError()


def aten_fmin(self: TensorType, other: TensorType) -> TensorType:
    """fmin(Tensor self, Tensor other) -> Tensor"""

    raise NotImplementedError()


@torch_op("aten::fmod")
def aten_fmod(self: TReal, other: TReal) -> TReal:
    """fmod.Tensor(Tensor self, Tensor other) -> Tensor"""

    return op.Mod(self, other, fmod=1)


def aten_frac(self: TensorType) -> TensorType:
    """frac(Tensor self) -> Tensor"""

    raise NotImplementedError()


def aten_frexp(self: TensorType) -> tuple[TensorType, TensorType]:
    """frexp.Tensor(Tensor self) -> (Tensor mantissa, Tensor exponent)"""

    raise NotImplementedError()


def aten_frobenius_norm(self: TensorType) -> TensorType:
    """frobenius_norm(Tensor self) -> Tensor"""

    raise NotImplementedError()


def aten_from_file(
    filename: str, shared: Optional[bool] = None, size: Optional[int] = 0
) -> TensorType:
    """from_file(str filename, bool? shared=None, int? size=0, *, ScalarType? dtype=None, Layout? layout=None, Device? device=None, bool? pin_memory=None) -> Tensor"""

    raise NotImplementedError()


@torch_op("aten::full")
def aten_full(size: INT64, fill_value: float, dtype: int = FLOAT.dtype):
    """full(SymInt[] size, Scalar fill_value, *, ScalarType? dtype=None, Layout? layout=None, Device? device=None, bool? pin_memory=None) -> Tensor"""

    size = op.Cast(size, to=INT64.dtype)
    fill_value = op.Cast(fill_value, to=dtype)
    return op.Expand(fill_value, size)


@torch_op("aten::full_like")
def aten_full_like(self, fill_value: TensorType, dtype: int = FLOAT.dtype):
    """full_like(Tensor self, Scalar fill_value, *, ScalarType? dtype=None, Layout? layout=None, Device? device=None, bool? pin_memory=None, MemoryFormat? memory_format=None) -> Tensor"""

    fill_value = op.Cast(fill_value, to=dtype)
    self_shape = op.Shape(self)

    return op.Expand(fill_value, self_shape)


def aten_fused_moving_avg_obs_fake_quant(
    self: TensorType,
    observer_on: TensorType,
    fake_quant_on: TensorType,
    running_min: TensorType,
    running_max: TensorType,
    scale: TensorType,
    zero_point: TensorType,
    averaging_const: float,
    quant_min: int,
    quant_max: int,
    ch_axis: int,
    per_row_fake_quant: bool = False,
    symmetric_quant: bool = False,
) -> TensorType:
    """fused_moving_avg_obs_fake_quant(Tensor self, Tensor observer_on, Tensor fake_quant_on, Tensor(a!) running_min, Tensor(b!) running_max, Tensor(c!) scale, Tensor(d!) zero_point, float averaging_const, int quant_min, int quant_max, int ch_axis, bool per_row_fake_quant=False, bool symmetric_quant=False) -> Tensor"""

    raise NotImplementedError()


def aten_gather(
    self: TensorType, dim: int, index: TensorType, sparse_grad: bool = False
) -> TensorType:
    """gather(Tensor self, int dim, Tensor index, *, bool sparse_grad=False) -> Tensor"""

    raise NotImplementedError()


def aten_gather_backward(
    grad: TensorType, self: TensorType, dim: int, index: TensorType, sparse_grad: bool
) -> TensorType:
    """gather_backward(Tensor grad, Tensor self, int dim, Tensor index, bool sparse_grad) -> Tensor"""

    raise NotImplementedError()


def aten_gcd(self: TensorType, other: TensorType) -> TensorType:
    """gcd(Tensor self, Tensor other) -> Tensor"""

    raise NotImplementedError()


@torch_op("aten::ge")
def aten_ge(self: TReal, other: TReal) -> BOOL:
    """ge.Tensor(Tensor self, Tensor other) -> Tensor"""

    return op.GreaterOrEqual(self, other)


def aten_geqrf(self: TensorType) -> tuple[TensorType, TensorType]:
    """geqrf(Tensor self) -> (Tensor a, Tensor tau)"""

    raise NotImplementedError()


def aten_ger(self: TensorType, vec2: TensorType) -> TensorType:
    """ger(Tensor self, Tensor vec2) -> Tensor"""

    raise NotImplementedError()


def aten_greater(self: TensorType, other: TensorType) -> TensorType:
    """greater.Tensor(Tensor self, Tensor other) -> Tensor"""

    raise NotImplementedError()


def aten_greater_equal(self: TensorType, other: TensorType) -> TensorType:
    """greater_equal.Tensor(Tensor self, Tensor other) -> Tensor"""

    raise NotImplementedError()


def aten_grid_sampler(
    input: TensorType,
    grid: TensorType,
    interpolation_mode: int,
    padding_mode: int,
    align_corners: bool,
) -> TensorType:
    """grid_sampler(Tensor input, Tensor grid, int interpolation_mode, int padding_mode, bool align_corners) -> Tensor"""

    raise NotImplementedError()


def aten_grid_sampler_2d(
    input: TensorType,
    grid: TensorType,
    interpolation_mode: int,
    padding_mode: int,
    align_corners: bool,
) -> TensorType:
    """grid_sampler_2d(Tensor input, Tensor grid, int interpolation_mode, int padding_mode, bool align_corners) -> Tensor"""

    raise NotImplementedError()


def aten_grid_sampler_2d_backward(
    grad_output: TensorType,
    input: TensorType,
    grid: TensorType,
    interpolation_mode: int,
    padding_mode: int,
    align_corners: bool,
    output_mask: Sequence[bool],
) -> tuple[TensorType, TensorType]:
    """grid_sampler_2d_backward(Tensor grad_output, Tensor input, Tensor grid, int interpolation_mode, int padding_mode, bool align_corners, bool[2] output_mask) -> (Tensor, Tensor)"""

    raise NotImplementedError()


def aten_grid_sampler_3d(
    input: TensorType,
    grid: TensorType,
    interpolation_mode: int,
    padding_mode: int,
    align_corners: bool,
) -> TensorType:
    """grid_sampler_3d(Tensor input, Tensor grid, int interpolation_mode, int padding_mode, bool align_corners) -> Tensor"""

    raise NotImplementedError()


def aten_grid_sampler_3d_backward(
    grad_output: TensorType,
    input: TensorType,
    grid: TensorType,
    interpolation_mode: int,
    padding_mode: int,
    align_corners: bool,
    output_mask: Sequence[bool],
) -> tuple[TensorType, TensorType]:
    """grid_sampler_3d_backward(Tensor grad_output, Tensor input, Tensor grid, int interpolation_mode, int padding_mode, bool align_corners, bool[2] output_mask) -> (Tensor, Tensor)"""

    raise NotImplementedError()


def aten_group_norm(
    input: TensorType,
    num_groups: int,
    weight: Optional[TensorType] = None,
    bias: Optional[TensorType] = None,
    eps: float = 1e-05,
    cudnn_enabled: bool = True,
) -> TensorType:
    """group_norm(Tensor input, int num_groups, Tensor? weight=None, Tensor? bias=None, float eps=1e-05, bool cudnn_enabled=True) -> Tensor"""

    raise NotImplementedError()


def aten_gru_cell(
    input: TensorType,
    hx: TensorType,
    w_ih: TensorType,
    w_hh: TensorType,
    b_ih: Optional[TensorType] = None,
    b_hh: Optional[TensorType] = None,
) -> TensorType:
    """gru_cell(Tensor input, Tensor hx, Tensor w_ih, Tensor w_hh, Tensor? b_ih=None, Tensor? b_hh=None) -> Tensor"""

    raise NotImplementedError()


@torch_op("aten::gt")
def aten_gt(self: TReal, other: TReal) -> BOOL:
    """gt.Tensor(Tensor self, Tensor other) -> Tensor"""

    # TODO(justinchuby): Input spec: non bool tensor
    # Boolean inputs can be pre-casted by policy
    return op.Greater(self, other)


def aten_hamming_window(window_length: int) -> TensorType:
    """hamming_window(int window_length, *, ScalarType? dtype=None, Layout? layout=None, Device? device=None, bool? pin_memory=None) -> Tensor"""

    raise NotImplementedError()


def aten_hann_window(window_length: int) -> TensorType:
    """hann_window(int window_length, *, ScalarType? dtype=None, Layout? layout=None, Device? device=None, bool? pin_memory=None) -> Tensor"""

    raise NotImplementedError()


def aten_hardshrink(self: TensorType, lambd: float = 0.5) -> TensorType:
    """hardshrink(Tensor self, Scalar lambd=0.5) -> Tensor"""

    raise NotImplementedError()


def aten_hardshrink_backward(
    grad_out: TensorType, self: TensorType, lambd: float
) -> TensorType:
    """hardshrink_backward(Tensor grad_out, Tensor self, Scalar lambd) -> Tensor"""

    raise NotImplementedError()


def aten_heaviside(self: TensorType, values: TensorType) -> TensorType:
    """heaviside(Tensor self, Tensor values) -> Tensor"""

    raise NotImplementedError()


def aten_hinge_embedding_loss(
    self: TensorType, target: TensorType, margin: float = 1.0, reduction: int = 1
) -> TensorType:
    """hinge_embedding_loss(Tensor self, Tensor target, float margin=1.0, int reduction=Mean) -> Tensor"""

    raise NotImplementedError()


def aten_histc(
    self: TensorType, bins: int = 100, min: float = 0.0, max: float = 0.0
) -> TensorType:
    """histc(Tensor self, int bins=100, Scalar min=0, Scalar max=0) -> Tensor"""

    raise NotImplementedError()


def aten_histogramdd(
    self: TensorType,
    bins: Sequence[int],
    range: Optional[float] = None,
    weight: Optional[TensorType] = None,
    density: bool = False,
) -> tuple[TensorType, TensorType]:
    """histogramdd(Tensor self, int[] bins, float[]? range=None, Tensor? weight=None, bool density=False) -> (Tensor hist, Tensor[] bin_edges)"""

    raise NotImplementedError()


def aten_hspmm(mat1: TensorType, mat2: TensorType) -> TensorType:
    """hspmm(Tensor mat1, Tensor mat2) -> Tensor"""

    raise NotImplementedError()


def aten_hstack(tensors: Sequence[TensorType]) -> TensorType:
    """hstack(Tensor[] tensors) -> Tensor"""

    raise NotImplementedError()


def aten_hypot(self: TensorType, other: TensorType) -> TensorType:
    """hypot(Tensor self, Tensor other) -> Tensor"""

    raise NotImplementedError()


def aten_i0(self: TensorType) -> TensorType:
    """i0(Tensor self) -> Tensor"""

    raise NotImplementedError()


def aten_igamma(self: TensorType, other: TensorType) -> TensorType:
    """igamma(Tensor self, Tensor other) -> Tensor"""

    raise NotImplementedError()


def aten_igammac(self: TensorType, other: TensorType) -> TensorType:
    """igammac(Tensor self, Tensor other) -> Tensor"""

    raise NotImplementedError()


def aten_imag(self: TensorType) -> TensorType:
    """imag(Tensor(a) self) -> Tensor(a)"""

    raise NotImplementedError()


def aten_index(self: TensorType, indices: Optional[Sequence[TensorType]]) -> TensorType:
    """index.Tensor(Tensor self, Tensor?[] indices) -> Tensor"""

    raise NotImplementedError()


def aten_index_add(
    self: TensorType, dim: int, index: TensorType, source: TensorType, alpha: float = 1
) -> TensorType:
    """index_add(Tensor self, int dim, Tensor index, Tensor source, *, Scalar alpha=1) -> Tensor"""

    raise NotImplementedError()


def aten_index_copy(
    self: TensorType, dim: int, index: TensorType, source: TensorType
) -> TensorType:
    """index_copy(Tensor self, int dim, Tensor index, Tensor source) -> Tensor"""

    raise NotImplementedError()


def aten_index_put(
    self: TensorType,
    indices: Optional[Sequence[TensorType]],
    values: TensorType,
    accumulate: bool = False,
) -> TensorType:
    """index_put(Tensor self, Tensor?[] indices, Tensor values, bool accumulate=False) -> Tensor"""

    raise NotImplementedError()


def aten_index_reduce(
    self: TensorType,
    dim: int,
    index: TensorType,
    source: TensorType,
    reduce: str,
    include_self: bool = True,
) -> TensorType:
    """index_reduce(Tensor self, int dim, Tensor index, Tensor source, str reduce, *, bool include_self=True) -> Tensor"""

    raise NotImplementedError()


# FIXME(#277): Script when attributes can come before inputs
@torch_op("aten::index_select", trace_only=True)
def aten_index_select(self: TTensor, dim: int, index: IntType) -> TTensor:
    """index_select(Tensor self, int dim, Tensor index) -> Tensor"""

    return _aten_index_select_onnx(self, index, dim=dim)


@torch_op("aten::index_select", overload=True)
def _aten_index_select_onnx(self: TTensor, index: IntType, dim: int) -> TTensor:
    """index_select(Tensor self, int dim, Tensor index) -> Tensor"""

    if op.Size(op.Shape(self)) == 0:
        result = self
    else:
        # Index can be a scalar. Reshape it to a rank 1 tensor.
        index = op.Reshape(index, op.Constant(value_ints=[-1]))
        index = op.Cast(index, to=INT64.dtype)

        result = op.Gather(self, index, axis=dim)

    return result


def aten_index_select_backward(
    grad: TensorType, self_sizes: INT64, dim: int, index: TensorType
) -> TensorType:
    """index_select_backward(Tensor grad, SymInt[] self_sizes, int dim, Tensor index) -> Tensor"""

    raise NotImplementedError()


def aten_indices(self: TensorType) -> TensorType:
    """indices(Tensor(a) self) -> Tensor(a)"""

    raise NotImplementedError()


def aten_indices_copy(self: TensorType) -> TensorType:
    """indices_copy(Tensor self) -> Tensor"""

    raise NotImplementedError()


def aten_inner(self: TensorType, other: TensorType) -> TensorType:
    """inner(Tensor self, Tensor other) -> Tensor"""

    raise NotImplementedError()


def aten_instance_norm(
    input: TensorType,
    weight: Optional[TensorType],
    bias: Optional[TensorType],
    running_mean: Optional[TensorType],
    running_var: Optional[TensorType],
    use_input_stats: bool,
    momentum: float,
    eps: float,
    cudnn_enabled: bool,
) -> TensorType:
    """instance_norm(Tensor input, Tensor? weight, Tensor? bias, Tensor? running_mean, Tensor? running_var, bool use_input_stats, float momentum, float eps, bool cudnn_enabled) -> Tensor"""

    raise NotImplementedError()


def aten_int_repr(self: TensorType) -> TensorType:
    """int_repr(Tensor self) -> Tensor"""

    raise NotImplementedError()


def aten_inverse(self: TensorType) -> TensorType:
    """inverse(Tensor self) -> Tensor"""

    raise NotImplementedError()


def aten_is_coalesced(self: TensorType) -> bool:
    """is_coalesced(Tensor self) -> bool"""

    raise NotImplementedError()


def aten_is_complex(self: TensorType) -> bool:
    """is_complex(Tensor self) -> bool"""

    raise NotImplementedError()


def aten_is_conj(self: TensorType) -> bool:
    """is_conj(Tensor self) -> bool"""

    raise NotImplementedError()


def aten_is_distributed(self: TensorType) -> bool:
    """is_distributed(Tensor self) -> bool"""

    raise NotImplementedError()


def aten_is_floating_point(self: TensorType) -> bool:
    """is_floating_point(Tensor self) -> bool"""

    raise NotImplementedError()


def aten_is_inference(self: TensorType) -> bool:
    """is_inference(Tensor self) -> bool"""

    raise NotImplementedError()


def aten_is_leaf(self: TensorType) -> bool:
    """is_leaf(Tensor self) -> bool"""

    raise NotImplementedError()


def aten_is_neg(self: TensorType) -> bool:
    """is_neg(Tensor self) -> bool"""

    raise NotImplementedError()


def aten_is_nonzero(self: TensorType) -> bool:
    """is_nonzero(Tensor self) -> bool"""

    raise NotImplementedError()


def aten_is_pinned(self: TensorType, device: Optional[str] = None) -> bool:
    """is_pinned(Tensor self, Device? device=None) -> bool"""

    raise NotImplementedError()


def aten_is_same_size(self: TensorType, other: TensorType) -> bool:
    """is_same_size(Tensor self, Tensor other) -> bool"""

    raise NotImplementedError()


def aten_is_set_to(self: TensorType, tensor: TensorType) -> bool:
    """is_set_to(Tensor self, Tensor tensor) -> bool"""

    raise NotImplementedError()


def aten_is_signed(self: TensorType) -> bool:
    """is_signed(Tensor self) -> bool"""

    raise NotImplementedError()


def aten_is_vulkan_available() -> bool:
    """is_vulkan_available() -> bool"""

    raise NotImplementedError()


def aten_isclose(
    self: TensorType,
    other: TensorType,
    rtol: float = 1e-05,
    atol: float = 1e-08,
    equal_nan: bool = False,
) -> TensorType:
    """isclose(Tensor self, Tensor other, float rtol=1e-05, float atol=1e-08, bool equal_nan=False) -> Tensor"""

    raise NotImplementedError()


def aten_isfinite(self: TensorType) -> TensorType:
    """isfinite(Tensor self) -> Tensor"""

    raise NotImplementedError()


@torch_op("aten::isinf")
def aten_isinf(self: Union[FLOAT, DOUBLE]) -> BOOL:
    """isinf(Tensor self) -> Tensor"""

    return op.IsInf(self)


def aten_isnan(self: TensorType) -> TensorType:
    """isnan(Tensor self) -> Tensor"""

    raise NotImplementedError()


def aten_isneginf(self: TensorType) -> TensorType:
    """isneginf(Tensor self) -> Tensor"""

    raise NotImplementedError()


def aten_isposinf(self: TensorType) -> TensorType:
    """isposinf(Tensor self) -> Tensor"""

    raise NotImplementedError()


def aten_isreal(self: TensorType) -> TensorType:
    """isreal(Tensor self) -> Tensor"""

    raise NotImplementedError()


def aten_istft(
    self: TensorType,
    n_fft: int,
    hop_length: Optional[int] = None,
    win_length: Optional[int] = None,
    window: Optional[TensorType] = None,
    center: bool = True,
    normalized: bool = False,
    onesided: Optional[bool] = None,
    length: Optional[int] = None,
    return_complex: bool = False,
) -> TensorType:
    """istft(Tensor self, int n_fft, int? hop_length=None, int? win_length=None, Tensor? window=None, bool center=True, bool normalized=False, bool? onesided=None, int? length=None, bool return_complex=False) -> Tensor"""

    raise NotImplementedError()


def aten_item(self: TensorType) -> float:
    """item(Tensor self) -> Scalar"""

    raise NotImplementedError()


def aten_kaiser_window(window_length: int) -> TensorType:
    """kaiser_window(int window_length, *, ScalarType? dtype=None, Layout? layout=None, Device? device=None, bool? pin_memory=None) -> Tensor"""

    raise NotImplementedError()


def aten_kl_div(
    self: TensorType, target: TensorType, reduction: int = 1, log_target: bool = False
) -> TensorType:
    """kl_div(Tensor self, Tensor target, int reduction=Mean, *, bool log_target=False) -> Tensor"""

    raise NotImplementedError()


def aten_kron(self: TensorType, other: TensorType) -> TensorType:
    """kron(Tensor self, Tensor other) -> Tensor"""

    raise NotImplementedError()


def aten_kthvalue(
    self: TensorType, k: int, dim: int = -1, keepdim: bool = False
) -> tuple[TensorType, TensorType]:
    """kthvalue(Tensor self, int k, int dim=-1, bool keepdim=False) -> (Tensor values, Tensor indices)"""

    raise NotImplementedError()


def aten_layer_norm(
    input: TensorType,
    normalized_shape: Sequence[int],
    weight: Optional[TensorType] = None,
    bias: Optional[TensorType] = None,
    eps: float = 1e-05,
    cudnn_enable: bool = True,
) -> TensorType:
    """layer_norm(Tensor input, int[] normalized_shape, Tensor? weight=None, Tensor? bias=None, float eps=1e-05, bool cudnn_enable=True) -> Tensor"""

    raise NotImplementedError()


def aten_lcm(self: TensorType, other: TensorType) -> TensorType:
    """lcm(Tensor self, Tensor other) -> Tensor"""

    raise NotImplementedError()


def aten_ldexp(self: TensorType, other: TensorType) -> TensorType:
    """ldexp.Tensor(Tensor self, Tensor other) -> Tensor"""

    raise NotImplementedError()


@torch_op("aten::le")
def aten_le(self: TReal, other: TReal) -> BOOL:
    """le.Tensor(Tensor self, Tensor other) -> Tensor"""

    return op.LessOrEqual(self, other)


def aten_lerp(self: TensorType, end: TensorType, weight: TensorType) -> TensorType:
    """lerp.Tensor(Tensor self, Tensor end, Tensor weight) -> Tensor"""

    raise NotImplementedError()


def aten_less(self: TensorType, other: TensorType) -> TensorType:
    """less.Tensor(Tensor self, Tensor other) -> Tensor"""

    raise NotImplementedError()


def aten_less_equal(self: TensorType, other: TensorType) -> TensorType:
    """less_equal.Tensor(Tensor self, Tensor other) -> Tensor"""

    raise NotImplementedError()


def aten_lgamma(self: TensorType) -> TensorType:
    """lgamma(Tensor self) -> Tensor"""

    raise NotImplementedError()


def aten_lift(self: TensorType) -> TensorType:
    """lift(Tensor self) -> Tensor"""

    raise NotImplementedError()


def aten_lift_fresh(self: TensorType) -> TensorType:
    """lift_fresh(Tensor(a) self) -> Tensor(a)"""

    raise NotImplementedError()


def aten_lift_fresh_copy(self: TensorType) -> TensorType:
    """lift_fresh_copy(Tensor self) -> Tensor"""

    raise NotImplementedError()


def aten_linear_backward(
    self: TensorType, grad_output: TensorType, weight: TensorType, output_mask: Sequence[bool]
) -> tuple[TensorType, TensorType, TensorType]:
    """linear_backward(Tensor self, Tensor grad_output, Tensor weight, bool[3] output_mask) -> (Tensor, Tensor, Tensor)"""

    raise NotImplementedError()


def aten_linspace(start: float, end: float, steps: int) -> TensorType:
    """linspace(Scalar start, Scalar end, int steps, *, ScalarType? dtype=None, Layout? layout=None, Device? device=None, bool? pin_memory=None) -> Tensor"""

    raise NotImplementedError()


@torch_op("log")
def aten_log(self: TFloatOrBFloat16) -> TFloatOrBFloat16:
    """log(Tensor self) -> Tensor"""

    return op.Log(self)


@torch_op("aten::log10")
def aten_log10(self: TFloatOrBFloat16) -> TFloatOrBFloat16:
    """log10(Tensor self) -> Tensor"""

    return op.Div(op.Log(self), op.Log(10.0))


@torch_op("aten::log1p")
def aten_log1p(self: TFloatOrBFloat16) -> TFloatOrBFloat16:
    """log1p(Tensor self) -> Tensor"""

    return op.Log(op.Add(self, 1.0))


@torch_op("aten::log2")
def aten_log2(self: TFloatOrBFloat16) -> TFloatOrBFloat16:
    """log2(Tensor self) -> Tensor"""

    return op.Div(op.Log(self), op.Log(2.0))


@torch_op("aten::logaddexp")
def aten_logaddexp(self: TFloatOrBFloat16, other: TFloatOrBFloat16) -> TFloatOrBFloat16:
    """logaddexp(Tensor self, Tensor other) -> Tensor"""

    return op.Log(op.Add(op.Exp(self), op.Exp(other)))


@torch_op("aten::logaddexp2")
def aten_logaddexp2(self: TFloatOrBFloat16, other: TFloatOrBFloat16) -> TFloatOrBFloat16:
    """logaddexp2(Tensor self, Tensor other) -> Tensor"""
    summation = op.Add(op.Pow(2.0, self), op.Pow(2.0, other))

    return op.Div(op.Log(summation), op.Log(2.0))


@torch_op("aten::logcumsumexp")
def aten_logcumsumexp(self: TFloatOrBFloat16, dim: INT64) -> TFloatOrBFloat16:
    """logcumsumexp(Tensor self, int dim) -> Tensor"""

    if op.Size(op.Shape(self)) == 0:
        # A scalar
        result = op.Identity(self)
    else:
        # FIXME(justinchuby): Ensure numerical stability
        result = op.Log(op.CumSum(op.Exp(self), dim))

    return result


@torch_op("aten::logdet")
def aten_logdet(self: TFloat) -> TFloat:
    """logdet(Tensor self) -> Tensor"""

    return op.Log(op.Det(self))


@torch_op("aten::logical_and")
def aten_logical_and(self: BOOL, other: BOOL) -> BOOL:
    """logical_and(Tensor self, Tensor other) -> Tensor"""

    return op.And(self, other)


@torch_op("aten::logical_not")
def aten_logical_not(self: BOOL) -> BOOL:
    """logical_not(Tensor self) -> Tensor"""

    return op.Not(self)


@torch_op("aten::logical_or")
def aten_logical_or(self: BOOL, other: BOOL) -> BOOL:
    """logical_or(Tensor self, Tensor other) -> Tensor"""

    return op.Or(self, other)


@torch_op("aten::logical_xor")
def aten_logical_xor(self: BOOL, other: BOOL) -> BOOL:
    """logical_xor(Tensor self, Tensor other) -> Tensor"""

    return op.Xor(self, other)


def aten_logit(self: TensorType, eps: Optional[float] = None) -> TensorType:
    """logit(Tensor self, float? eps=None) -> Tensor"""

    raise NotImplementedError()


def aten_logspace(start: float, end: float, steps: int, base: float = 10.0) -> TensorType:
    """logspace(Scalar start, Scalar end, int steps, float base=10.0, *, ScalarType? dtype=None, Layout? layout=None, Device? device=None, bool? pin_memory=None) -> Tensor"""

    raise NotImplementedError()


@torch_op("aten::logsumexp")
def aten_logsumexp(self: TReal, dim: INT64, keepdim: int = False) -> TReal:
    """logsumexp(Tensor self, int[1] dim, bool keepdim=False) -> Tensor"""

    if op.Size(op.Shape(self)) == 0:
        # A scalar
        result = self
    else:
        result = op.ReduceLogSumExp(self, dim, keepdims=keepdim)
    return result


def aten_lshift(self: TensorType, other: TensorType) -> TensorType:
    """__lshift__.Tensor(Tensor self, Tensor other) -> Tensor"""

    raise NotImplementedError()


def aten_lstm_cell(
    input: TensorType,
    hx: Sequence[TensorType],
    w_ih: TensorType,
    w_hh: TensorType,
    b_ih: Optional[TensorType] = None,
    b_hh: Optional[TensorType] = None,
) -> tuple[TensorType, TensorType]:
    """lstm_cell(Tensor input, Tensor[] hx, Tensor w_ih, Tensor w_hh, Tensor? b_ih=None, Tensor? b_hh=None) -> (Tensor, Tensor)"""

    raise NotImplementedError()


def aten_lstm_mps_backward(
    grad_y: TensorType,
    grad_hy: Optional[TensorType],
    grad_cy: Optional[TensorType],
    z_state: TensorType,
    cell_state_fwd: TensorType,
    input: TensorType,
    hx: Sequence[TensorType],
    params: Sequence[TensorType],
    has_biases: bool,
    num_layers: int,
    dropout: float,
    train: bool,
    bidirectional: bool,
    batch_first: bool,
) -> tuple[TensorType, TensorType, TensorType]:
    """lstm_mps_backward(Tensor grad_y, Tensor? grad_hy, Tensor? grad_cy, Tensor z_state, Tensor cell_state_fwd, Tensor input, Tensor[] hx, Tensor[] params, bool has_biases, int num_layers, float dropout, bool train, bool bidirectional, bool batch_first) -> (Tensor, Tensor[], Tensor[])"""

    raise NotImplementedError()


@torch_op("aten::lt")
def aten_lt(self: TReal, other: TReal) -> BOOL:
    """lt.Tensor(Tensor self, Tensor other) -> Tensor"""

    # TODO(justinchuby): Input spec: non bool tensor
    # Boolean inputs can be pre-casted by policy
    return op.Less(self, other)


def aten_lu_solve(self: TensorType, LU_data: TensorType, LU_pivots: TensorType) -> TensorType:
    """lu_solve(Tensor self, Tensor LU_data, Tensor LU_pivots) -> Tensor"""

    raise NotImplementedError()


def aten_lu_unpack(
    LU_data: TensorType,
    LU_pivots: TensorType,
    unpack_data: bool = True,
    unpack_pivots: bool = True,
) -> tuple[TensorType, TensorType, TensorType]:
    """lu_unpack(Tensor LU_data, Tensor LU_pivots, bool unpack_data=True, bool unpack_pivots=True) -> (Tensor P, Tensor L, Tensor U)"""

    raise NotImplementedError()


def aten_mH(self: TensorType) -> TensorType:
    """mH(Tensor(a) self) -> Tensor(a)"""

    raise NotImplementedError()


def aten_mT(self: TensorType) -> TensorType:
    """mT(Tensor(a) self) -> Tensor(a)"""

    raise NotImplementedError()


def aten_margin_ranking_loss(
    input1: TensorType,
    input2: TensorType,
    target: TensorType,
    margin: float = 0.0,
    reduction: int = 1,
) -> TensorType:
    """margin_ranking_loss(Tensor input1, Tensor input2, Tensor target, float margin=0.0, int reduction=Mean) -> Tensor"""

    raise NotImplementedError()


@torch_op("aten::masked_fill")
def aten_masked_fill(self: TTensor, mask: BOOL, value: TTensor) -> TTensor:
    """masked_fill.Tensor(Tensor self, Tensor mask, Tensor value) -> Tensor"""
    # NOTE: Do not attempt to cast `mask` to BOOL because mask should not take any other types.
    # `mask` coming in as other types is often an error and should fail the model.
    value_cast = op.CastLike(value, self)
    return op.Where(mask, value_cast, self)


def aten_masked_scatter(self: TensorType, mask: TensorType, source: TensorType) -> TensorType:
    """masked_scatter(Tensor self, Tensor mask, Tensor source) -> Tensor"""

    raise NotImplementedError()


def aten_masked_select(self: TensorType, mask: TensorType) -> TensorType:
    """masked_select(Tensor self, Tensor mask) -> Tensor"""

    raise NotImplementedError()


def aten_masked_select_backward(
    grad: TensorType, input: TensorType, mask: TensorType
) -> TensorType:
    """masked_select_backward(Tensor grad, Tensor input, Tensor mask) -> Tensor"""

    raise NotImplementedError()


@torch_op("aten::matmul")
def aten_matmul(
    self: TRealUnlessInt16OrInt8, other: TRealUnlessInt16OrInt8
) -> TRealUnlessInt16OrInt8:
    """matmul(Tensor self, Tensor other) -> Tensor"""

    return op.MatMul(self, other)


def aten_matmul_backward(
    grad: TensorType, self: TensorType, other: TensorType, mask: Sequence[bool]
) -> tuple[TensorType, TensorType]:
    """matmul_backward(Tensor grad, Tensor self, Tensor other, bool[2] mask) -> (Tensor, Tensor)"""

    raise NotImplementedError()


def aten_matrix_H(self: TensorType) -> TensorType:
    """matrix_H(Tensor(a) self) -> Tensor(a)"""

    raise NotImplementedError()


def aten_matrix_exp(self: TensorType) -> TensorType:
    """matrix_exp(Tensor self) -> Tensor"""

    raise NotImplementedError()


def aten_matrix_exp_backward(self: TensorType, grad: TensorType) -> TensorType:
    """matrix_exp_backward(Tensor self, Tensor grad) -> Tensor"""

    raise NotImplementedError()


def aten_matrix_power(self: TensorType, n: int) -> TensorType:
    """matrix_power(Tensor self, int n) -> Tensor"""

    raise NotImplementedError()


<<<<<<< HEAD
@torch_op("aten::max", trace_only=True)
def aten_max(self: TensorType, dim_or_other, keepdim = None) -> TensorType:
    # max(Tensor self) -> Tensor
=======
def aten_max(self: TensorType) -> TensorType:
    """max(Tensor self) -> Tensor"""
>>>>>>> 925e81cc

    indices = 0
    if dim_or_other == None and keepdim == None:
        result = op.ReduceMax(self)
    if keepdim == None:
        result = op.Max(self, dim_or_other)
    else:
        result = op.ReduceMax(self, axes=dim_or_other, keepdims=keepdim)
        indices = op.ArgMax(self, axis=dim_or_other, keepdims=keepdim)
    return result, indices


def aten_max_pool1d(
    self: TensorType,
    kernel_size: Sequence[int],
    stride: Optional[Sequence[int]] = None,
    padding: Sequence[int] = (0,),
    dilation: Sequence[int] = (1,),
    ceil_mode: bool = False,
) -> TensorType:
    """max_pool1d(Tensor self, int[1] kernel_size, int[1] stride=[], int[1] padding=0, int[1] dilation=1, bool ceil_mode=False) -> Tensor"""

    raise NotImplementedError()


def aten_max_pool1d_with_indices(
    self: TensorType,
    kernel_size: Sequence[int],
    stride: Optional[Sequence[int]] = None,
    padding: Sequence[int] = (0,),
    dilation: Sequence[int] = (1,),
    ceil_mode: bool = False,
) -> tuple[TensorType, TensorType]:
    """max_pool1d_with_indices(Tensor self, int[1] kernel_size, int[1] stride=[], int[1] padding=0, int[1] dilation=1, bool ceil_mode=False) -> (Tensor, Tensor)"""

    raise NotImplementedError()


def aten_max_pool2d(
    self: TensorType,
    kernel_size: Sequence[int],
    stride: Optional[Sequence[int]] = None,
    padding: Sequence[int] = (0, 0),
    dilation: Sequence[int] = (1, 1),
    ceil_mode: bool = False,
) -> TensorType:
    """max_pool2d(Tensor self, int[2] kernel_size, int[2] stride=[], int[2] padding=0, int[2] dilation=1, bool ceil_mode=False) -> Tensor"""

    raise NotImplementedError()


def aten_max_pool3d(
    self: TensorType,
    kernel_size: Sequence[int],
    stride: Optional[Sequence[int]] = None,
    padding: Sequence[int] = (0, 0, 0),
    dilation: Sequence[int] = (1, 1, 1),
    ceil_mode: bool = False,
) -> TensorType:
    """max_pool3d(Tensor self, int[3] kernel_size, int[3] stride=[], int[3] padding=0, int[3] dilation=1, bool ceil_mode=False) -> Tensor"""

    raise NotImplementedError()


@torch_op("aten::maximum")
def aten_maximum(self: TReal, other: TReal) -> TReal:
    """maximum(Tensor self, Tensor other) -> Tensor"""

    return op.Max(self, other)


<<<<<<< HEAD
@torch_op("aten::mean")
def aten_mean(self: TReal, dim: INT64, keepdim: BOOL = False, dtype: Optional[int] = None) -> TReal:
    # mean(Tensor self, *, ScalarType? dtype=None) -> Tensor
=======
def aten_mean(self: TensorType, dtype: Optional[int] = None) -> TensorType:
    """mean(Tensor self, *, ScalarType? dtype=None) -> Tensor"""
>>>>>>> 925e81cc

    # TODO: due to ort 1.13 does not support opset18, need to recheck when it is ready
    return op.ReduceMean(self, keepdims=0)


def aten_median(self: TensorType) -> TensorType:
    """median(Tensor self) -> Tensor"""

    raise NotImplementedError()


def aten_meshgrid(tensors: Sequence[TensorType]) -> TensorType:
    """meshgrid(Tensor[] tensors) -> Tensor[]"""

    raise NotImplementedError()


def aten_min(self: TensorType) -> TensorType:
    """min(Tensor self) -> Tensor"""

    raise NotImplementedError()


@torch_op("aten::minimum")
def aten_minimum(self: TReal, other: TReal) -> TReal:
    """minimum(Tensor self, Tensor other) -> Tensor"""

    return op.Min(self, other)


def aten_miopen_batch_norm(
    input: TensorType,
    weight: TensorType,
    bias: Optional[TensorType],
    running_mean: Optional[TensorType],
    running_var: Optional[TensorType],
    training: bool,
    exponential_average_factor: float,
    epsilon: float,
) -> tuple[TensorType, TensorType, TensorType]:
    """miopen_batch_norm(Tensor input, Tensor weight, Tensor? bias, Tensor? running_mean, Tensor? running_var, bool training, float exponential_average_factor, float epsilon) -> (Tensor, Tensor, Tensor)"""

    raise NotImplementedError()


def aten_miopen_batch_norm_backward(
    input: TensorType,
    grad_output: TensorType,
    weight: TensorType,
    running_mean: Optional[TensorType],
    running_var: Optional[TensorType],
    save_mean: Optional[TensorType],
    save_var: Optional[TensorType],
    epsilon: float,
) -> tuple[TensorType, TensorType, TensorType]:
    """miopen_batch_norm_backward(Tensor input, Tensor grad_output, Tensor weight, Tensor? running_mean, Tensor? running_var, Tensor? save_mean, Tensor? save_var, float epsilon) -> (Tensor, Tensor, Tensor)"""

    raise NotImplementedError()


def aten_miopen_convolution(
    self: TensorType,
    weight: TensorType,
    bias: Optional[TensorType],
    padding: INT64,
    stride: Sequence[int],
    dilation: Sequence[int],
    groups: int,
    benchmark: bool,
    deterministic: bool,
) -> TensorType:
    """miopen_convolution(Tensor self, Tensor weight, Tensor? bias, SymInt[] padding, int[] stride, int[] dilation, int groups, bool benchmark, bool deterministic) -> Tensor"""

    raise NotImplementedError()


def aten_miopen_convolution_add_relu(
    self: TensorType,
    weight: TensorType,
    z: TensorType,
    alpha: Optional[float],
    bias: Optional[TensorType],
    stride: Sequence[int],
    padding: Sequence[int],
    dilation: Sequence[int],
    groups: int,
) -> TensorType:
    """miopen_convolution_add_relu(Tensor self, Tensor weight, Tensor z, Scalar? alpha, Tensor? bias, int[] stride, int[] padding, int[] dilation, int groups) -> Tensor"""

    raise NotImplementedError()


def aten_miopen_convolution_relu(
    self: TensorType,
    weight: TensorType,
    bias: Optional[TensorType],
    stride: Sequence[int],
    padding: Sequence[int],
    dilation: Sequence[int],
    groups: int,
) -> TensorType:
    """miopen_convolution_relu(Tensor self, Tensor weight, Tensor? bias, int[] stride, int[] padding, int[] dilation, int groups) -> Tensor"""

    raise NotImplementedError()


def aten_miopen_convolution_transpose(
    self: TensorType,
    weight: TensorType,
    bias: Optional[TensorType],
    padding: INT64,
    output_padding: INT64,
    stride: Sequence[int],
    dilation: Sequence[int],
    groups: int,
    benchmark: bool,
    deterministic: bool,
) -> TensorType:
    """miopen_convolution_transpose(Tensor self, Tensor weight, Tensor? bias, SymInt[] padding, SymInt[] output_padding, int[] stride, int[] dilation, int groups, bool benchmark, bool deterministic) -> Tensor"""

    raise NotImplementedError()


def aten_miopen_depthwise_convolution(
    self: TensorType,
    weight: TensorType,
    bias: Optional[TensorType],
    padding: INT64,
    stride: Sequence[int],
    dilation: Sequence[int],
    groups: int,
    benchmark: bool,
    deterministic: bool,
) -> TensorType:
    """miopen_depthwise_convolution(Tensor self, Tensor weight, Tensor? bias, SymInt[] padding, int[] stride, int[] dilation, int groups, bool benchmark, bool deterministic) -> Tensor"""

    raise NotImplementedError()


def aten_miopen_rnn(
    input: TensorType,
    weight: Sequence[TensorType],
    weight_stride0: int,
    hx: TensorType,
    cx: Optional[TensorType],
    mode: int,
    hidden_size: int,
    num_layers: int,
    batch_first: bool,
    dropout: float,
    train: bool,
    bidirectional: bool,
    batch_sizes: Sequence[int],
    dropout_state: Optional[TensorType],
) -> tuple[TensorType, TensorType, TensorType, TensorType, TensorType]:
    """miopen_rnn(Tensor input, Tensor[] weight, int weight_stride0, Tensor hx, Tensor? cx, int mode, int hidden_size, int num_layers, bool batch_first, float dropout, bool train, bool bidirectional, int[] batch_sizes, Tensor? dropout_state) -> (Tensor, Tensor, Tensor, Tensor, Tensor)"""

    raise NotImplementedError()


def aten_miopen_rnn_backward(
    input: TensorType,
    weight: Sequence[TensorType],
    weight_stride0: int,
    weight_buf: TensorType,
    hx: TensorType,
    cx: Optional[TensorType],
    output: TensorType,
    grad_output: Optional[TensorType],
    grad_hy: Optional[TensorType],
    grad_cy: Optional[TensorType],
    mode: int,
    hidden_size: int,
    num_layers: int,
    batch_first: bool,
    dropout: float,
    train: bool,
    bidirectional: bool,
    batch_sizes: Sequence[int],
    dropout_state: Optional[TensorType],
    reserve: TensorType,
    output_mask: Sequence[bool],
) -> tuple[TensorType, TensorType, TensorType, TensorType]:
    """miopen_rnn_backward(Tensor input, Tensor[] weight, int weight_stride0, Tensor weight_buf, Tensor hx, Tensor? cx, Tensor output, Tensor? grad_output, Tensor? grad_hy, Tensor? grad_cy, int mode, int hidden_size, int num_layers, bool batch_first, float dropout, bool train, bool bidirectional, int[] batch_sizes, Tensor? dropout_state, Tensor reserve, bool[4] output_mask) -> (Tensor, Tensor, Tensor, Tensor[])"""

    raise NotImplementedError()


def aten_mkldnn_adaptive_avg_pool2d(
    self: TensorType, output_size: Sequence[int]
) -> TensorType:
    """mkldnn_adaptive_avg_pool2d(Tensor self, int[2] output_size) -> Tensor"""

    raise NotImplementedError()


def aten_mkldnn_adaptive_avg_pool2d_backward(
    grad_output: TensorType, self: TensorType
) -> TensorType:
    """mkldnn_adaptive_avg_pool2d_backward(Tensor grad_output, Tensor self) -> Tensor"""

    raise NotImplementedError()


def aten_mkldnn_convolution(
    self: TensorType,
    weight: TensorType,
    bias: Optional[TensorType],
    padding: INT64,
    stride: Sequence[int],
    dilation: Sequence[int],
    groups: int,
) -> TensorType:
    """mkldnn_convolution(Tensor self, Tensor weight, Tensor? bias, SymInt[] padding, int[] stride, int[] dilation, int groups) -> Tensor"""

    raise NotImplementedError()


def aten_mkldnn_linear_backward(
    self: TensorType, grad_output: TensorType, weight: TensorType, output_mask: Sequence[bool]
) -> tuple[TensorType, TensorType, TensorType]:
    """mkldnn_linear_backward(Tensor self, Tensor grad_output, Tensor weight, bool[3] output_mask) -> (Tensor, Tensor, Tensor)"""

    raise NotImplementedError()


def aten_mkldnn_linear_backward_input(
    input_size: Sequence[int], grad_output: TensorType, weight: TensorType
) -> TensorType:
    """mkldnn_linear_backward_input(int[] input_size, Tensor grad_output, Tensor weight) -> Tensor"""

    raise NotImplementedError()


def aten_mkldnn_linear_backward_weights(
    grad_output: TensorType, input: TensorType, weight: TensorType, bias_defined: bool
) -> tuple[TensorType, TensorType]:
    """mkldnn_linear_backward_weights(Tensor grad_output, Tensor input, Tensor weight, bool bias_defined) -> (Tensor, Tensor)"""

    raise NotImplementedError()


def aten_mkldnn_max_pool2d(
    self: TensorType,
    kernel_size: Sequence[int],
    stride: Optional[Sequence[int]] = None,
    padding: Sequence[int] = (0, 0),
    dilation: Sequence[int] = (1, 1),
    ceil_mode: bool = False,
) -> TensorType:
    """mkldnn_max_pool2d(Tensor self, int[2] kernel_size, int[2] stride=[], int[2] padding=0, int[2] dilation=1, bool ceil_mode=False) -> Tensor"""

    raise NotImplementedError()


def aten_mkldnn_max_pool2d_backward(
    grad_output: TensorType,
    output: TensorType,
    input: TensorType,
    kernel_size: Sequence[int],
    stride: Optional[Sequence[int]] = None,
    padding: Sequence[int] = (0, 0),
    dilation: Sequence[int] = (1, 1),
    ceil_mode: bool = False,
) -> TensorType:
    """mkldnn_max_pool2d_backward(Tensor grad_output, Tensor output, Tensor input, int[2] kernel_size, int[2] stride=[], int[2] padding=0, int[2] dilation=1, bool ceil_mode=False) -> Tensor"""

    raise NotImplementedError()


def aten_mkldnn_max_pool3d(
    self: TensorType,
    kernel_size: Sequence[int],
    stride: Optional[Sequence[int]] = None,
    padding: Sequence[int] = (0, 0, 0),
    dilation: Sequence[int] = (1, 1, 1),
    ceil_mode: bool = False,
) -> TensorType:
    """mkldnn_max_pool3d(Tensor self, int[3] kernel_size, int[3] stride=[], int[3] padding=0, int[3] dilation=1, bool ceil_mode=False) -> Tensor"""

    raise NotImplementedError()


def aten_mkldnn_max_pool3d_backward(
    grad_output: TensorType,
    output: TensorType,
    input: TensorType,
    kernel_size: Sequence[int],
    stride: Optional[Sequence[int]] = None,
    padding: Sequence[int] = (0, 0, 0),
    dilation: Sequence[int] = (1, 1, 1),
    ceil_mode: bool = False,
) -> TensorType:
    """mkldnn_max_pool3d_backward(Tensor grad_output, Tensor output, Tensor input, int[3] kernel_size, int[3] stride=[], int[3] padding=0, int[3] dilation=1, bool ceil_mode=False) -> Tensor"""

    raise NotImplementedError()


@torch_op("aten::mm")
def aten_mm(
    self: TRealUnlessInt16OrInt8, mat2: TRealUnlessInt16OrInt8
) -> TRealUnlessInt16OrInt8:
    """mm(Tensor self, Tensor mat2) -> Tensor"""

    # TODO(justinchuby): Specify type conversion for uint8/int8/int16
    return op.MatMul(self, mat2)


def aten_mode(
    self: TensorType, dim: int = -1, keepdim: bool = False
) -> tuple[TensorType, TensorType]:
    """mode(Tensor self, int dim=-1, bool keepdim=False) -> (Tensor values, Tensor indices)"""

    raise NotImplementedError()


def aten_mps_convolution_backward(
    self: TensorType,
    grad_output: TensorType,
    weight: TensorType,
    padding: Sequence[int],
    stride: Sequence[int],
    dilation: Sequence[int],
    groups: int,
    output_mask: Sequence[bool],
) -> tuple[TensorType, TensorType, TensorType]:
    """mps_convolution_backward(Tensor self, Tensor grad_output, Tensor weight, int[] padding, int[] stride, int[] dilation, int groups, bool[3] output_mask) -> (Tensor, Tensor, Tensor)"""

    raise NotImplementedError()


def aten_mps_convolution_transpose_backward(
    self: TensorType,
    grad_output: TensorType,
    weight: TensorType,
    padding: Sequence[int],
    output_padding: Sequence[int],
    stride: Sequence[int],
    dilation: Sequence[int],
    groups: int,
    output_mask: Sequence[bool],
) -> tuple[TensorType, TensorType]:
    """mps_convolution_transpose_backward(Tensor self, Tensor grad_output, Tensor weight, int[] padding, int[] output_padding, int[] stride, int[] dilation, int groups, bool[2] output_mask) -> (Tensor, Tensor)"""

    raise NotImplementedError()


def aten_mps_max_pool2d_backward(
    grad_output: TensorType,
    self: TensorType,
    kernel_size: Sequence[int],
    stride: Optional[Sequence[int]] = None,
    padding: Sequence[int] = (0, 0),
    dilation: Sequence[int] = (1, 1),
    ceil_mode: bool = False,
) -> TensorType:
    """mps_max_pool2d_backward(Tensor grad_output, Tensor self, int[2] kernel_size, int[2] stride=[], int[2] padding=0, int[2] dilation=1, bool ceil_mode=False) -> Tensor"""

    raise NotImplementedError()


def aten_msort(self: TensorType) -> TensorType:
    """msort(Tensor self) -> Tensor"""

    raise NotImplementedError()


@torch_op("aten::mul")
def aten_mul(self: TReal, other: TReal) -> TReal:
    """mul.Tensor(Tensor self, Tensor other) -> Tensor"""

    return op.Mul(self, other)


@torch_op("aten::mul", overload=True)
def aten_mul_bool(self: BOOL, other: BOOL) -> BOOL:
    """ONNX Mul doesn't support Boolean, so use And as an equivalent operator."""

    # TODO(justinchuby): Handle cases where type reconcilation is not enough,
    # since different ONNX operators are used based on different data types.

    return op.And(self, other)


def aten_multinomial(
    self: TensorType,
    num_samples: int,
    replacement: bool = False,
    generator: Optional[str] = None,
) -> TensorType:
    """multinomial(Tensor self, int num_samples, bool replacement=False, *, Generator? generator=None) -> Tensor"""

    raise NotImplementedError()


def aten_multiply(self: TensorType, other: TensorType) -> TensorType:
    """multiply.Tensor(Tensor self, Tensor other) -> Tensor"""

    raise NotImplementedError()


def aten_mv(self: TensorType, vec: TensorType) -> TensorType:
    """mv(Tensor self, Tensor vec) -> Tensor"""

    raise NotImplementedError()


def aten_mvlgamma(self: TensorType, p: int) -> TensorType:
    """mvlgamma(Tensor self, int p) -> Tensor"""

    raise NotImplementedError()


def aten_nan_to_num(
    self: TensorType,
    nan: Optional[float] = None,
    posinf: Optional[float] = None,
    neginf: Optional[float] = None,
) -> TensorType:
    """nan_to_num(Tensor self, float? nan=None, float? posinf=None, float? neginf=None) -> Tensor"""

    raise NotImplementedError()


def aten_nanmean(
    self: TensorType,
    dim: Optional[int] = None,
    keepdim: bool = False,
    dtype: Optional[int] = None,
) -> TensorType:
    """nanmean(Tensor self, int[1]? dim=None, bool keepdim=False, *, ScalarType? dtype=None) -> Tensor"""

    raise NotImplementedError()


def aten_nanmedian(self: TensorType) -> TensorType:
    """nanmedian(Tensor self) -> Tensor"""

    raise NotImplementedError()


def aten_nanquantile(
    self: TensorType,
    q: TensorType,
    dim: Optional[int] = None,
    keepdim: bool = False,
    interpolation: str = "linear",
) -> TensorType:
    """nanquantile(Tensor self, Tensor q, int? dim=None, bool keepdim=False, *, str interpolation='linear') -> Tensor"""

    raise NotImplementedError()


def aten_nansum(
    self: TensorType,
    dim: Optional[int] = None,
    keepdim: bool = False,
    dtype: Optional[int] = None,
) -> TensorType:
    """nansum(Tensor self, int[1]? dim=None, bool keepdim=False, *, ScalarType? dtype=None) -> Tensor"""

    raise NotImplementedError()


@torch_op("aten::narrow")
def aten_narrow(self: TTensor, dim: INT64, start: INT64, length: INT64) -> TTensor:
    """narrow(Tensor(a) self, int dim, SymInt start, SymInt length) -> Tensor(a)"""

    dim_rank = op.Size(op.Shape(dim))
    if dim_rank == 0:
        dim = op.Reshape(dim, op.Constant(value_ints=[-1]))

    start_rank = op.Size(op.Shape(start))
    if start_rank == 0:
        start = op.Reshape(start, op.Constant(value_ints=[-1]))

    length_rank = op.Size(op.Shape(length))
    if length_rank == 0:
        length = op.Reshape(length, op.Constant(value_ints=[-1]))

    end = op.Add(start, length)
    result = op.Slice(self, start, end, dim)
    return result


def aten_narrow_copy(self: TensorType, dim: int, start: INT64, length: INT64) -> TensorType:
    """narrow_copy(Tensor self, int dim, SymInt start, SymInt length) -> Tensor"""

    raise NotImplementedError()


def aten_native_batch_norm(
    input: TensorType,
    weight: Optional[TensorType],
    bias: Optional[TensorType],
    running_mean: Optional[TensorType],
    running_var: Optional[TensorType],
    training: bool,
    momentum: float,
    eps: float,
) -> tuple[TensorType, TensorType, TensorType]:
    """native_batch_norm(Tensor input, Tensor? weight, Tensor? bias, Tensor? running_mean, Tensor? running_var, bool training, float momentum, float eps) -> (Tensor, Tensor, Tensor)"""

    raise NotImplementedError()


def aten_native_batch_norm_backward(
    grad_out: TensorType,
    input: TensorType,
    weight: Optional[TensorType],
    running_mean: Optional[TensorType],
    running_var: Optional[TensorType],
    save_mean: Optional[TensorType],
    save_invstd: Optional[TensorType],
    train: bool,
    eps: float,
    output_mask: Sequence[bool],
) -> tuple[TensorType, TensorType, TensorType]:
    """native_batch_norm_backward(Tensor grad_out, Tensor input, Tensor? weight, Tensor? running_mean, Tensor? running_var, Tensor? save_mean, Tensor? save_invstd, bool train, float eps, bool[3] output_mask) -> (Tensor, Tensor, Tensor)"""

    raise NotImplementedError()


def aten_native_channel_shuffle(self: TensorType, groups: int) -> TensorType:
    """native_channel_shuffle(Tensor self, int groups) -> Tensor"""

    raise NotImplementedError()


@torch_op("aten::native_dropout")
def aten_native_dropout(
    input: TFloatOrBFloat16, p: float, train: bool = True
) -> Tuple[TFloatOrBFloat16, BOOL]:
    """native_dropout(Tensor input, float p, bool? train) -> (Tensor, Tensor)"""

    result, mask = op.Dropout(input, p, train)
    return result, mask


def aten_native_dropout_backward(
    grad_output: TensorType, mask: TensorType, scale: float
) -> TensorType:
    """native_dropout_backward(Tensor grad_output, Tensor mask, float scale) -> Tensor"""

    raise NotImplementedError()


def aten_native_group_norm(
    input: TensorType,
    weight: Optional[TensorType],
    bias: Optional[TensorType],
    N: INT64,
    C: INT64,
    HxW: INT64,
    group: int,
    eps: float,
) -> tuple[TensorType, TensorType, TensorType]:
    """native_group_norm(Tensor input, Tensor? weight, Tensor? bias, SymInt N, SymInt C, SymInt HxW, int group, float eps) -> (Tensor, Tensor, Tensor)"""

    raise NotImplementedError()


def aten_native_group_norm_backward(
    grad_out: TensorType,
    input: TensorType,
    mean: TensorType,
    rstd: TensorType,
    weight: Optional[TensorType],
    N: INT64,
    C: INT64,
    HxW: INT64,
    group: int,
    output_mask: Sequence[bool],
) -> tuple[TensorType, TensorType, TensorType]:
    """native_group_norm_backward(Tensor grad_out, Tensor input, Tensor mean, Tensor rstd, Tensor? weight, SymInt N, SymInt C, SymInt HxW, int group, bool[3] output_mask) -> (Tensor, Tensor, Tensor)"""

    raise NotImplementedError()


@torch_op("aten::native_layer_norm", trace_only=True)
def aten_native_layer_norm(
    input: TReal,
    normalized_shape: Sequence[int],
    weight: Optional[TReal],
    bias: Optional[TReal],
    eps: float,
) -> Tuple[TReal, TReal, TReal]:
    """native_layer_norm(Tensor input, SymInt[] normalized_shape, Tensor? weight, Tensor? bias, float eps) -> (Tensor, Tensor, Tensor)"""

    # Use python to manipulate the axes
    # https://pytorch.org/docs/stable/generated/torch.nn.LayerNorm.html#torch.nn.LayerNorm
    # The mean and standard-deviation are calculated over the last D dimensions,
    # where D is the dimension of normalized_shape. For example, if normalized_shape is
    # (3, 5) (a 2-dimensional shape), the mean and standard-deviation are computed
    # over the last 2 dimensions of the input (i.e. input.mean((-2, -1))).
    axes = [-i for i in range(len(normalized_shape), 0, -1)]
    if weight is None:
        weight = op.CastLike(1, input)
    if bias is None:
        bias = op.CastLike(0, input)
    return _aten_native_layer_norm_onnx(input, weight, bias, axes=axes, eps=eps)


@torch_op("aten::native_layer_norm", overload=True)
def _aten_native_layer_norm_onnx(
    input: TReal,
    weight: TReal,
    bias: TReal,
    axes: Sequence[int],
    eps: float,
) -> Tuple[TReal, TReal, TReal]:

    # FIXME(justinchuby): Use opset18 when it is supported by onnxruntime
    mean = opset17.ReduceMean(input, axes=axes)
    numerator = opset17.Sub(input, mean)
    power_num = opset17.Pow(numerator, 2.0)
    variance = opset17.ReduceMean(power_num, axes=axes)
    variance_eps = opset17.Add(variance, eps)
    denominator = opset17.Sqrt(variance_eps)
    result = opset17.Div(numerator, denominator)
    weight = opset17.CastLike(weight, result)
    result = opset17.Mul(result, weight)
    bias = opset17.CastLike(bias, result)
    result = opset17.Add(result, bias)
    rdenominator = opset17.Reciprocal(denominator)
    return result, mean, rdenominator


def aten_native_layer_norm_backward(
    grad_out: TensorType,
    input: TensorType,
    normalized_shape: INT64,
    mean: TensorType,
    rstd: TensorType,
    weight: Optional[TensorType],
    bias: Optional[TensorType],
    output_mask: Sequence[bool],
) -> tuple[TensorType, TensorType, TensorType]:
    """native_layer_norm_backward(Tensor grad_out, Tensor input, SymInt[] normalized_shape, Tensor mean, Tensor rstd, Tensor? weight, Tensor? bias, bool[3] output_mask) -> (Tensor, Tensor, Tensor)"""

    raise NotImplementedError()


def aten_native_norm(self: TensorType, p: float = 2.0) -> TensorType:
    """native_norm(Tensor self, Scalar p=2) -> Tensor"""

    raise NotImplementedError()


@torch_op("aten::ne")
def aten_ne(self: TReal, other: TReal) -> BOOL:
    """ne.Tensor(Tensor self, Tensor other) -> Tensor"""

    return op.Not(op.Equal(self, other))


@torch_op("aten::neg")
def aten_neg(self: TReal) -> TReal:
    """neg(Tensor self) -> Tensor"""

    return op.Neg(self)


def aten_negative(self: TensorType) -> TensorType:
    """negative(Tensor self) -> Tensor"""

    raise NotImplementedError()


@torch_op("aten::new_empty", trace_only=True)
def aten_new_empty(self: TTensor, size: INT64, dtype: int = -1) -> TTensor:
    """new_empty(Tensor self, SymInt[] size, *, ScalarType? dtype=None, Layout? layout=None, Device? device=None, bool? pin_memory=None) -> Tensor"""

    # using zero to simulate empty array
    zero = op.Constant(value_float=0.0)
    result = op.Expand(zero, size)
    if dtype == -1:
        result = op.CastLike(result, self)
    else:
        result = op.Cast(result, to=dtype)
    return result


@torch_op("aten::new_empty_strided", trace_only=True)
def aten_new_empty_strided(
    self: TTensor,
    size: INT64,
    stride: INT64,  # pylint: disable=unused-argument
    dtype: int = -1,
) -> TTensor:
    """new_empty_strided(Tensor self, SymInt[] size, SymInt[] stride, *, ScalarType? dtype=None, Layout? layout=None, Device? device=None, bool? pin_memory=None) -> Tensor"""

    # using zero to simulate empty array
    zero = op.ConstantOfShape(size)
    if dtype == -1:
        result = op.CastLike(zero, self)
    else:
        result = op.Cast(zero, to=dtype)
    return result


@torch_op("aten::new_full")
def aten_new_full(
    self, size: IntType, fill_value: TensorType, dtype: int = FLOAT.dtype
):  # pylint: disable=unused-argument
    # new_full(Tensor self, SymInt[] size, Scalar fill_value, *, ScalarType? dtype=None, Layout? layout=None, Device? device=None, bool? pin_memory=None) -> Tensor

    size = op.Cast(size, to=INT64.dtype)
    fill_value = op.Cast(fill_value, to=dtype)

    return op.Expand(fill_value, size)


def aten_new_ones(self: TensorType, size: INT64) -> TensorType:
    """new_ones(Tensor self, SymInt[] size, *, ScalarType? dtype=None, Layout? layout=None, Device? device=None, bool? pin_memory=None) -> Tensor"""

    raise NotImplementedError()


def aten_new_zeros(self: TensorType, size: INT64) -> TensorType:
    """new_zeros(Tensor self, SymInt[] size, *, ScalarType? dtype=None, Layout? layout=None, Device? device=None, bool? pin_memory=None) -> Tensor"""

    raise NotImplementedError()


def aten_nextafter(self: TensorType, other: TensorType) -> TensorType:
    """nextafter(Tensor self, Tensor other) -> Tensor"""

    raise NotImplementedError()


@torch_op("aten::nonzero")
def aten_nonzero(self: TTensor) -> INT64:
    """nonzero(Tensor self) -> Tensor"""

    return op.NonZero(self)


def aten_nonzero_numpy(self: TensorType) -> TensorType:
    """nonzero_numpy(Tensor self) -> Tensor[]"""

    raise NotImplementedError()


def aten_norm_except_dim(v: TensorType, pow: int = 2, dim: int = 0) -> TensorType:
    """norm_except_dim(Tensor v, int pow=2, int dim=0) -> Tensor"""

    raise NotImplementedError()


@torch_op("aten::normal")
def aten_normal(
    self: TTensor,
    mean: float = 0.0,
    std: float = 1.0,
) -> TFloat:  # type: ignore[type-var]
    # normal_functional(Tensor self, float mean=0, float std=1, *, Generator? generator=None) -> Tensor

    self_rank = op.Size(op.Shape(self))
    if self_rank == 0:
        self = op.Reshape(self, op.Constant(value_ints=[-1]))

    result = op.RandomNormalLike(self, mean=mean, scale=std)
    return result


def aten_not_equal(self: TensorType, other: TensorType) -> TensorType:
    """not_equal.Tensor(Tensor self, Tensor other) -> Tensor"""

    raise NotImplementedError()


def aten_nuclear_norm(self: TensorType, keepdim: bool = False) -> TensorType:
    """nuclear_norm(Tensor self, bool keepdim=False) -> Tensor"""

    raise NotImplementedError()


@torch_op("aten::ones")
def aten_ones(size: IntType, dtype: int = FLOAT.dtype):
    """ones(SymInt[] size, *, ScalarType? dtype=None, Layout? layout=None, Device? device=None, bool? pin_memory=None) -> Tensor"""

    size = op.Cast(size, to=INT64.dtype)
    one = op.Constant(value_float=1.0)
    one = op.Cast(one, to=dtype)
    return op.Expand(one, size)


@torch_op("aten::ones_like", trace_only=True)
def aten_ones_like(self: TTensor, dtype: int = -1) -> TTensor:
    """ones_like.

    Note: dtype is an onnx enum. Users should convert torch dtype to onnx dtype
    before calling this function.
    """
    # ones_like(Tensor self, *, ScalarType? dtype=None, Layout? layout=None, Device? device=None, bool? pin_memory=None, MemoryFormat? memory_format=None) -> Tensor

    # NOTE: trace_only because both if branches need to be the same type, but we have
    # a cast in the if branch.

    if dtype == -1:
        one = op.CastLike(1, self)
    else:
        one = op.Cast(1, to=dtype)
    return _aten_ones_like_onnx(self, one)


@torch_op("aten::ones_like", overload=True)
def _aten_ones_like_onnx(self: TTensor, one) -> TTensor:

    shape = op.Shape(self)
    return op.Expand(one, shape)


def aten_or(self: TensorType, other: TensorType) -> TensorType:
    """__or__.Tensor(Tensor self, Tensor other) -> Tensor"""

    raise NotImplementedError()


def aten_orgqr(self: TensorType, input2: TensorType) -> TensorType:
    """orgqr(Tensor self, Tensor input2) -> Tensor"""

    raise NotImplementedError()


def aten_ormqr(
    self: TensorType,
    input2: TensorType,
    input3: TensorType,
    left: bool = True,
    transpose: bool = False,
) -> TensorType:
    """ormqr(Tensor self, Tensor input2, Tensor input3, bool left=True, bool transpose=False) -> Tensor"""

    raise NotImplementedError()


def aten_outer(self: TensorType, vec2: TensorType) -> TensorType:
    """outer(Tensor self, Tensor vec2) -> Tensor"""

    raise NotImplementedError()


def aten_output_nr(self: TensorType) -> int:
    """output_nr(Tensor self) -> int"""

    raise NotImplementedError()


def aten_pairwise_distance(
    x1: TensorType, x2: TensorType, p: float = 2.0, eps: float = 1e-06, keepdim: bool = False
) -> TensorType:
    """pairwise_distance(Tensor x1, Tensor x2, float p=2, float eps=1e-06, bool keepdim=False) -> Tensor"""

    raise NotImplementedError()


def aten_pdist(self: TensorType, p: float = 2.0) -> TensorType:
    """pdist(Tensor self, float p=2) -> Tensor"""

    raise NotImplementedError()


@torch_op("aten::permute")
def aten_permute(self: TTensor, dims: Sequence[int]) -> TTensor:
    """permute(Tensor(a) self, int[] dims) -> Tensor(a)"""

    return op.Transpose(self, perm=dims)


def aten_permute_copy(self: TensorType, dims: Sequence[int]) -> TensorType:
    """permute_copy(Tensor self, int[] dims) -> Tensor"""

    raise NotImplementedError()


def aten_pin_memory(self: TensorType, device: Optional[str] = None) -> TensorType:
    """pin_memory(Tensor(a) self, Device? device=None) -> Tensor(a)"""

    raise NotImplementedError()


def aten_pinverse(self: TensorType, rcond: float = 1e-15) -> TensorType:
    """pinverse(Tensor self, float rcond=1e-15) -> Tensor"""

    raise NotImplementedError()


def aten_pixel_shuffle(self: TensorType, upscale_factor: int) -> TensorType:
    """pixel_shuffle(Tensor self, int upscale_factor) -> Tensor"""

    raise NotImplementedError()


def aten_pixel_unshuffle(self: TensorType, downscale_factor: int) -> TensorType:
    """pixel_unshuffle(Tensor self, int downscale_factor) -> Tensor"""

    raise NotImplementedError()


def aten_poisson(self: TensorType, generator: Optional[str] = None) -> TensorType:
    """poisson(Tensor self, Generator? generator=None) -> Tensor"""

    raise NotImplementedError()


def aten_poisson_nll_loss(
    input: TensorType,
    target: TensorType,
    log_input: bool,
    full: bool,
    eps: float,
    reduction: int,
) -> TensorType:
    """poisson_nll_loss(Tensor input, Tensor target, bool log_input, bool full, float eps, int reduction) -> Tensor"""

    raise NotImplementedError()


def aten_polar(abs: TensorType, angle: TensorType) -> TensorType:
    """polar(Tensor abs, Tensor angle) -> Tensor"""

    raise NotImplementedError()


def aten_polygamma(n: int, self: TensorType) -> TensorType:
    """polygamma(int n, Tensor self) -> Tensor"""

    raise NotImplementedError()


def aten_positive(self: TensorType) -> TensorType:
    """positive(Tensor(a) self) -> Tensor(a)"""

    raise NotImplementedError()


@torch_op("aten::pow")
def aten_pow(self: TReal, exponent: TTensor) -> TReal:
    """pow(Tensor self, Tensor exponent) -> Tensor"""

    return op.Pow(self, exponent)


def aten_prelu(self: TensorType, weight: TensorType) -> TensorType:
    """prelu(Tensor self, Tensor weight) -> Tensor"""

    raise NotImplementedError()


def aten_prelu_backward(
    grad_output: TensorType, self: TensorType, weight: TensorType
) -> tuple[TensorType, TensorType]:
    """prelu_backward(Tensor grad_output, Tensor self, Tensor weight) -> (Tensor, Tensor)"""

    raise NotImplementedError()


def aten_prod(self: TensorType, dtype: Optional[int] = None) -> TensorType:
    """prod(Tensor self, *, ScalarType? dtype=None) -> Tensor"""

    raise NotImplementedError()


def aten_promote_types(type1: int, type2: int) -> int:
    """promote_types(ScalarType type1, ScalarType type2) -> ScalarType"""

    raise NotImplementedError()


def aten_put(
    self: TensorType, index: TensorType, source: TensorType, accumulate: bool = False
) -> TensorType:
    """put(Tensor self, Tensor index, Tensor source, bool accumulate=False) -> Tensor"""

    raise NotImplementedError()


def aten_q_per_channel_axis(self: TensorType) -> int:
    """q_per_channel_axis(Tensor self) -> int"""

    raise NotImplementedError()


def aten_q_per_channel_scales(self: TensorType) -> TensorType:
    """q_per_channel_scales(Tensor self) -> Tensor"""

    raise NotImplementedError()


def aten_q_per_channel_zero_points(self: TensorType) -> TensorType:
    """q_per_channel_zero_points(Tensor self) -> Tensor"""

    raise NotImplementedError()


def aten_q_scale(self: TensorType) -> float:
    """q_scale(Tensor self) -> float"""

    raise NotImplementedError()


def aten_q_zero_point(self: TensorType) -> int:
    """q_zero_point(Tensor self) -> int"""

    raise NotImplementedError()


def aten_qr(self: TensorType, some: bool = True) -> tuple[TensorType, TensorType]:
    """qr(Tensor self, bool some=True) -> (Tensor Q, Tensor R)"""

    raise NotImplementedError()


def aten_qscheme(self: TensorType) -> str:
    """qscheme(Tensor self) -> QScheme"""

    raise NotImplementedError()


def aten_quantile(
    self: TensorType,
    q: TensorType,
    dim: Optional[int] = None,
    keepdim: bool = False,
    interpolation: str = "linear",
) -> TensorType:
    """quantile(Tensor self, Tensor q, int? dim=None, bool keepdim=False, *, str interpolation='linear') -> Tensor"""

    raise NotImplementedError()


def aten_quantize_per_channel(
    self: TensorType, scales: TensorType, zero_points: TensorType, axis: int, dtype: int
) -> TensorType:
    """quantize_per_channel(Tensor self, Tensor scales, Tensor zero_points, int axis, ScalarType dtype) -> Tensor"""

    raise NotImplementedError()


def aten_quantize_per_tensor(
    self: TensorType, scale: float, zero_point: int, dtype: int
) -> TensorType:
    """quantize_per_tensor(Tensor self, float scale, int zero_point, ScalarType dtype) -> Tensor"""

    raise NotImplementedError()


def aten_quantize_per_tensor_dynamic(
    self: TensorType, dtype: int, reduce_range: bool
) -> TensorType:
    """quantize_per_tensor_dynamic(Tensor self, ScalarType dtype, bool reduce_range) -> Tensor"""

    raise NotImplementedError()


def aten_quantized_batch_norm(
    input: TensorType,
    weight: Optional[TensorType],
    bias: Optional[TensorType],
    mean: TensorType,
    var: TensorType,
    eps: float,
    output_scale: float,
    output_zero_point: int,
) -> TensorType:
    """quantized_batch_norm(Tensor input, Tensor? weight, Tensor? bias, Tensor mean, Tensor var, float eps, float output_scale, int output_zero_point) -> Tensor"""

    raise NotImplementedError()


def aten_quantized_gru_cell(
    input: TensorType,
    hx: TensorType,
    w_ih: TensorType,
    w_hh: TensorType,
    b_ih: TensorType,
    b_hh: TensorType,
    packed_ih: TensorType,
    packed_hh: TensorType,
    col_offsets_ih: TensorType,
    col_offsets_hh: TensorType,
    scale_ih: float,
    scale_hh: float,
    zero_point_ih: float,
    zero_point_hh: float,
) -> TensorType:
    """quantized_gru_cell(Tensor input, Tensor hx, Tensor w_ih, Tensor w_hh, Tensor b_ih, Tensor b_hh, Tensor packed_ih, Tensor packed_hh, Tensor col_offsets_ih, Tensor col_offsets_hh, Scalar scale_ih, Scalar scale_hh, Scalar zero_point_ih, Scalar zero_point_hh) -> Tensor"""

    raise NotImplementedError()


def aten_quantized_lstm_cell(
    input: TensorType,
    hx: Sequence[TensorType],
    w_ih: TensorType,
    w_hh: TensorType,
    b_ih: TensorType,
    b_hh: TensorType,
    packed_ih: TensorType,
    packed_hh: TensorType,
    col_offsets_ih: TensorType,
    col_offsets_hh: TensorType,
    scale_ih: float,
    scale_hh: float,
    zero_point_ih: float,
    zero_point_hh: float,
) -> tuple[TensorType, TensorType]:
    """quantized_lstm_cell(Tensor input, Tensor[] hx, Tensor w_ih, Tensor w_hh, Tensor b_ih, Tensor b_hh, Tensor packed_ih, Tensor packed_hh, Tensor col_offsets_ih, Tensor col_offsets_hh, Scalar scale_ih, Scalar scale_hh, Scalar zero_point_ih, Scalar zero_point_hh) -> (Tensor, Tensor)"""

    raise NotImplementedError()


def aten_quantized_max_pool1d(
    self: TensorType,
    kernel_size: Sequence[int],
    stride: Optional[Sequence[int]] = None,
    padding: Sequence[int] = (0,),
    dilation: Sequence[int] = (1,),
    ceil_mode: bool = False,
) -> TensorType:
    """quantized_max_pool1d(Tensor self, int[1] kernel_size, int[1] stride=[], int[1] padding=0, int[1] dilation=1, bool ceil_mode=False) -> Tensor"""

    raise NotImplementedError()


def aten_quantized_max_pool2d(
    self: TensorType,
    kernel_size: Sequence[int],
    stride: Optional[Sequence[int]] = None,
    padding: Sequence[int] = (0, 0),
    dilation: Sequence[int] = (1, 1),
    ceil_mode: bool = False,
) -> TensorType:
    """quantized_max_pool2d(Tensor self, int[2] kernel_size, int[2] stride=[], int[2] padding=0, int[2] dilation=1, bool ceil_mode=False) -> Tensor"""

    raise NotImplementedError()


def aten_quantized_rnn_relu_cell(
    input: TensorType,
    hx: TensorType,
    w_ih: TensorType,
    w_hh: TensorType,
    b_ih: TensorType,
    b_hh: TensorType,
    packed_ih: TensorType,
    packed_hh: TensorType,
    col_offsets_ih: TensorType,
    col_offsets_hh: TensorType,
    scale_ih: float,
    scale_hh: float,
    zero_point_ih: float,
    zero_point_hh: float,
) -> TensorType:
    """quantized_rnn_relu_cell(Tensor input, Tensor hx, Tensor w_ih, Tensor w_hh, Tensor b_ih, Tensor b_hh, Tensor packed_ih, Tensor packed_hh, Tensor col_offsets_ih, Tensor col_offsets_hh, Scalar scale_ih, Scalar scale_hh, Scalar zero_point_ih, Scalar zero_point_hh) -> Tensor"""

    raise NotImplementedError()


def aten_quantized_rnn_tanh_cell(
    input: TensorType,
    hx: TensorType,
    w_ih: TensorType,
    w_hh: TensorType,
    b_ih: TensorType,
    b_hh: TensorType,
    packed_ih: TensorType,
    packed_hh: TensorType,
    col_offsets_ih: TensorType,
    col_offsets_hh: TensorType,
    scale_ih: float,
    scale_hh: float,
    zero_point_ih: float,
    zero_point_hh: float,
) -> TensorType:
    """quantized_rnn_tanh_cell(Tensor input, Tensor hx, Tensor w_ih, Tensor w_hh, Tensor b_ih, Tensor b_hh, Tensor packed_ih, Tensor packed_hh, Tensor col_offsets_ih, Tensor col_offsets_hh, Scalar scale_ih, Scalar scale_hh, Scalar zero_point_ih, Scalar zero_point_hh) -> Tensor"""

    raise NotImplementedError()


def aten_rad2deg(self: TensorType) -> TensorType:
    """rad2deg(Tensor self) -> Tensor"""

    raise NotImplementedError()


def aten_rand(size: INT64) -> TensorType:
    """rand(SymInt[] size, *, ScalarType? dtype=None, Layout? layout=None, Device? device=None, bool? pin_memory=None) -> Tensor"""

    raise NotImplementedError()


def aten_rand_like(self: TensorType, memory_format: Optional[str] = None) -> TensorType:
    """rand_like(Tensor self, *, ScalarType? dtype=None, Layout? layout=None, Device? device=None, bool? pin_memory=None, MemoryFormat? memory_format=None) -> Tensor"""

    raise NotImplementedError()


def aten_randint(high: int, size: INT64) -> TensorType:
    """randint(int high, SymInt[] size, *, ScalarType? dtype=long, Layout? layout=None, Device? device=None, bool? pin_memory=None) -> Tensor"""

    raise NotImplementedError()


def aten_randint_like(
    self: TensorType, high: int, memory_format: Optional[str] = None
) -> TensorType:
    """randint_like(Tensor self, int high, *, ScalarType? dtype=None, Layout? layout=None, Device? device=None, bool? pin_memory=None, MemoryFormat? memory_format=None) -> Tensor"""

    raise NotImplementedError()


def aten_randn(size: INT64) -> TensorType:
    """randn(SymInt[] size, *, ScalarType? dtype=None, Layout? layout=None, Device? device=None, bool? pin_memory=None) -> Tensor"""

    raise NotImplementedError()


def aten_randn_like(self: TensorType, memory_format: Optional[str] = None) -> TensorType:
    """randn_like(Tensor self, *, ScalarType? dtype=None, Layout? layout=None, Device? device=None, bool? pin_memory=None, MemoryFormat? memory_format=None) -> Tensor"""

    raise NotImplementedError()


def aten_randperm(n: int) -> TensorType:
    """randperm(int n, *, ScalarType? dtype=long, Layout? layout=None, Device? device=None, bool? pin_memory=None) -> Tensor"""

    raise NotImplementedError()


def aten_range(start: float, end: float) -> TensorType:
    """range(Scalar start, Scalar end, *, ScalarType? dtype=None, Layout? layout=None, Device? device=None, bool? pin_memory=None) -> Tensor"""

    raise NotImplementedError()


def aten_ravel(self: TensorType) -> TensorType:
    """ravel(Tensor(a) self) -> Tensor(a)"""

    raise NotImplementedError()


def aten_real(self: TensorType) -> TensorType:
    """real(Tensor(a) self) -> Tensor(a)"""

    raise NotImplementedError()


@torch_op("aten::reciprocal")
def aten_reciprocal(self: TFloatOrBFloat16) -> TFloatOrBFloat16:
    """reciprocal(Tensor self) -> Tensor"""

    return op.Reciprocal(self)


def aten_record_stream(self: TensorType, s: str) -> Any:
    """record_stream(Tensor(a!) self, Stream s) -> ()"""

    raise NotImplementedError()


def aten_refine_names(self: TensorType, names: Sequence[str]) -> TensorType:
    """refine_names(Tensor(a) self, Dimname[] names) -> Tensor(a)"""

    raise NotImplementedError()


@torch_op("aten::remainder")
def aten_remainder(self: TFloatOrBFloat16, other: TFloatOrBFloat16) -> TFloatOrBFloat16:
    """remainder.Tensor(Tensor self, Tensor other) -> Tensor"""

    # a - a.div(b, rounding_mode="floor") * b
    rounded_quotient = op.Floor(op.Div(self, other))

    return op.Sub(self, op.Mul(rounded_quotient, other))


@torch_op("aten::remainder", overload=True)
def aten_remainder_int(self: TInt, other: TInt) -> TInt:
    """remainder.Tensor(Tensor self, Tensor other) -> Tensor"""

    return op.Mod(self, other)


def aten_rename(self: TensorType, names: Optional[str]) -> TensorType:
    """rename(Tensor(a) self, Dimname[]? names) -> Tensor(a)"""

    raise NotImplementedError()


def aten_renorm(self: TensorType, p: float, dim: int, maxnorm: float) -> TensorType:
    """renorm(Tensor self, Scalar p, int dim, Scalar maxnorm) -> Tensor"""

    raise NotImplementedError()


@torch_op("aten::repeat")
def aten_repeat(self: TTensor, repeats: TInt) -> TTensor:
    """repeat(Tensor self, SymInt[] repeats) -> Tensor"""

    if op.Size(repeats) == 0:
        result = self
    else:
        # TODO(justinchuby): Make ones_like a function when onnxscript supports it
        repeats = op.Cast(repeats, to=INT64.dtype)
        # shape = ones_like(repeats) := {
        one = op.Constant(value_int=1)
        repeats_shape = op.Shape(repeats)
        shape = op.Expand(one, repeats_shape)
        # }
        self_expanded = op.Expand(self, shape)
        result = op.Tile(self_expanded, repeats)
    return result


def aten_repeat_interleave(
    repeats: TensorType, output_size: Optional[int] = None
) -> TensorType:
    """repeat_interleave.Tensor(Tensor repeats, *, int? output_size=None) -> Tensor"""

    raise NotImplementedError()


@torch_op("aten::reshape")
def aten_reshape(self: TTensor, shape: IntType) -> TTensor:
    """reshape(Tensor(a) self, SymInt[] shape) -> Tensor(a)"""

    # Reshape only support INT64 as 'shape'
    shape = op.Cast(shape, to=INT64.dtype)
    return op.Reshape(self, shape)


def aten_reshape_as(self: TensorType, other: TensorType) -> TensorType:
    """reshape_as(Tensor(a) self, Tensor other) -> Tensor(a)"""

    raise NotImplementedError()


@torch_op("aten::resolve_conj")
def aten_resolve_conj(self: TTensor) -> TTensor:
    """resolve_conj(Tensor(a) self) -> Tensor(a)"""

    return op.Identity(self)


@torch_op("aten::resolve_neg")
def aten_resolve_neg(self: TTensor) -> TTensor:
    """resolve_neg(Tensor(a) self) -> Tensor(a)"""

    return op.Identity(self)


def aten_result_type(tensor: TensorType, other: TensorType) -> int:
    """result_type.Tensor(Tensor tensor, Tensor other) -> ScalarType"""

    raise NotImplementedError()


def aten_retain_grad(self: TensorType) -> Any:
    """retain_grad(Tensor(a!) self) -> ()"""

    raise NotImplementedError()


def aten_retains_grad(self: TensorType) -> bool:
    """retains_grad(Tensor self) -> bool"""

    raise NotImplementedError()


def aten_rnn_relu_cell(
    input: TensorType,
    hx: TensorType,
    w_ih: TensorType,
    w_hh: TensorType,
    b_ih: Optional[TensorType] = None,
    b_hh: Optional[TensorType] = None,
) -> TensorType:
    """rnn_relu_cell(Tensor input, Tensor hx, Tensor w_ih, Tensor w_hh, Tensor? b_ih=None, Tensor? b_hh=None) -> Tensor"""

    raise NotImplementedError()


def aten_rnn_tanh_cell(
    input: TensorType,
    hx: TensorType,
    w_ih: TensorType,
    w_hh: TensorType,
    b_ih: Optional[TensorType] = None,
    b_hh: Optional[TensorType] = None,
) -> TensorType:
    """rnn_tanh_cell(Tensor input, Tensor hx, Tensor w_ih, Tensor w_hh, Tensor? b_ih=None, Tensor? b_hh=None) -> Tensor"""

    raise NotImplementedError()


def aten_roll(
    self: TensorType, shifts: Sequence[int], dims: Optional[Sequence[int]] = None
) -> TensorType:
    """roll(Tensor self, int[1] shifts, int[1] dims=[]) -> Tensor"""

    raise NotImplementedError()


def aten_rot90(self: TensorType, k: int = 1, dims: Sequence[int] = (0, 1)) -> TensorType:
    """rot90(Tensor self, int k=1, int[] dims=[0,1]) -> Tensor"""

    raise NotImplementedError()


@torch_op("aten::round")
def aten_round(self: TFloat) -> TFloat:
    """round(Tensor self) -> Tensor"""

    return op.Round(self)


def aten_row_indices(self: TensorType) -> TensorType:
    """row_indices(Tensor(a) self) -> Tensor(a)"""

    raise NotImplementedError()


def aten_row_indices_copy(self: TensorType) -> TensorType:
    """row_indices_copy(Tensor self) -> Tensor"""

    raise NotImplementedError()


def aten_row_stack(tensors: Sequence[TensorType]) -> TensorType:
    """row_stack(Tensor[] tensors) -> Tensor"""

    raise NotImplementedError()


def aten_rrelu(
    self: TensorType,
    lower: float = 0.125,
    upper: float = 0.3333333333333333,
    training: bool = False,
    generator: Optional[str] = None,
) -> TensorType:
    """rrelu(Tensor self, Scalar lower=0.125, Scalar upper=0.3333333333333333, bool training=False, Generator? generator=None) -> Tensor"""

    raise NotImplementedError()


def aten_rshift(self: TensorType, other: TensorType) -> TensorType:
    """__rshift__.Tensor(Tensor self, Tensor other) -> Tensor"""

    raise NotImplementedError()


@torch_op("aten::rsqrt")
def aten_rsqrt(self: TFloatOrBFloat16) -> TFloatOrBFloat16:
    """rsqrt(Tensor self) -> Tensor"""

    return op.Reciprocal(op.Sqrt(self))


@torch_op("aten::rsub")
def aten_rsub(self: TReal, other: TReal, alpha: float = 1.0) -> TReal:
    """rsub.Tensor(Tensor self, Tensor other, *, Scalar alpha=1) -> Tensor"""
    alpha = op.CastLike(alpha, self)
    return op.Sub(other, op.Mul(self, alpha))


def aten_scalar_tensor(s: float) -> TensorType:
    """scalar_tensor(Scalar s, *, ScalarType? dtype=None, Layout? layout=None, Device? device=None, bool? pin_memory=None) -> Tensor"""

    raise NotImplementedError()


def aten_scatter_add(
    self: TensorType, dim: int, index: TensorType, src: TensorType
) -> TensorType:
    """scatter_add(Tensor self, int dim, Tensor index, Tensor src) -> Tensor"""

    raise NotImplementedError()


def aten_searchsorted(
    sorted_sequence: TensorType,
    self: TensorType,
    out_int32: bool = False,
    right: bool = False,
    side: Optional[str] = None,
    sorter: Optional[TensorType] = None,
) -> TensorType:
    """searchsorted.Tensor(Tensor sorted_sequence, Tensor self, *, bool out_int32=False, bool right=False, str? side=None, Tensor? sorter=None) -> Tensor"""

    raise NotImplementedError()


def aten_segment_reduce(
    data: TensorType,
    reduce: str,
    lengths: Optional[TensorType] = None,
    indices: Optional[TensorType] = None,
    offsets: Optional[TensorType] = None,
    axis: int = 0,
    unsafe: bool = False,
    initial: Optional[float] = None,
) -> TensorType:
    """segment_reduce(Tensor data, str reduce, *, Tensor? lengths=None, Tensor? indices=None, Tensor? offsets=None, int axis=0, bool unsafe=False, Scalar? initial=None) -> Tensor"""

    raise NotImplementedError()


@torch_op("aten::select")
def aten_select(self: TTensor, dim: int, index: int) -> TTensor:
    """select(Tensor self, int dim, int index) -> Tensor"""

    return op.Gather(self, index, axis=dim)


def aten_select_backward(
    grad_output: TensorType, input_sizes: INT64, dim: int, index: int
) -> TensorType:
    """select_backward(Tensor grad_output, SymInt[] input_sizes, int dim, int index) -> Tensor"""

    raise NotImplementedError()


def aten_select_scatter(self: TensorType, src: TensorType, dim: int, index: int) -> TensorType:
    """select_scatter(Tensor self, Tensor src, int dim, int index) -> Tensor"""

    raise NotImplementedError()


@torch_op("aten::selu")
def aten_selu(self: TFloat) -> TFloat:
    """selu(Tensor self) -> Tensor"""

    return op.Selu(self)


def aten_set_data(self: TensorType, new_data: TensorType) -> Any:
    """set_data(Tensor(a!) self, Tensor new_data) -> ()"""

    raise NotImplementedError()


def aten_sgn(self: TensorType) -> TensorType:
    """sgn(Tensor self) -> Tensor"""

    raise NotImplementedError()


@torch_op("aten::sigmoid")
def aten_sigmoid(self: TFloatOrBFloat16) -> TFloatOrBFloat16:
    """sigmoid(Tensor self) -> Tensor"""

    return op.Sigmoid(self)


@torch_op("aten::sign")
def aten_sign(self: TReal) -> TReal:
    """sign(Tensor self) -> Tensor"""

    return op.Sign(self)


def aten_signbit(self: TensorType) -> TensorType:
    """signbit(Tensor self) -> Tensor"""

    raise NotImplementedError()


@torch_op("aten::sin")
def aten_sin(self: TFloat) -> TFloat:
    """sin(Tensor self) -> Tensor"""

    return op.Sin(self)


@torch_op("aten::sinh")
def aten_sinh(self: TFloat) -> TFloat:
    """sinh(Tensor self) -> Tensor"""

    return op.Sinh(self)


@torch_op("aten::slice", trace_only=True)
def aten_slice(
    self: TTensor,
    dim: int = 0,
    start: Optional[INT64] = None,
    end: Optional[INT64] = None,
    step: Optional[INT64] = None,
) -> TTensor:
    """slice.Tensor(Tensor(a) self, int dim=0, SymInt? start=None, SymInt? end=None, SymInt step=1) -> Tensor(a)"""

    # TODO: using OptionalHasElement() to check start/end value
    if start is not None:
        start = op.Cast(start, to=INT64.dtype)
        start = op.Reshape(start, op.Constant(value_ints=[-1]))
    else:
        start = op.Constant(value_ints=[0])

    if end is not None:
        end = op.Cast(end, to=INT64.dtype)
        end = op.Reshape(end, op.Constant(value_ints=[-1]))
    else:
        end = op.Constant(value_ints=[_INT64_MAX])

    dim = op.Cast(dim, to=INT64.dtype)
    dim = op.Reshape(dim, op.Constant(value_ints=[-1]))

    if step is not None:
        step = op.Cast(step, to=INT64.dtype)
        step = op.Reshape(step, op.Constant(value_ints=[-1]))
    else:
        step = op.Constant(value_ints=[1])

    return op.Slice(self, start, end, dim, step)


def aten_slice_backward(
    grad_output: TensorType,
    input_sizes: INT64,
    dim: int,
    start: INT64,
    end: INT64,
    step: INT64,
) -> TensorType:
    """slice_backward(Tensor grad_output, SymInt[] input_sizes, int dim, SymInt start, SymInt end, SymInt step) -> Tensor"""

    raise NotImplementedError()


def aten_slice_copy(
    self: TensorType,
    dim: int = 0,
    start: Optional[INT64] = None,
    end: Optional[INT64] = None,
    step: INT64 = 1,
) -> TensorType:
    """slice_copy.Tensor(Tensor self, int dim=0, SymInt? start=None, SymInt? end=None, SymInt step=1) -> Tensor"""

    raise NotImplementedError()


def aten_slice_scatter(
    self: TensorType,
    src: TensorType,
    dim: int = 0,
    start: Optional[INT64] = None,
    end: Optional[INT64] = None,
    step: INT64 = 1,
) -> TensorType:
    """slice_scatter(Tensor self, Tensor src, int dim=0, SymInt? start=None, SymInt? end=None, SymInt step=1) -> Tensor"""

    raise NotImplementedError()


def aten_slogdet(self: TensorType) -> tuple[TensorType, TensorType]:
    """slogdet(Tensor self) -> (Tensor sign, Tensor logabsdet)"""

    raise NotImplementedError()


def aten_smm(self: TensorType, mat2: TensorType) -> TensorType:
    """smm(Tensor self, Tensor mat2) -> Tensor"""

    raise NotImplementedError()


def aten_sort(
    self: TensorType, dim: int = -1, descending: bool = False
) -> tuple[TensorType, TensorType]:
    """sort(Tensor self, int dim=-1, bool descending=False) -> (Tensor values, Tensor indices)"""

    raise NotImplementedError()


def aten_sparse_dim(self: TensorType) -> int:
    """sparse_dim(Tensor self) -> int"""

    raise NotImplementedError()


def aten_sparse_mask(self: TensorType, mask: TensorType) -> TensorType:
    """sparse_mask(Tensor self, Tensor mask) -> Tensor"""

    raise NotImplementedError()


@torch_op("aten::split")
def aten_split(self: TTensor, split_size: INT64, dim: int = 0) -> TTensor:
    """split.Tensor(Tensor(a -> *) self, SymInt split_size, int dim=0) -> Tensor(a)[]"""

    return op.SplitToSequence(self, split_size, axis=dim)


def aten_split_copy(self: TensorType, split_size: INT64, dim: int = 0) -> TensorType:
    """split_copy.Tensor(Tensor self, SymInt split_size, int dim=0) -> Tensor[]"""

    raise NotImplementedError()


def aten_split_with_sizes(self: TensorType, split_sizes: INT64, dim: int = 0) -> TensorType:
    """split_with_sizes(Tensor(a -> *) self, SymInt[] split_sizes, int dim=0) -> Tensor(a)[]"""

    raise NotImplementedError()


def aten_split_with_sizes_copy(
    self: TensorType, split_sizes: INT64, dim: int = 0
) -> TensorType:
    """split_with_sizes_copy(Tensor self, SymInt[] split_sizes, int dim=0) -> Tensor[]"""

    raise NotImplementedError()


@torch_op("aten::sqrt")
def aten_sqrt(self: TFloatOrBFloat16) -> TFloatOrBFloat16:
    """sqrt(Tensor self) -> Tensor"""

    return op.Sqrt(self)


def aten_square(self: TensorType) -> TensorType:
    """square(Tensor self) -> Tensor"""

    raise NotImplementedError()


def aten_squeeze(self: TensorType) -> TensorType:
    """squeeze(Tensor(a) self) -> Tensor(a)"""

    raise NotImplementedError()


def aten_squeeze_copy(self: TensorType) -> TensorType:
    """squeeze_copy(Tensor self) -> Tensor"""

    raise NotImplementedError()


def aten_sspaddmm(
    self: TensorType, mat1: TensorType, mat2: TensorType, beta: float = 1.0, alpha: float = 1.0
) -> TensorType:
    """sspaddmm(Tensor self, Tensor mat1, Tensor mat2, *, Scalar beta=1, Scalar alpha=1) -> Tensor"""

    raise NotImplementedError()


def aten_stack(tensors: Sequence[TensorType], dim: int = 0) -> TensorType:
    """stack(Tensor[] tensors, int dim=0) -> Tensor"""

    raise NotImplementedError()


def aten_std(self: TensorType, unbiased: bool = True) -> TensorType:
    """std(Tensor self, bool unbiased=True) -> Tensor"""

    raise NotImplementedError()


def aten_std_mean(self: TensorType, unbiased: bool = True) -> tuple[TensorType, TensorType]:
    """std_mean(Tensor self, bool unbiased=True) -> (Tensor, Tensor)"""

    raise NotImplementedError()


def aten_stft(
    self: TensorType,
    n_fft: int,
    hop_length: Optional[int] = None,
    win_length: Optional[int] = None,
    window: Optional[TensorType] = None,
    normalized: bool = False,
    onesided: Optional[bool] = None,
    return_complex: Optional[bool] = None,
) -> TensorType:
    """stft(Tensor self, int n_fft, int? hop_length=None, int? win_length=None, Tensor? window=None, bool normalized=False, bool? onesided=None, bool? return_complex=None) -> Tensor"""

    raise NotImplementedError()


@torch_op("aten::sub")
def aten_sub(self: TReal, other: TReal, alpha: float = 1.0) -> TReal:
    """sub.Tensor(Tensor self, Tensor other, *, Scalar alpha=1) -> Tensor"""
    alpha = op.CastLike(alpha, other)
    other = op.Mul(other, alpha)

    return op.Sub(self, other)


def aten_subtract(self: TensorType, other: TensorType, alpha: float = 1.0) -> TensorType:
    """subtract.Tensor(Tensor self, Tensor other, *, Scalar alpha=1) -> Tensor"""

    raise NotImplementedError()


@torch_op("aten::sum", trace_only=True)
def aten_sum_dim_IntList(
    self: TReal, dim: Optional[INT64] = None, keepdim: bool = False, dtype: int = -1
) -> TReal:
    """sum(Tensor self, SymInt dim, bool keepdim, *, ScalarType? dtype=None) -> Tensor"""

    # NOTE: trace_only because both if branches need to be the same type, but we have
    # a cast in the if branch.

    # TODO: Combine the overloads when OptionalHasElement() works
    if dim is None:
        result = _aten_sum_dim_none(self, keepdim=keepdim)
    else:
        result = _aten_sum_dim_onnx(self, dim, keepdim=keepdim)

    if dtype != -1:
        result = op.Cast(result, to=dtype)

    return result


@torch_op("aten::sum", overload=True)
def _aten_sum_dim_onnx(self: TReal, dim: INT64, keepdim: bool = False) -> TReal:
    self_is_scalar = op.Size(op.Shape(self)) == 0
    if self_is_scalar:
        self = op.Reshape(self, op.Constant(value_ints=[-1]))

    if op.Size(op.Shape(dim)) == 0:
        dim = op.Reshape(dim, op.Constant(value_ints=[-1]))
        dim = op.Cast(dim, to=INT64.dtype)
    result = op.ReduceSum(self, dim, keepdims=keepdim)

    if self_is_scalar:
        result = op.Squeeze(result)
    return result


@torch_op("aten::sum", overload=True)
def _aten_sum_dim_none(self: TReal, keepdim: bool = False) -> TReal:
    self_is_scalar = op.Size(op.Shape(self)) == 0
    if self_is_scalar:
        self = op.Reshape(self, op.Constant(value_ints=[-1]))

    result = op.ReduceSum(self, keepdims=keepdim)

    if self_is_scalar:
        result = op.Squeeze(result)
    return result


def aten_sum_to_size(self: TensorType, size: Sequence[int]) -> TensorType:
    """sum_to_size(Tensor self, int[] size) -> Tensor"""

    raise NotImplementedError()


def aten_svd(
    self: TensorType, some: bool = True, compute_uv: bool = True
) -> tuple[TensorType, TensorType, TensorType]:
    """svd(Tensor self, bool some=True, bool compute_uv=True) -> (Tensor U, Tensor S, Tensor V)"""

    raise NotImplementedError()


def aten_swapaxes(self: TensorType, axis0: int, axis1: int) -> TensorType:
    """swapaxes(Tensor(a) self, int axis0, int axis1) -> Tensor(a)"""

    raise NotImplementedError()


def aten_swapdims(self: TensorType, dim0: int, dim1: int) -> TensorType:
    """swapdims(Tensor(a) self, int dim0, int dim1) -> Tensor(a)"""

    raise NotImplementedError()


def aten_symeig(
    self: TensorType, eigenvectors: bool = False, upper: bool = True
) -> tuple[TensorType, TensorType]:
    """symeig(Tensor self, bool eigenvectors=False, bool upper=True) -> (Tensor eigenvalues, Tensor eigenvectors)"""

    raise NotImplementedError()


@torch_op("aten::t")
def aten_t(self: TTensor) -> TTensor:
    """t(Tensor(a) self) -> Tensor(a)"""

    # TODO(justinchuby): Make rank a function
    rank = op.Size(op.Shape(self))
    if rank == 0 or rank == 1:  # pylint: disable=consider-using-in
        result = self
    else:
        result = op.Transpose(self, perm=[1, 0])
    return result


def aten_t_copy(self: TensorType) -> TensorType:
    """t_copy(Tensor self) -> Tensor"""

    raise NotImplementedError()


def aten_take(self: TensorType, index: TensorType) -> TensorType:
    """take(Tensor self, Tensor index) -> Tensor"""

    raise NotImplementedError()


def aten_take_along_dim(
    self: TensorType, indices: TensorType, dim: Optional[int] = None
) -> TensorType:
    """take_along_dim(Tensor self, Tensor indices, int? dim=None) -> Tensor"""

    raise NotImplementedError()


@torch_op("aten::tan")
def aten_tan(self: TFloat) -> TFloat:
    """tan(Tensor self) -> Tensor"""

    return op.Tan(self)


@torch_op("aten::tanh")
def aten_tanh(self: TFloat) -> TFloat:
    """tanh(Tensor self) -> Tensor"""

    return op.Tanh(self)


def aten_tensordot(
    self: TensorType, other: TensorType, dims_self: Sequence[int], dims_other: Sequence[int]
) -> TensorType:
    """tensordot(Tensor self, Tensor other, int[] dims_self, int[] dims_other) -> Tensor"""

    raise NotImplementedError()


def aten_threshold(self: TensorType, threshold: float, value: float) -> TensorType:
    """threshold(Tensor self, Scalar threshold, Scalar value) -> Tensor"""

    raise NotImplementedError()


def aten_threshold_backward(
    grad_output: TensorType, self: TensorType, threshold: float
) -> TensorType:
    """threshold_backward(Tensor grad_output, Tensor self, Scalar threshold) -> Tensor"""

    raise NotImplementedError()


def aten_tile(self: TensorType, dims: Sequence[int]) -> TensorType:
    """tile(Tensor self, int[] dims) -> Tensor"""

    raise NotImplementedError()


def aten_to_dense(self: TensorType, dtype: Optional[int] = None) -> TensorType:
    """to_dense(Tensor self, ScalarType? dtype=None) -> Tensor"""

    raise NotImplementedError()


def aten_to_dense_backward(grad: TensorType, input: TensorType) -> TensorType:
    """to_dense_backward(Tensor grad, Tensor input) -> Tensor"""

    raise NotImplementedError()


def aten_to_mkldnn(self: TensorType, dtype: Optional[int] = None) -> TensorType:
    """to_mkldnn(Tensor self, ScalarType? dtype=None) -> Tensor"""

    raise NotImplementedError()


def aten_to_mkldnn_backward(grad: TensorType, input: TensorType) -> TensorType:
    """to_mkldnn_backward(Tensor grad, Tensor input) -> Tensor"""

    raise NotImplementedError()


def aten_to_padded_tensor(
    self: TensorType, padding: float, output_size: Optional[INT64] = None
) -> TensorType:
    """to_padded_tensor(Tensor self, float padding, SymInt[]? output_size=None) -> Tensor"""

    raise NotImplementedError()


def aten_to_sparse(self: TensorType) -> TensorType:
    """to_sparse(Tensor self) -> Tensor"""

    raise NotImplementedError()


def aten_to_sparse_bsc(self: TensorType, blocksize: Sequence[int]) -> TensorType:
    """to_sparse_bsc(Tensor self, int[2] blocksize) -> Tensor"""

    raise NotImplementedError()


def aten_to_sparse_bsr(self: TensorType, blocksize: Sequence[int]) -> TensorType:
    """to_sparse_bsr(Tensor self, int[2] blocksize) -> Tensor"""

    raise NotImplementedError()


def aten_to_sparse_csc(self: TensorType) -> TensorType:
    """to_sparse_csc(Tensor self) -> Tensor"""

    raise NotImplementedError()


def aten_to_sparse_csr(self: TensorType) -> TensorType:
    """to_sparse_csr(Tensor self) -> Tensor"""

    raise NotImplementedError()


@torch_op("aten::topk")
def aten_topk(
    self: TReal, k: INT64, dim: int = -1, largest: bool = True, sorted: bool = True
) -> Tuple[TReal, INT64]:
    """topk(Tensor self, int k, int dim=-1, bool largest=True, bool sorted=True) -> (Tensor values, Tensor indices)"""

    self_is_scalar = op.Size(op.Shape(self)) == 0
    if self_is_scalar:
        self = op.Unsqueeze(self, op.Constant(value_ints=[0]))
    k = op.Reshape(op.Cast(k, to=INT64.dtype), op.Constant(value_ints=[1]))
    values, indices = op.TopK(self, k, axis=dim, largest=largest, sorted=sorted)
    if self_is_scalar:
        values = op.Squeeze(values, op.Constant(value_ints=[0]))
        indices = op.Squeeze(indices, op.Constant(value_ints=[0]))
    return values, indices


def aten_trace(self: TensorType) -> TensorType:
    """trace(Tensor self) -> Tensor"""

    raise NotImplementedError()


def aten_trace_backward(grad: TensorType, sizes: INT64) -> TensorType:
    """trace_backward(Tensor grad, SymInt[] sizes) -> Tensor"""

    raise NotImplementedError()


@torch_op("aten::transpose", trace_only=True)
def aten_transpose(self, dim0: int, dim1: int):
    """transpose.int(Tensor(a) self, int dim0, int dim1) -> Tensor(a)"""

    # FIXME(justinchuby): onnxscript raises Unsupported expression type
    # Script the function when this is fixed
    self_rank = len(self.shape)  # type: ignore[attr-defined]

    if self_rank == 0:
        result = self
    else:
        # Python code, change when onnxscript supports this
        dims = list(range(self_rank))
        dims[dim0], dims[dim1] = dims[dim1], dims[dim0]
        # Python code ends

        result = op.Transpose(self, perm=dims)

    return result


def aten_triangular_solve(
    self: TensorType,
    A: TensorType,
    upper: bool = True,
    transpose: bool = False,
    unitriangular: bool = False,
) -> tuple[TensorType, TensorType]:
    """triangular_solve(Tensor self, Tensor A, bool upper=True, bool transpose=False, bool unitriangular=False) -> (Tensor solution, Tensor cloned_coefficient)"""

    raise NotImplementedError()


def aten_tril(self: TensorType, diagonal: int = 0) -> TensorType:
    """tril(Tensor self, int diagonal=0) -> Tensor"""

    raise NotImplementedError()


def aten_tril_indices(row: int, col: int, offset: int = 0) -> TensorType:
    """tril_indices(int row, int col, int offset=0, *, ScalarType? dtype=long, Layout? layout=None, Device? device=None, bool? pin_memory=None) -> Tensor"""

    raise NotImplementedError()


def aten_triplet_margin_loss(
    anchor: TensorType,
    positive: TensorType,
    negative: TensorType,
    margin: float = 1.0,
    p: float = 2.0,
    eps: float = 1e-06,
    swap: bool = False,
    reduction: int = 1,
) -> TensorType:
    """triplet_margin_loss(Tensor anchor, Tensor positive, Tensor negative, float margin=1.0, float p=2, float eps=1e-06, bool swap=False, int reduction=Mean) -> Tensor"""

    raise NotImplementedError()


def aten_triu(self: TensorType, diagonal: int = 0) -> TensorType:
    """triu(Tensor self, int diagonal=0) -> Tensor"""

    raise NotImplementedError()


def aten_triu_indices(row: int, col: int, offset: int = 0) -> TensorType:
    """triu_indices(int row, int col, int offset=0, *, ScalarType? dtype=long, Layout? layout=None, Device? device=None, bool? pin_memory=None) -> Tensor"""

    raise NotImplementedError()


def aten_true_divide(self: TensorType, other: TensorType) -> TensorType:
    """true_divide.Tensor(Tensor self, Tensor other) -> Tensor"""

    raise NotImplementedError()


def aten_trunc(self: TensorType) -> TensorType:
    """trunc(Tensor self) -> Tensor"""

    raise NotImplementedError()


def aten_type_as(self: TensorType, other: TensorType) -> TensorType:
    """type_as(Tensor self, Tensor other) -> Tensor"""

    raise NotImplementedError()


def aten_unfold(self: TensorType, dimension: int, size: int, step: int) -> TensorType:
    """unfold(Tensor(a) self, int dimension, int size, int step) -> Tensor(a)"""

    raise NotImplementedError()


def aten_unfold_backward(
    grad_in: TensorType, input_sizes: INT64, dim: int, size: int, step: int
) -> TensorType:
    """unfold_backward(Tensor grad_in, SymInt[] input_sizes, int dim, int size, int step) -> Tensor"""

    raise NotImplementedError()


def aten_unfold_copy(self: TensorType, dimension: int, size: int, step: int) -> TensorType:
    """unfold_copy(Tensor self, int dimension, int size, int step) -> Tensor"""

    raise NotImplementedError()


def aten_unique_consecutive(
    self: TensorType,
    return_inverse: bool = False,
    return_counts: bool = False,
    dim: Optional[int] = None,
) -> tuple[TensorType, TensorType, TensorType]:
    """unique_consecutive(Tensor self, bool return_inverse=False, bool return_counts=False, int? dim=None) -> (Tensor, Tensor, Tensor)"""

    raise NotImplementedError()


def aten_unique_dim(
    self: TensorType,
    dim: int,
    sorted: bool = True,
    return_inverse: bool = False,
    return_counts: bool = False,
) -> tuple[TensorType, TensorType, TensorType]:
    """unique_dim(Tensor self, int dim, bool sorted=True, bool return_inverse=False, bool return_counts=False) -> (Tensor, Tensor, Tensor)"""

    raise NotImplementedError()


def aten_unique_dim_consecutive(
    self: TensorType, dim: int, return_inverse: bool = False, return_counts: bool = False
) -> tuple[TensorType, TensorType, TensorType]:
    """unique_dim_consecutive(Tensor self, int dim, bool return_inverse=False, bool return_counts=False) -> (Tensor, Tensor, Tensor)"""

    raise NotImplementedError()


def aten_unsafe_chunk(self: TensorType, chunks: int, dim: int = 0) -> TensorType:
    """unsafe_chunk(Tensor self, int chunks, int dim=0) -> Tensor[]"""

    raise NotImplementedError()


def aten_unsafe_split(self: TensorType, split_size: INT64, dim: int = 0) -> TensorType:
    """unsafe_split.Tensor(Tensor self, SymInt split_size, int dim=0) -> Tensor[]"""

    raise NotImplementedError()


def aten_unsafe_split_with_sizes(
    self: TensorType, split_sizes: INT64, dim: int = 0
) -> TensorType:
    """unsafe_split_with_sizes(Tensor self, SymInt[] split_sizes, int dim=0) -> Tensor[]"""

    raise NotImplementedError()


@torch_op("aten::unsqueeze")
def aten_unsqueeze(self: TTensor, dim: int) -> TTensor:
    """unsqueeze(Tensor(a) self, int dim) -> Tensor(a)"""

    dim = op.Cast(dim, to=INT64.dtype)
    return op.Unsqueeze(self, dim)


def aten_unsqueeze_copy(self: TensorType, dim: int) -> TensorType:
    """unsqueeze_copy(Tensor self, int dim) -> Tensor"""

    raise NotImplementedError()


def aten_value_selecting_reduction_backward(
    grad: TensorType, dim: int, indices: TensorType, sizes: INT64, keepdim: bool
) -> TensorType:
    """value_selecting_reduction_backward(Tensor grad, int dim, Tensor indices, SymInt[] sizes, bool keepdim) -> Tensor"""

    raise NotImplementedError()


def aten_values(self: TensorType) -> TensorType:
    """values(Tensor(a) self) -> Tensor(a)"""

    raise NotImplementedError()


def aten_values_copy(self: TensorType) -> TensorType:
    """values_copy(Tensor self) -> Tensor"""

    raise NotImplementedError()


def aten_vander(
    x: TensorType, N: Optional[int] = None, increasing: bool = False
) -> TensorType:
    """vander(Tensor x, int? N=None, bool increasing=False) -> Tensor"""

    raise NotImplementedError()


def aten_var(self: TensorType, unbiased: bool = True) -> TensorType:
    """var(Tensor self, bool unbiased=True) -> Tensor"""

    raise NotImplementedError()


def aten_var_mean(self: TensorType, unbiased: bool = True) -> tuple[TensorType, TensorType]:
    """var_mean(Tensor self, bool unbiased=True) -> (Tensor, Tensor)"""

    raise NotImplementedError()


def aten_vdot(self: TensorType, other: TensorType) -> TensorType:
    """vdot(Tensor self, Tensor other) -> Tensor"""

    raise NotImplementedError()


@torch_op("aten::view")
def aten_view(self: TTensor, size: IntType) -> TTensor:
    """view(Tensor(a) self, SymInt[] size) -> Tensor(a)"""

    size = op.Cast(size, to=INT64.dtype)  # Reshape only support INT64 as second input
    return op.Reshape(self, size)


def aten_view_as(self: TensorType, other: TensorType) -> TensorType:
    """view_as(Tensor(a) self, Tensor other) -> Tensor(a)"""

    raise NotImplementedError()


def aten_view_as_complex(self: TensorType) -> TensorType:
    """view_as_complex(Tensor(a) self) -> Tensor(a)"""

    raise NotImplementedError()


def aten_view_as_complex_copy(self: TensorType) -> TensorType:
    """view_as_complex_copy(Tensor self) -> Tensor"""

    raise NotImplementedError()


def aten_view_as_real(self: TensorType) -> TensorType:
    """view_as_real(Tensor(a) self) -> Tensor(a)"""

    raise NotImplementedError()


def aten_view_as_real_copy(self: TensorType) -> TensorType:
    """view_as_real_copy(Tensor self) -> Tensor"""

    raise NotImplementedError()


def aten_view_copy(self: TensorType, size: INT64) -> TensorType:
    """view_copy(Tensor self, SymInt[] size) -> Tensor"""

    raise NotImplementedError()


def aten_vstack(tensors: Sequence[TensorType]) -> TensorType:
    """vstack(Tensor[] tensors) -> Tensor"""

    raise NotImplementedError()


@torch_op("aten::where")
def aten_where(condition: BOOL, self: TTensor, other: TTensor) -> TTensor:
    """where.self(Tensor condition, Tensor self, Tensor other) -> Tensor"""

    return op.Where(condition, self, other)


def aten_xor(self: TensorType, other: TensorType) -> TensorType:
    """__xor__.Tensor(Tensor self, Tensor other) -> Tensor"""

    raise NotImplementedError()


@torch_op("aten::zeros")
def aten_zeros(size: IntType, dtype: int = FLOAT.dtype):
    """zeros(SymInt[] size, *, ScalarType? dtype=None, Layout? layout=None, Device? device=None, bool? pin_memory=None) -> Tensor"""

    size = op.Cast(size, to=INT64.dtype)
    zero = op.Constant(value_float=0.0)
    zero = op.Cast(zero, to=dtype)

    return op.Expand(zero, size)


@torch_op("aten::zeros_like", trace_only=True)
def aten_zeros_like(self: TTensor, dtype: int = -1) -> TTensor:
    """zeros_like(Tensor self, *, ScalarType? dtype=None, Layout? layout=None, Device? device=None, bool? pin_memory=None, MemoryFormat? memory_format=None) -> Tensor"""

    # NOTE: trace_only because both if branches need to be the same type, but we have
    # a cast in the if branch.

    if dtype == -1:
        zero = op.CastLike(0, self)
    else:
        zero = op.Cast(0, to=dtype)

    return _aten_zeros_like_onnx(self, zero)


@torch_op("aten::zeros_like", overload=True)
def _aten_zeros_like_onnx(self: TTensor, zero) -> TTensor:

    shape = op.Shape(self)
    return op.Expand(zero, shape)<|MERGE_RESOLUTION|>--- conflicted
+++ resolved
@@ -3257,14 +3257,10 @@
     raise NotImplementedError()
 
 
-<<<<<<< HEAD
 @torch_op("aten::max", trace_only=True)
 def aten_max(self: TensorType, dim_or_other, keepdim = None) -> TensorType:
-    # max(Tensor self) -> Tensor
-=======
-def aten_max(self: TensorType) -> TensorType:
+#def aten_max(self: TensorType) -> TensorType:
     """max(Tensor self) -> Tensor"""
->>>>>>> 925e81cc
 
     indices = 0
     if dim_or_other == None and keepdim == None:
@@ -3336,16 +3332,11 @@
     return op.Max(self, other)
 
 
-<<<<<<< HEAD
 @torch_op("aten::mean")
 def aten_mean(self: TReal, dim: INT64, keepdim: BOOL = False, dtype: Optional[int] = None) -> TReal:
-    # mean(Tensor self, *, ScalarType? dtype=None) -> Tensor
-=======
-def aten_mean(self: TensorType, dtype: Optional[int] = None) -> TensorType:
+# def aten_mean(self: TensorType, dtype: Optional[int] = None) -> TensorType:
     """mean(Tensor self, *, ScalarType? dtype=None) -> Tensor"""
->>>>>>> 925e81cc
-
-    # TODO: due to ort 1.13 does not support opset18, need to recheck when it is ready
+
     return op.ReduceMean(self, keepdims=0)
 
 
