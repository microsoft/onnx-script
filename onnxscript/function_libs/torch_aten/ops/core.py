--- conflicted
+++ resolved
@@ -3856,15 +3856,10 @@
     raise NotImplementedError()
 
 
-<<<<<<< HEAD
 def aten_selu(self: FloatType) -> TensorType:
+    # selu(Tensor self) -> Tensor
+
     return op.Selu(self)
-=======
-def aten_selu(self: TensorType) -> TensorType:
-    # selu(Tensor self) -> Tensor
-
-    raise NotImplementedError()
->>>>>>> b7144a62
 
 
 def aten_set_data(self: TensorType, new_data: TensorType) -> Any:
