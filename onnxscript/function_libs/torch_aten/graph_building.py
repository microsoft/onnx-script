"""Graph building functions for torchscript graph backend."""
from __future__ import annotations

import collections
import typing
import warnings
from typing import Dict, List, Sequence, Union, Any

import numpy as np
import onnx
import torch
from torch.onnx import _type_utils
from torch.onnx._internal import jit_utils

import onnxscript
from onnxscript import evaluator, tensor as onnxscript_tensor


ValidArgumentType = Union["TorchScriptTensor", str, int, float]


class TorchScriptTensor(onnxscript_tensor.Tensor):
    """A onnxscript tensor that wraps a torchscript Value."""

    def __init__(self, value: torch.Value):
        super().__init__(None)
        self._value = value

    @property
    def value(self) -> np.ndarray:
        raise NotImplementedError()

    def symbolic_value(self) -> torch.Value:
        return self._value

    @property
    def rank(self) -> int | None:
        value_type = self._value.type()
        if value_type is None:
            return None
        value_type = typing.cast(torch.TensorType, value_type)
        return value_type.dim()

    @property
    def shape(self) -> tuple[int | None, ...] | None:
        value_type = self._value.type()
        if value_type is None:
            return None
        value_type = typing.cast(torch.TensorType, value_type)
        shape = value_type.varyingSizes()
        if shape is None:
            return None
        return tuple(shape)

    @property
    def dtype(self):
        # TODO: Return numpy dtype
        return _type_utils.JitScalarType.from_value(
            self._value, default=_type_utils.JitScalarType.UNDEFINED
        ).dtype()

    @property
    def onnx_dtype(self):
        return _type_utils.JitScalarType.from_value(
            self._value, _type_utils.JitScalarType.UNDEFINED
        ).onnx_type()


def _parse_torch_value(value: torch.Value, attr_type: onnx.AttributeProto.AttributeType):
    if attr_type == onnx.AttributeProto.FLOAT:
        return float(value)
    if attr_type == onnx.AttributeProto.INT:
        return int(value)
    if attr_type == onnx.AttributeProto.STRING:
        return str(value)
    if attr_type == onnx.AttributeProto.FLOATS:
        return [float(v) for v in value]
    if attr_type == onnx.AttributeProto.INTS:
        return [int(v) for v in value]

    return value


def _parse_node(value: torch.Value):
    # Why do we find the node and then get the same value back?
    node = value.node()
    if node.mustBeNone():
        return None
    if node.kind() == "onnx::Constant":
        return torch.onnx.symbolic_helper._node_get(node, "value")
    raise ValueError("[ERROR] Attribute is not Constant!!!")


def _adapt_torchscript_inputs(onnx_func, args, kwargs):
    func_ir = onnx_func.function_ir
    assert len(func_ir.inputs) + len(func_ir.attr_protos) == len(args)
    # The first len(func_ir.inputs) arguements are onnx inputs
    onnx_inputs = args[: len(func_ir.inputs)]
    # The rest is onnx attributes
    # Contruct a dictionary of attributes with names specified in the function
    # definition
    attributes = args[len(func_ir.inputs) :]
    onnx_attrs = {}

    # (1) Some/All attributes are supplied as positional arguments
    # (2) Some attributes are supplied as kwargs
    # (3) Some arguments in kwargs are not defined in the onnx function
    attr_name_to_protos = collections.OrderedDict(
        (attr.name, attr) for attr in func_ir.attr_protos
    )
    assert len(attr_name_to_protos) >= len(attributes)
    for attr_proto, attr_value in zip(attr_name_to_protos.values(), attributes):
        node_val = _parse_node(attr_value)
        onnx_attrs[attr_proto.name] = _parse_torch_value(node_val, attr_proto.type)

    for key, value in kwargs.items():
        if key not in attr_name_to_protos:
            warnings.warn(f"Attribute '{key}' is not defined in the function definition")
            continue
        # Fill in the values from kwargs
        attr_proto = attr_name_to_protos[key]
        onnx_attrs[key] = _parse_torch_value(value, attr_proto.type)

    # Fill in the default values
    for key, attr_proto in attr_name_to_protos.items():
        if key not in onnx_attrs:
            onnx_attrs[key] = attr_proto.value

    onnx_inputs = _wrap_torch_value_to_tensor(onnx_inputs)
    onnx_attrs = _wrap_torch_value_to_tensor(onnx_attrs)

    return onnx_inputs, onnx_attrs


def _convert_kwargs_for_torchscript(kwargs):
    encoded = {}
    for attr_name, attr in kwargs.items():
        if isinstance(attr, float):
            attr_name += "_f"
        elif isinstance(attr, int):
            attr_name += "_i"
        elif isinstance(attr, str):
            attr_name += "_s"
        elif isinstance(attr, list):
            if isinstance(attr, float):
                attr_name += "_f"
            elif isinstance(attr, int):
                attr_name += "_i"
        encoded[attr_name] = attr
    return encoded


def _wrap_torch_value_to_tensor(
    value: Union[Dict[str, Any], List]
) -> Union[Dict[str, Any], List]:
    # wrap torch.Value with TorchScriptTensor
    if isinstance(value, dict):
        value = {
            k: TorchScriptTensor(v) if isinstance(v, torch.Value) else v
            for k, v in value.items()
        }
    elif isinstance(value, list):
        value = [TorchScriptTensor(v) if isinstance(v, torch.Value) else v for v in value]
    elif isinstance(value, tuple):
        return tuple(TorchScriptTensor(v) if isinstance(v, torch.Value) else v for v in value)
    elif isinstance(value, TorchScriptTensor):
        value = value.symbolic_value()
    return value


class TorchScriptEvaluator(evaluator.Evaluator):
    def __init__(self, graph: TorchScriptGraph):
        self._graph = graph

    @property
    def graph(self) -> TorchScriptGraph:
        return self._graph

    def eval_function(self, function: onnxscript.OnnxFunction, *args, **kwargs):
<<<<<<< HEAD
        # TODO: Decide input and outputs
        # SHould this be done by the graph or the evaluator?
        return self._graph.add_function(function, inputs, attributes)
=======
        return self._graph.add_function(function, args, kwargs)
>>>>>>> 4add6918

    def _eval(self, schema, inputs, attributes):
        # TODO: Does it really know what the inputs are?
        return self._graph.add_op(schema, inputs, attributes)


class TorchScriptGraph:
    def __init__(self):
        self._graph = torch._C.Graph()
        self._graph_context = jit_utils.GraphContext(
            graph=self._graph,
            block=self._graph.block(),  # Pointless. Just make linter happy.
            opset=-1,
            original_node=self._graph.insertPoint(),  # Pointless. Just make linter happy.
            params_dict={},  # Pointless. Just make linter happy.
            env={},  # Pointless. Just make linter happy.
        )
        # All the functions used, deduplicated by name
        self._function_store: dict[str, onnxscript.OnnxFunction] = {}

    @property
    def graph(self):
        return self._graph

    # @property
    # def graph_context(self):
    #     return self._graph_context

    def add_input(self, input_name: str, input_value: torch.Tensor) -> TorchScriptTensor:
        # TODO: Take in a TorchScriptTensor?
        torch_value = self._graph.addInput(input_name)
        torch_value.setType(torch._C.TensorType.create_from_tensor(input_value))
        return torch_value

    def register_output(
        self, outputs: Union[TorchScriptTensor, tuple[TorchScriptTensor, ...]]
    ):
        # TODO: Unwrap TorchScriptTensors?
        if isinstance(outputs, TorchScriptTensor):
            self._graph.registerOutput(outputs)
        else:
            for ts_output in outputs:
                assert isinstance(
                    ts_output, TorchScriptTensor
                ), f"ts_output must be a torch._C.Value, not {type(ts_output)}"
                self._graph.registerOutput(ts_output)
        return

    def _add_torchscript_op(
        self,
        name,
<<<<<<< HEAD
        onnx_inputs,
        onnx_attributes,
        outputs: int,
    ) -> TorchScriptTensor | tuple[TorchScriptTensor, ...]:
        unwrapped_inputs = [
            v.symbolic_value() if isinstance(v, TorchScriptTensor) else v for v in onnx_inputs
        ]
        unwrapped_attributes = {
            k: v.symbolic_value() if isinstance(v, TorchScriptTensor) else v
            for k, v in onnx_attributes.items()
        }
        encoded_attributes = _convert_kwargs_for_torchscript(unwrapped_attributes)
        result = self._graph_context.op(
            name, *unwrapped_inputs, outputs=outputs, **encoded_attributes
        )
=======
        args,
        kwargs,
        outputs: int,
    ) -> TorchScriptTensor | tuple[TorchScriptTensor, ...]:
    # TODO: here
        unwrapped_args = [
            v.symbolic_value() if isinstance(v, TorchScriptTensor) else v for v in args
        ]
        unwrapped_kwargs = {
            k: v.symbolic_value() if isinstance(v, TorchScriptTensor) else v
            for k, v in kwargs.items()
        }
        encoded_kwargs = _convert_kwargs_for_torchscript(unwrapped_kwargs)
        result = self._graph_context.op(name, *args, outputs=1, **encoded_kwargs)
>>>>>>> 4add6918
        if isinstance(result, Sequence):
            return tuple(TorchScriptTensor(v) for v in result)
        return TorchScriptTensor(result)

    def add_op(
        self,
        onnx_op,
<<<<<<< HEAD
        onnx_inputs: Sequence[ValidArgumentType | Sequence[ValidArgumentType]],
        onnx_attributes: dict[str, ValidArgumentType | Sequence[ValidArgumentType]],
    ):
=======
        args: Sequence[ValidArgumentType | Sequence[ValidArgumentType]],
        kwargs: dict[str, ValidArgumentType | Sequence[ValidArgumentType]],
    ):
        # TODO: Decide input and outputs

        encoded_kwargs = _convert_kwargs_for_torchscript(kwargs)

>>>>>>> 4add6918
        # Compute outputs from the onnx_op op schema

        # This is not a tuple for now. TODO: Check output
        result = self._add_torchscript_op(
            onnx_op.name, onnx_inputs, onnx_attributes, outputs=1
        )

        return result

    def add_function(
        self,
        onnx_function: onnxscript.OnnxFunction,
<<<<<<< HEAD
        onnx_inputs,
        onnx_attributes,
    ):
        self._function_store[onnx_function.name] = onnx_function
        # Compute outputs from the function ir
=======
        args,
        kwargs,
    ):
        self._function_store[onnx_function.name] = onnx_function

        # TODO: Decide input and outputs

        encoded_kwargs = _convert_kwargs_for_torchscript(kwargs)

        # Compute outputs from the onnx_op op schema
>>>>>>> 4add6918

        # This is not a tuple for now. TODO: Check output
        result = self._add_torchscript_op(
            onnx_function.name, onnx_inputs, onnx_attributes, outputs=1
        )

        return result<|MERGE_RESOLUTION|>--- conflicted
+++ resolved
@@ -177,13 +177,9 @@
         return self._graph
 
     def eval_function(self, function: onnxscript.OnnxFunction, *args, **kwargs):
-<<<<<<< HEAD
         # TODO: Decide input and outputs
-        # SHould this be done by the graph or the evaluator?
+        # Should this be done by the graph or the evaluator?
         return self._graph.add_function(function, inputs, attributes)
-=======
-        return self._graph.add_function(function, args, kwargs)
->>>>>>> 4add6918
 
     def _eval(self, schema, inputs, attributes):
         # TODO: Does it really know what the inputs are?
@@ -235,7 +231,6 @@
     def _add_torchscript_op(
         self,
         name,
-<<<<<<< HEAD
         onnx_inputs,
         onnx_attributes,
         outputs: int,
@@ -251,22 +246,6 @@
         result = self._graph_context.op(
             name, *unwrapped_inputs, outputs=outputs, **encoded_attributes
         )
-=======
-        args,
-        kwargs,
-        outputs: int,
-    ) -> TorchScriptTensor | tuple[TorchScriptTensor, ...]:
-    # TODO: here
-        unwrapped_args = [
-            v.symbolic_value() if isinstance(v, TorchScriptTensor) else v for v in args
-        ]
-        unwrapped_kwargs = {
-            k: v.symbolic_value() if isinstance(v, TorchScriptTensor) else v
-            for k, v in kwargs.items()
-        }
-        encoded_kwargs = _convert_kwargs_for_torchscript(unwrapped_kwargs)
-        result = self._graph_context.op(name, *args, outputs=1, **encoded_kwargs)
->>>>>>> 4add6918
         if isinstance(result, Sequence):
             return tuple(TorchScriptTensor(v) for v in result)
         return TorchScriptTensor(result)
@@ -274,53 +253,28 @@
     def add_op(
         self,
         onnx_op,
-<<<<<<< HEAD
         onnx_inputs: Sequence[ValidArgumentType | Sequence[ValidArgumentType]],
         onnx_attributes: dict[str, ValidArgumentType | Sequence[ValidArgumentType]],
     ):
-=======
-        args: Sequence[ValidArgumentType | Sequence[ValidArgumentType]],
-        kwargs: dict[str, ValidArgumentType | Sequence[ValidArgumentType]],
-    ):
-        # TODO: Decide input and outputs
-
-        encoded_kwargs = _convert_kwargs_for_torchscript(kwargs)
-
->>>>>>> 4add6918
         # Compute outputs from the onnx_op op schema
 
         # This is not a tuple for now. TODO: Check output
         result = self._add_torchscript_op(
             onnx_op.name, onnx_inputs, onnx_attributes, outputs=1
         )
+        result = self._add_torchscript_op(
+            onnx_op.name, onnx_inputs, onnx_attributes, outputs=1
+        )
 
         return result
+
 
     def add_function(
         self,
-        onnx_function: onnxscript.OnnxFunction,
-<<<<<<< HEAD
-        onnx_inputs,
-        onnx_attributes,
-    ):
-        self._function_store[onnx_function.name] = onnx_function
-        # Compute outputs from the function ir
-=======
-        args,
-        kwargs,
-    ):
-        self._function_store[onnx_function.name] = onnx_function
-
-        # TODO: Decide input and outputs
-
-        encoded_kwargs = _convert_kwargs_for_torchscript(kwargs)
-
-        # Compute outputs from the onnx_op op schema
->>>>>>> 4add6918
-
-        # This is not a tuple for now. TODO: Check output
-        result = self._add_torchscript_op(
-            onnx_function.name, onnx_inputs, onnx_attributes, outputs=1
-        )
+        onnx_function,
+
+    )
+
+        return result
 
         return result