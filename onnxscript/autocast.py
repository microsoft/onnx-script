from __future__ import annotations

from typing import Any, Callable, Optional

import numpy as np
from onnx.defs import OpSchema

from onnxscript import tensor, values


def cast_scalar_to_tensor(x, dtype: Optional[np.dtype] = None):
    """Promotes scalar values (bool, int, float) into tensors of rank zero.
    The optional argument dtype specifies the desired np.dtype of the tensor.
    Other types of inputs are returned as is.
    """
    if isinstance(x, (bool, int, float)):
        # Scalar values are promoted to tensors of a type chosen as below:
        if dtype is None:
            if isinstance(x, bool):
                dtype = np.bool_
            elif isinstance(x, int):
                dtype = np.int64
            else:
                assert isinstance(x, float)
                dtype = np.float32
        return tensor.Tensor(np.array(x, dtype=dtype))
    return x


def cast_inputs(
    get_type_info: Callable[[Any], Any],
    cast: Callable[[Any, Any], Any],
    op_schema: OpSchema,
    args,
) -> tuple[Any, ...]:
    """Uses schema specification to support a limited form of auto-casting.

    * Scalars are promoted to tensors.
    * Further. they are cast to the required type when used in ops with other
    tensor inputs that are required to be of same type.
    Thus, in "A+1" or "Add(A, 1)", the value 1 will be converted to the same
    type as A.

    This is used by the converter in a static-mode, as well as by the eager-mode
    execution in a dynamic-mode.
    """
    if op_schema is None:
        # Either an error or a custom op.
        # No checks/casts in this case.
        return tuple(cast(x, None) for x in args)

    expected_inputs = op_schema.inputs
    # We make two passes. In the first pass, we identify known type-bindings for
    # type-variables: eg., {'T1' : np.float32, 'T2' : np.int32}.
    # In the second pass, we use these bindings to cast scalar-values to
    # tensors of appropriate types. The two passes are needed to handle cases
    # like "Add(1, X)" where 1 must be cast to the same type as X.
    type_bindings: dict[Optional[str], np.dtype] = {}
    args_typevars: list[tuple[str, Optional[str]]] = []
    for i, x in enumerate(args):
        if i < len(expected_inputs):
            expected = expected_inputs[i]
        elif expected_inputs[-1].option == OpSchema.FormalParameterOption.Variadic:
            expected = expected_inputs[-1]
            if not expected.isHomogeneous:  # type: ignore[attr-defined]
                args_typevars.append((x, None))
                continue
        else:
            raise ValueError(
                f"Number of actual parameters {len(args)} "
                f"exceeds number of formal parameters {len(expected_inputs)}."
            )
        typevar = expected.typeStr  # type: ignore[attr-defined]
        if "(" not in typevar:
            # typevar is an identifier, like "T"
            typeinfo = get_type_info(x)
            if typeinfo is not None:
                type_bindings[typevar] = typeinfo
        args_typevars.append((x, typevar))
    cast_args = [cast(x, type_bindings.get(typevar)) for x, typevar in args_typevars]
    return tuple(cast_args)


def dynamic_cast_inputs(op_schema: OpSchema, args):
    """Used for autocast during eager-mode execution."""

    def get_type_info(x):
        return x.dtype if isinstance(x, tensor.Tensor) else None

<<<<<<< HEAD
    return cast_inputs(get_type_info, cast_scalar_to_tensor, op_schema, *args)
=======
    def cast(x, typeinfo) -> tensor.Tensor:
        if isinstance(x, (bool, int, float)):
            # Scalar values are promoted to tensors of a type chosen as below:
            if typeinfo is not None:
                dtype = typeinfo
            elif isinstance(x, bool):
                dtype = np.bool_
            elif isinstance(x, int):
                dtype = np.int64
            else:
                assert isinstance(x, float)
                dtype = np.float32
            return tensor.Tensor(np.array(x, dtype=dtype))
        return x

    return cast_inputs(get_type_info, cast, op_schema, args)
>>>>>>> 9fffa6e7


def static_cast_inputs(converter, op_schema: Optional[OpSchema], args) -> tuple[str, ...]:
    """Used for autocast during script-translation."""

    def get_type_info(x):
        return x if not x.is_const() else None

    def cast(x, typeinfo) -> str:
        if x.is_const() and typeinfo is not None:
            # Scalar values are promoted to tensors of a type chosen as below:

            tmp = converter.generate_unique_name(f"{x.name}_cast")
            converter.emit(
                [tmp],
                values.Op(converter.default_opset, "CastLike"),
                [x.name, typeinfo],
                [],
            )
            return tmp
        return x.name

    return cast_inputs(get_type_info, cast, op_schema, args)<|MERGE_RESOLUTION|>--- conflicted
+++ resolved
@@ -87,26 +87,7 @@
     def get_type_info(x):
         return x.dtype if isinstance(x, tensor.Tensor) else None
 
-<<<<<<< HEAD
-    return cast_inputs(get_type_info, cast_scalar_to_tensor, op_schema, *args)
-=======
-    def cast(x, typeinfo) -> tensor.Tensor:
-        if isinstance(x, (bool, int, float)):
-            # Scalar values are promoted to tensors of a type chosen as below:
-            if typeinfo is not None:
-                dtype = typeinfo
-            elif isinstance(x, bool):
-                dtype = np.bool_
-            elif isinstance(x, int):
-                dtype = np.int64
-            else:
-                assert isinstance(x, float)
-                dtype = np.float32
-            return tensor.Tensor(np.array(x, dtype=dtype))
-        return x
-
-    return cast_inputs(get_type_info, cast, op_schema, args)
->>>>>>> 9fffa6e7
+    return cast_inputs(get_type_info, cast_scalar_to_tensor, op_schema, args)
 
 
 def static_cast_inputs(converter, op_schema: Optional[OpSchema], args) -> tuple[str, ...]:
