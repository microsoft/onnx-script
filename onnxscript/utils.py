# -------------------------------------------------------------------------
# Copyright (c) Microsoft Corporation. All rights reserved.
# Licensed under the MIT License.
# --------------------------------------------------------------------------

import numbers
<<<<<<< HEAD
import numpy as np
from typing import Any, Sequence, Optional
=======
from typing import Any, Sequence

import numpy as np
>>>>>>> 992f5541
import onnx
from onnx import FunctionProto, ModelProto, TensorProto, ValueInfoProto
from onnx.helper import make_sequence_type_proto, make_tensor_type_proto

# print utility unavailable in ONNX 1.12 or earlier:
try:
    from onnx.printer import to_text as proto2text  # pylint: disable=unused-import
except ImportError:

    def proto2text(x):  # pylint: disable=unused-argument
        return "<print utility unavailable>"


<<<<<<< HEAD
def external_tensor(
        name: str,
        data_type: int,
        dims: Sequence[int],
        location: str,
        offset: Optional[int] = None,
        length: Optional[int] = None,
        checksum: Optional[str] = None,
        basepath: Optional[str] = None) -> TensorProto:
    """
    Create a TensorProto referencing externally stored tensor-data.

    :param      name:        name of the tensor
    :param      data_type:   data type of tensor element
    :param      dims:        shape of the tensor
    :param      location:    location of the external file (relative path)
    :param      offset:      offset in the file where the tensor-data starts
    :param      length:      number of bytes containing the data
    :param      checksum:    SHA1 digest of the file
    :param      basepath:    basepath combined with location to form the full path
    :return:                 TensorProto

    See https://github.com/onnx/onnx/blob/main/docs/ExternalData.md for more details.
    """

    tensor = TensorProto()
    tensor.name = name
    tensor.data_type = data_type
    tensor.dims.extend(dims)
    tensor.data_location = TensorProto.EXTERNAL

    def add(k, v):
        entry = tensor.external_data.add()
        entry.key = k
        entry.value = str(v)
    add("location", location)
    if offset is not None:
        add("offset", int(offset))
    if length is not None:
        add("length", int(length))
    if checksum is not None:
        add("checksum", checksum)
    if basepath is not None:
        add("basepath", basepath)
    return tensor
=======
from onnxscript import tensor
>>>>>>> 992f5541


def value_to_type_proto(val):
    """
    Return the ONNX type of a python-value.
    """
    if isinstance(val, (np.ndarray, tensor.Tensor)):
        elem_type = onnx.mapping.NP_TYPE_TO_TENSOR_TYPE[val.dtype]
        shape = val.shape
        return make_tensor_type_proto(elem_type, shape)
    if isinstance(val, int):
        return make_tensor_type_proto(TensorProto.INT32, [])
    if isinstance(val, (float, np.float32)):
        return make_tensor_type_proto(TensorProto.FLOAT, [])
    if isinstance(val, list):
        if len(val) > 0:
            return make_sequence_type_proto(value_to_type_proto(val[0]))
        # Edge-case. Cannot determine a suitable ONNX type for an empty list.
        # Should be using a typed-value instead.
        # Treated as a sequence of tensors of float-type.
        return make_sequence_type_proto(make_tensor_type_proto(TensorProto.FLOAT, None))
    if isinstance(val, numbers.Number):
        nparray = np.array(val)
        elem_type = onnx.mapping.NP_TYPE_TO_TENSOR_TYPE[nparray.dtype]
        return make_tensor_type_proto(elem_type, [])
    raise ValueError(f"Value of type {type(val)} is invalid as an ONNX input/output.")


def values_to_value_infos(names, values):
    """
    Create a list of ValueInfoProto representing a list of names and a corresponding
    list of values, skipping any None values.
    """
    return [
        onnx.helper.make_value_info(name, value_to_type_proto(val))
        for (name, val) in zip(names, values)
        if val is not None
    ]


def make_model_from_function_proto(
    function_proto: FunctionProto,
    function_opset_version: int,
    input_value_infos: Sequence[ValueInfoProto],
    output_value_infos: Sequence[ValueInfoProto],
    **attrs: Any,
) -> ModelProto:
    """Creates a model containing a single call to a given
    function with input and output value_infos, etc.

    Args:
        function_proto (FunctionProto): function proto
            representing a single call
        function_opset_version (int):  function_proto's version
        input_value_infos (list of ValueInfoProto): function's input
        output_value_infos (list of ValueInfoProto): function's output
        **attrs (dict): the attributes of the node for the function

    Returns:
        ModelProto
    """

    input_names = [vi.name for vi in input_value_infos]
    output_names = [vi.name for vi in output_value_infos]
    node = onnx.helper.make_node(
        function_proto.name,
        input_names,
        output_names,
        domain=function_proto.domain,
        **(attrs or {}),
    )
    graph = onnx.helper.make_graph([node], "node_graph", input_value_infos, output_value_infos)
    model_proto_opset = function_proto.opset_import
    if all(o.domain != function_proto.domain for o in model_proto_opset):
        model_proto_opset = [
            *model_proto_opset,
            onnx.helper.make_opsetid(function_proto.domain, function_opset_version),
        ]
    model = onnx.helper.make_model(
        graph,
        functions=[function_proto],
        producer_name="onnx-script",
        opset_imports=model_proto_opset,
    )
    return model<|MERGE_RESOLUTION|>--- conflicted
+++ resolved
@@ -4,14 +4,9 @@
 # --------------------------------------------------------------------------
 
 import numbers
-<<<<<<< HEAD
-import numpy as np
-from typing import Any, Sequence, Optional
-=======
 from typing import Any, Sequence
 
 import numpy as np
->>>>>>> 992f5541
 import onnx
 from onnx import FunctionProto, ModelProto, TensorProto, ValueInfoProto
 from onnx.helper import make_sequence_type_proto, make_tensor_type_proto
@@ -25,7 +20,6 @@
         return "<print utility unavailable>"
 
 
-<<<<<<< HEAD
 def external_tensor(
         name: str,
         data_type: int,
@@ -71,9 +65,6 @@
     if basepath is not None:
         add("basepath", basepath)
     return tensor
-=======
-from onnxscript import tensor
->>>>>>> 992f5541
 
 
 def value_to_type_proto(val):
