name: CI

on:
  push:
    branches:
      - main
      - 'gh/**/base' # ghstack base branches
  pull_request:

  # Allows you to run this workflow manually from the Actions tab
  workflow_dispatch:

concurrency:
  group: ${{ github.workflow }}-${{ github.event.pull_request.number || github.sha }}-${{ github.event_name == 'workflow_dispatch' }}
  cancel-in-progress: true

jobs:
  test:
    strategy:
      fail-fast: false
      matrix:
        os: [ubuntu-latest, windows-latest, macos-latest]
        name:
          - py310
          - py39
          - py38
          - py310-experimental
          - py310-torch-nightly
        include:
          - name: py310
            python-version: "3.10"
<<<<<<< HEAD
            nox-tag: test
          - name: py39
=======
            nox-tag: test build
          - name: python39
>>>>>>> e2758b69
            python-version: "3.9"
            nox-tag: test
          - name: py38
            python-version: "3.8"
            nox-tag: test
          - name: py310-experimental
            python-version: "3.10"
            nox-tag: function-experiment
          - name: py310-torch-nightly
            python-version: "3.10"
            nox-tag: torch-nightly
          - name: py310-onnx-weekly
            python-version: "3.10"
            nox-tag: onnx-weekly
    runs-on: ${{ matrix.os }}
    steps:
      - uses: actions/checkout@v3
      - name: Setup Python ${{ matrix.python-version }}
        uses: actions/setup-python@v4
        with:
          python-version: ${{ matrix.python-version }}
      - name: Install nox
        run: python -m pip install nox
      - name: Run tests
        run: nox -t ${{ matrix.nox-tag }} --forcecolor -- -v --cov=onnxscript --cov-report=xml -n=auto
      - name: Upload coverage to Codecov
        uses: codecov/codecov-action@v3

  build_docs:
    strategy:
      fail-fast: false
      matrix:
        os: [ubuntu-latest, windows-latest]
    runs-on: ${{ matrix.os }}
    steps:
      - uses: actions/checkout@v3
      - name: Setup Python ${{ matrix.python-version }}
        uses: actions/setup-python@v4
        with:
          python-version: "3.10"
          cache: pip
          cache-dependency-path: "**/requirements-dev.txt"
      - name: Install dependencies
        run: |
          python -m pip install --upgrade pip setuptools wheel
          python -m pip install -r requirements-dev.txt
      - name: Versions
        run: |
          pip list | grep numpy
          pip list | grep onnx
          pip list | grep torch
      - name: Install package
        run: pip install .
      - name: Build documentation
        run: python -m sphinx docs dist/html<|MERGE_RESOLUTION|>--- conflicted
+++ resolved
@@ -29,13 +29,8 @@
         include:
           - name: py310
             python-version: "3.10"
-<<<<<<< HEAD
-            nox-tag: test
+            nox-tag: test build
           - name: py39
-=======
-            nox-tag: test build
-          - name: python39
->>>>>>> e2758b69
             python-version: "3.9"
             nox-tag: test
           - name: py38
