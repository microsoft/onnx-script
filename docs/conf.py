# Configuration file for the Sphinx documentation builder.
# To run the documentation: python -m sphinx docs dist/html

import os
import re
import sys

import sphinx_gallery.sorting

import onnxscript

# -- Project information -----------------------------------------------------

project = "onnxscript"
copyright = "Microsoft. All rights reserved."
author = "onnx"
version = onnxscript.__version__
release = version

# -- General configuration ---------------------------------------------------

extensions = [
    "myst_parser",
    "sphinx_copybutton",
    "sphinx_gallery.gen_gallery",
    "sphinx.ext.autodoc",
    "sphinx.ext.autosummary",
    "sphinx.ext.doctest",
    "sphinx.ext.githubpages",
    "sphinx.ext.graphviz",
    "sphinx.ext.ifconfig",
    "sphinx.ext.intersphinx",
    "sphinx.ext.mathjax",
    "sphinx.ext.napoleon",
<<<<<<< HEAD
    "sphinx_copybutton",
    "sphinx_exec_code",
=======
    "sphinx.ext.viewcode",
>>>>>>> bca6a64a
]

myst_enable_extensions = [
    "amsmath",
    "attrs_inline",
    "attrs_block",
    "colon_fence",
    "deflist",
    "dollarmath",
    "fieldlist",
    "html_admonition",
    "html_image",
    "linkify",
    "replacements",
    "smartquotes",
    "strikethrough",
    "substitution",
    "tasklist",
]

templates_path = ["_templates"]
source_suffix = [".rst", ".md"]

master_doc = "index"
language = "en"
exclude_patterns = []
pygments_style = "default"

# -- Options for HTML output -------------------------------------------------

html_static_path = ["_static"]
html_theme = "furo"
html_theme_path = ["_static"]
html_theme_options = {
    "light_logo": "logo-light.png",
    "dark_logo": "logo-dark.png",
    "sidebar_hide_name": True,
}
html_css_files = ["css/custom.css"]

# -- Options for graphviz ----------------------------------------------------

graphviz_output_format = "svg"

# -- Options for intersphinx extension ---------------------------------------

intersphinx_mapping = {
    "python": (f"https://docs.python.org/{sys.version_info.major}", None),
    "matplotlib": ("https://matplotlib.org/stable/", None),
    "numpy": ("https://numpy.org/doc/stable/", None),
    "onnxruntime": ("https://onnxruntime.ai/docs/api/python/", None),
}

# -- Options for Sphinx Gallery ----------------------------------------------

sphinx_gallery_conf = {
    "examples_dirs": ["examples"],
    "gallery_dirs": ["auto_examples"],
    "capture_repr": ("_repr_html_", "__repr__"),
    "ignore_repr_types": r"matplotlib.text|matplotlib.axes",
    "filename_pattern": f"{re.escape(os.sep)}[0-9]*_?plot_",
    "within_subsection_order": sphinx_gallery.sorting.FileNameSortKey,
}<|MERGE_RESOLUTION|>--- conflicted
+++ resolved
@@ -32,12 +32,8 @@
     "sphinx.ext.intersphinx",
     "sphinx.ext.mathjax",
     "sphinx.ext.napoleon",
-<<<<<<< HEAD
-    "sphinx_copybutton",
+    "sphinx.ext.viewcode",
     "sphinx_exec_code",
-=======
-    "sphinx.ext.viewcode",
->>>>>>> bca6a64a
 ]
 
 myst_enable_extensions = [
