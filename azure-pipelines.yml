# Python package
# Create and test a Python package on multiple Python versions.
# Add steps that analyze code, save the dist with the build record, publish to a PyPI-compatible index, and more:
# https://docs.microsoft.com/azure/devops/pipelines/languages/python

trigger:
- main

pool:
  vmImage: ubuntu-latest
strategy:
  matrix:
    Python310-onnx:
      python.version: '3.10'
      onnx.standard: '1'
      test.examples: '1'
    Python39-onnx:
      python.version: '3.9'
      onnx.standard: '1'
      test.examples: '0'
    Python39-expe:
      python.version: '3.9'
      onnx.standard: '0'
      test.examples: '0'
    Python38-expe:
      python.version: '3.8'
      onnx.standard: '0'
      test.examples: '0'
    Python37-expe:
      python.version: '3.7'
      onnx.standard: '0'
      test.examples: '0'

steps:
- task: UsePythonVersion@0
  inputs:
    versionSpec: '$(python.version)'
  displayName: 'Use Python $(python.version)'

- script: |
    python -m pip install --upgrade pip
<<<<<<< HEAD
    python -m pip install setuptools==61.0.0
=======
    python -m pip install --upgrade setuptools
>>>>>>> 62d0a9ba
    python -m pip install -r requirements-dev.txt
  displayName: 'Install dependencies'

- script: |
      if [ '$(onnx.standard)' == '1' ]
        then
          python -m pip uninstall -y onnx-function-experiment
          python -m pip uninstall -y ort-function-experiment-nightly
          python -m pip install onnx onnxruntime
      fi
  displayName: 'Install onnx'

- script: |
    python setup.py sdist
  displayName: 'make package'

- script: |
    pytest -v onnxscript --cov=onnxscript --cov-report term-missing
  displayName: 'pytest'

- script: |
    python setup.py install
  displayName: 'install package'

- script: |
      if [ '$(test.examples)' == '1' ]
        then
          pytest -v docs/test
      fi
  displayName: 'Test examples'

- script: |
    python -m sphinx docs dist/html
  displayName: 'documentation'<|MERGE_RESOLUTION|>--- conflicted
+++ resolved
@@ -39,11 +39,7 @@
 
 - script: |
     python -m pip install --upgrade pip
-<<<<<<< HEAD
-    python -m pip install setuptools==61.0.0
-=======
     python -m pip install --upgrade setuptools
->>>>>>> 62d0a9ba
     python -m pip install -r requirements-dev.txt
   displayName: 'Install dependencies'
 
