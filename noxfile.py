--- conflicted
+++ resolved
@@ -26,11 +26,7 @@
     "pytest!=7.1.0",
     "pyyaml",
 )
-<<<<<<< HEAD
-ONNX = "onnx==1.14.0"
-=======
 ONNX = "onnx==1.14.1"
->>>>>>> 35672901
 ONNX_RUNTIME = "onnxruntime==1.15.1"
 PYTORCH = "torch==2.0.1"
 ONNX_RUNTIME_NIGHTLY_DEPENDENCIES = (
