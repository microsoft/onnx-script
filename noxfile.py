"""Test with different environment configuration with nox.

Documentation:
    https://nox.thea.codes/
"""

import nox

nox.options.error_on_missing_interpreters = False


COMMON_TEST_DEPENDENCIES = (
    "jinja2",
    "numpy==1.24.4",
    "typing_extensions",
    "beartype==0.17.2",
    "types-PyYAML",
    "expecttest==0.1.6",
    "hypothesis",
    "packaging",
    "parameterized",
    "pytest-cov",
    "pytest-randomly",
    "pytest-subtests",
    "pytest-xdist",
    "pytest!=7.1.0",
    "pyyaml",
)
ONNX = "onnx==1.16"
ONNX_RUNTIME = "onnxruntime==1.17.1"
PYTORCH = "torch==2.2.2"
TORCHVISON = "torchvision==0.17.2"
ONNX_RUNTIME_NIGHTLY_DEPENDENCIES = (
    "flatbuffers",
    "coloredlogs",
    "sympy",
    "numpy",
    "packaging",
    "protobuf",
)


@nox.session(tags=["build"])
def build(session):
    """Build package."""
    session.install("build", "wheel")
    session.run("python", "-m", "build")


@nox.session(tags=["test"])
def test(session):
    """Test onnxscript and documentation."""
    session.install(
        *COMMON_TEST_DEPENDENCIES,
        PYTORCH,
        TORCHVISON,
        ONNX,
        ONNX_RUNTIME,
    )
    session.install(".", "--no-deps")
    session.run("pip", "list")
<<<<<<< HEAD
    session.run("pytest", "onnxscript", "tests", "docs/test", *session.posargs)
=======
    session.run("pytest", "onnxscript", "--doctest-modules", *session.posargs)
    session.run("pytest", "tests", "docs/test", *session.posargs)
>>>>>>> d15a18ae


@nox.session(tags=["test-torch-nightly"])
def test_torch_nightly(session):
    """Test with PyTorch nightly (preview) build."""
    session.install(
        *COMMON_TEST_DEPENDENCIES,
        ONNX_RUNTIME,
    )
    session.install("-r", "requirements/ci/requirements-onnx-weekly.txt")
    session.install("-r", "requirements/ci/requirements-pytorch-nightly.txt")
    session.install(".", "--no-deps")
    session.run("pip", "list")
<<<<<<< HEAD
    session.run("pytest", "onnxscript", "tests", *session.posargs)
=======
    session.run("pytest", "onnxscript", "--doctest-modules", *session.posargs)
    session.run("pytest", "tests", *session.posargs)
>>>>>>> d15a18ae


@nox.session(tags=["test-onnx-weekly"])
def test_onnx_weekly(session):
    """Test with ONNX weekly (preview) build."""
    session.install(*COMMON_TEST_DEPENDENCIES, ONNX_RUNTIME, PYTORCH, TORCHVISON)
    session.install("-r", "requirements/ci/requirements-onnx-weekly.txt")
    session.install(".", "--no-deps")
    session.run("pip", "list")
<<<<<<< HEAD
    session.run("pytest", "onnxscript", "tests", *session.posargs)
=======
    session.run("pytest", "onnxscript", "--doctest-modules", *session.posargs)
    session.run("pytest", "tests", *session.posargs)
>>>>>>> d15a18ae


@nox.session(tags=["test-ort-nightly"])
def test_ort_nightly(session):
    """Test with ONNX Runtime nightly builds."""
    session.install(
        *COMMON_TEST_DEPENDENCIES,
        PYTORCH,
        TORCHVISON,
        ONNX,
        *ONNX_RUNTIME_NIGHTLY_DEPENDENCIES,
    )
    session.install("-r", "requirements/ci/requirements-ort-nightly.txt")
    session.install(".", "--no-deps")
    session.run("pip", "list")
<<<<<<< HEAD
    session.run("pytest", "onnxscript", "tests", *session.posargs)
=======
    session.run("pytest", "onnxscript", "--doctest-modules", *session.posargs)
    session.run("pytest", "tests", *session.posargs)
>>>>>>> d15a18ae


@nox.session(tags=["test-experimental-torchlib-tracing"])
def test_experimental_torchlib_tracing(session):
    """Test TorchLib with the experimental TORCHLIB_EXPERIMENTAL_PREFER_TRACING flag on."""
    session.install(
        *COMMON_TEST_DEPENDENCIES,
        PYTORCH,
        TORCHVISON,
        ONNX,
        *ONNX_RUNTIME_NIGHTLY_DEPENDENCIES,
    )
    session.install("-r", "requirements/ci/requirements-ort-nightly.txt")
    session.install(".", "--no-deps")
    session.run("pip", "list")
    session.run(
        "pytest",
        "tests/function_libs/torch_lib/ops_test.py",
        *session.posargs,
        env={"TORCHLIB_EXPERIMENTAL_PREFER_TRACING": "1"},
    )<|MERGE_RESOLUTION|>--- conflicted
+++ resolved
@@ -59,12 +59,8 @@
     )
     session.install(".", "--no-deps")
     session.run("pip", "list")
-<<<<<<< HEAD
-    session.run("pytest", "onnxscript", "tests", "docs/test", *session.posargs)
-=======
     session.run("pytest", "onnxscript", "--doctest-modules", *session.posargs)
     session.run("pytest", "tests", "docs/test", *session.posargs)
->>>>>>> d15a18ae
 
 
 @nox.session(tags=["test-torch-nightly"])
@@ -78,12 +74,8 @@
     session.install("-r", "requirements/ci/requirements-pytorch-nightly.txt")
     session.install(".", "--no-deps")
     session.run("pip", "list")
-<<<<<<< HEAD
-    session.run("pytest", "onnxscript", "tests", *session.posargs)
-=======
     session.run("pytest", "onnxscript", "--doctest-modules", *session.posargs)
     session.run("pytest", "tests", *session.posargs)
->>>>>>> d15a18ae
 
 
 @nox.session(tags=["test-onnx-weekly"])
@@ -93,12 +85,8 @@
     session.install("-r", "requirements/ci/requirements-onnx-weekly.txt")
     session.install(".", "--no-deps")
     session.run("pip", "list")
-<<<<<<< HEAD
-    session.run("pytest", "onnxscript", "tests", *session.posargs)
-=======
     session.run("pytest", "onnxscript", "--doctest-modules", *session.posargs)
     session.run("pytest", "tests", *session.posargs)
->>>>>>> d15a18ae
 
 
 @nox.session(tags=["test-ort-nightly"])
@@ -114,12 +102,8 @@
     session.install("-r", "requirements/ci/requirements-ort-nightly.txt")
     session.install(".", "--no-deps")
     session.run("pip", "list")
-<<<<<<< HEAD
-    session.run("pytest", "onnxscript", "tests", *session.posargs)
-=======
     session.run("pytest", "onnxscript", "--doctest-modules", *session.posargs)
     session.run("pytest", "tests", *session.posargs)
->>>>>>> d15a18ae
 
 
 @nox.session(tags=["test-experimental-torchlib-tracing"])
